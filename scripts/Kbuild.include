--- conflicted
+++ resolved
@@ -205,10 +205,6 @@
 ar-option = $(call try-run, $(AR) rc$(1) "$$TMP",$(1),$(2))
 
 # ld-name
-<<<<<<< HEAD
-# Expands to either bfd or gold
-ld-name = $(shell $(LD) -v 2>&1 | grep -q "GNU gold" && echo gold || echo bfd)
-=======
 # Expands to either bfd, gold, or lld
 ifneq (,$(LD))
 	__ld-name = $(shell $(LD) -v 2>&1)
@@ -222,7 +218,6 @@
 		ld-name = bfd
 	endif
 endif
->>>>>>> 8a685dfc
 
 # ld-version
 # Note this is mainly for HJ Lu's 3 number binutil versions
