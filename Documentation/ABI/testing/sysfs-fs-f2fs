--- conflicted
+++ resolved
@@ -80,26 +80,6 @@
 Description:	Controls the free section threshold to trigger SSR allocation.
 		If this is large, SSR mode will be enabled early.
 
-What:		/sys/fs/f2fs/<disk>/min_seq_blocks
-Date:		August 2018
-Contact:	"Jaegeuk Kim" <jaegeuk@kernel.org>
-Description:
-		 Controls the dirty page count condition for batched sequential
-		 writes in ->writepages.
-
-
-What:		/sys/fs/f2fs/<disk>/min_hot_blocks
-Date:		March 2017
-Contact:	"Jaegeuk Kim" <jaegeuk@kernel.org>
-Description:
-		 Controls the dirty page count condition for redefining hot data.
-
-What:		/sys/fs/f2fs/<disk>/min_ssr_sections
-Date:		October 2017
-Contact:	"Chao Yu" <yuchao0@huawei.com>
-Description:
-		 Controls the fee section threshold to trigger SSR allocation.
-
 What:		/sys/fs/f2fs/<disk>/max_small_discards
 Date:		November 2013
 Contact:	"Jaegeuk Kim" <jaegeuk.kim@samsung.com>
@@ -122,13 +102,6 @@
 Description:	Set timeout to issue discard commands during umount.
 	        Default: 5 secs
 
-What:          /sys/fs/f2fs/<disk>/umount_discard_timeout
-Date:          January 2019
-Contact:       "Jaegeuk Kim" <jaegeuk@kernel.org>
-Description:
-		Set timeout to issue discard commands during umount.
-		Default: 5 secs
-
 What:		/sys/fs/f2fs/<disk>/max_victim_search
 Date:		January 2014
 Contact:	"Jaegeuk Kim" <jaegeuk.kim@samsung.com>
@@ -143,15 +116,6 @@
 		section, it can let GC move partial segment{s} of one section
 		in one GC cycle, so that dispersing heavy overhead GC to
 		multiple lightweight one.
-
-What:		/sys/fs/f2fs/<disk>/migration_granularity
-Date:		October 2018
-Contact:	"Chao Yu" <yuchao0@huawei.com>
-Description:
-		 Controls migration granularity of garbage collection on large
-		 section, it can let GC move partial segment{s} of one section
-		 in one GC cycle, so that dispersing heavy overhead GC to
-		 multiple lightweight one.
 
 What:		/sys/fs/f2fs/<disk>/dir_level
 Date:		March 2014
@@ -172,14 +136,8 @@
 What:		/sys/fs/f2fs/<disk>/batched_trim_sections
 Date:		February 2015
 Contact:	"Jaegeuk Kim" <jaegeuk@kernel.org>
-<<<<<<< HEAD
-Description:
-		 Controls the trimming rate in batch mode.
-		 <deprecated>
-=======
 Description:	Controls the trimming rate in batch mode.
 		<deprecated>
->>>>>>> 8a685dfc
 
 What:		/sys/fs/f2fs/<disk>/cp_interval
 Date:		October 2015
@@ -189,49 +147,28 @@
 What:		/sys/fs/f2fs/<disk>/idle_interval
 Date:		January 2016
 Contact:	"Jaegeuk Kim" <jaegeuk@kernel.org>
-<<<<<<< HEAD
-Description:
-		 Controls the idle timing for all paths other than
-		 discard and gc path.
-=======
 Description:	Controls the idle timing of system, if there is no FS operation
 		during given interval.
 		Set to 5 seconds by default.
->>>>>>> 8a685dfc
 
 What:		/sys/fs/f2fs/<disk>/discard_idle_interval
 Date:		September 2018
 Contact:	"Chao Yu" <yuchao0@huawei.com>
 Contact:	"Sahitya Tummala" <stummala@codeaurora.org>
-<<<<<<< HEAD
-Description:
-		 Controls the idle timing for discard path.
-=======
 Description:	Controls the idle timing of discard thread given
 		this time interval.
 		Default is 5 secs.
->>>>>>> 8a685dfc
 
 What:		/sys/fs/f2fs/<disk>/gc_idle_interval
 Date:		September 2018
 Contact:	"Chao Yu" <yuchao0@huawei.com>
 Contact:	"Sahitya Tummala" <stummala@codeaurora.org>
-<<<<<<< HEAD
-Description:
-		 Controls the idle timing for gc path.
-=======
 Description:    Controls the idle timing for gc path. Set to 5 seconds by default.
->>>>>>> 8a685dfc
 
 What:		/sys/fs/f2fs/<disk>/iostat_enable
 Date:		August 2017
 Contact:	"Chao Yu" <yuchao0@huawei.com>
-<<<<<<< HEAD
-Description:
-		 Controls to enable/disable IO stat.
-=======
 Description:	Controls to enable/disable IO stat.
->>>>>>> 8a685dfc
 
 What:		/sys/fs/f2fs/<disk>/ra_nid_pages
 Date:		October 2015
@@ -257,12 +194,6 @@
 Contact:	"Jaegeuk Kim" <jaegeuk@kernel.org>
 Description:	Shows all enabled features in current device.
 
-What:		/sys/fs/f2fs/<disk>/feature
-Date:		July 2017
-Contact:	"Jaegeuk Kim" <jaegeuk@kernel.org>
-Description:
-		 Shows all enabled features in current device.
-
 What:		/sys/fs/f2fs/<disk>/inject_rate
 Date:		May 2016
 Contact:	"Sheng Yong" <shengyong1@huawei.com>
@@ -281,31 +212,17 @@
 What:		/sys/fs/f2fs/<disk>/reserved_blocks
 Date:		June 2017
 Contact:	"Chao Yu" <yuchao0@huawei.com>
-<<<<<<< HEAD
-Description:
-		 Controls target reserved blocks in system, the threshold
-		 is soft, it could exceed current available user space.
-=======
 Description:	Controls target reserved blocks in system, the threshold
 		is soft, it could exceed current available user space.
->>>>>>> 8a685dfc
 
 What:		/sys/fs/f2fs/<disk>/current_reserved_blocks
 Date:		October 2017
 Contact:	"Yunlong Song" <yunlong.song@huawei.com>
 Contact:	"Chao Yu" <yuchao0@huawei.com>
-<<<<<<< HEAD
-Description:
-		 Shows current reserved blocks in system, it may be temporarily
-		 smaller than target_reserved_blocks, but will gradually
-		 increase to target_reserved_blocks when more free blocks are
-		 freed by user later.
-=======
 Description:	Shows current reserved blocks in system, it may be temporarily
 		smaller than target_reserved_blocks, but will gradually
 		increase to target_reserved_blocks when more free blocks are
 		freed by user later.
->>>>>>> 8a685dfc
 
 What:		/sys/fs/f2fs/<disk>/gc_urgent
 Date:		August 2017
@@ -317,20 +234,11 @@
 What:		/sys/fs/f2fs/<disk>/gc_urgent_sleep_time
 Date:		August 2017
 Contact:	"Jaegeuk Kim" <jaegeuk@kernel.org>
-<<<<<<< HEAD
-Description:
-		 Controls sleep time of GC urgent mode
-=======
 Description:	Controls sleep time of GC urgent mode. Set to 500ms by default.
->>>>>>> 8a685dfc
 
 What:		/sys/fs/f2fs/<disk>/readdir_ra
 Date:		November 2017
 Contact:	"Sheng Yong" <shengyong1@huawei.com>
-<<<<<<< HEAD
-Description:
-		 Controls readahead inode block in readdir.
-=======
 Description:	Controls readahead inode block in readdir. Enabled by default.
 
 What:		/sys/fs/f2fs/<disk>/gc_pin_file_thresh
@@ -339,20 +247,10 @@
 Description:	This indicates how many GC can be failed for the pinned
 		file. If it exceeds this, F2FS doesn't guarantee its pinning
 		state. 2048 trials is set by default.
->>>>>>> 8a685dfc
 
 What:		/sys/fs/f2fs/<disk>/extension_list
 Date:		Feburary 2018
 Contact:	"Chao Yu" <yuchao0@huawei.com>
-<<<<<<< HEAD
-Description:
-		 Used to control configure extension list:
-		 - Query: cat /sys/fs/f2fs/<disk>/extension_list
-		 - Add: echo '[h/c]extension' > /sys/fs/f2fs/<disk>/extension_list
-		 - Del: echo '[h/c]!extension' > /sys/fs/f2fs/<disk>/extension_list
-		 - [h] means add/del hot file extension
-		 - [c] means add/del cold file extension
-=======
 Description:	Used to control configure extension list:
 		- Query: cat /sys/fs/f2fs/<disk>/extension_list
 		- Add: echo '[h/c]extension' > /sys/fs/f2fs/<disk>/extension_list
@@ -448,5 +346,4 @@
 Date:		April 2020
 Contact:	"Daeho Jeong" <daehojeong@google.com>
 Description:	Give a way to change iostat_period time. 3secs by default.
-		The new iostat trace gives stats gap given the period.
->>>>>>> 8a685dfc
+		The new iostat trace gives stats gap given the period.