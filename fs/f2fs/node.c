--- conflicted
+++ resolved
@@ -87,15 +87,9 @@
 				sizeof(struct extent_node)) >> PAGE_SHIFT;
 		res = mem_size < ((avail_ram * nm_i->ram_thresh / 100) >> 1);
 	} else if (type == INMEM_PAGES) {
-<<<<<<< HEAD
-		/* it allows 50% / total_ram for inmemory pages */
-		mem_size = get_pages(sbi, F2FS_INMEM_PAGES);
-		res = mem_size < (val.totalram / 2);
-=======
 		/* it allows 20% / total_ram for inmemory pages */
 		mem_size = get_pages(sbi, F2FS_INMEM_PAGES);
 		res = mem_size < (val.totalram / 5);
->>>>>>> 8a685dfc
 	} else {
 		if (!sbi->sb->s_bdi->wb.dirty_exceeded)
 			return true;
@@ -516,12 +510,6 @@
 	return nr - nr_shrink;
 }
 
-<<<<<<< HEAD
-/*
- * This function always returns success
- */
-=======
->>>>>>> 8a685dfc
 int f2fs_get_node_info(struct f2fs_sb_info *sbi, nid_t nid,
 						struct node_info *ni)
 {
@@ -1191,10 +1179,6 @@
 		f2fs_put_dnode(&dn);
 		return -EIO;
 	}
-<<<<<<< HEAD
-	f2fs_bug_on(F2FS_I_SB(inode),
-			inode->i_blocks != 0 && inode->i_blocks != 8);
-=======
 
 	if (unlikely(inode->i_blocks != 0 && inode->i_blocks != 8)) {
 		f2fs_warn(F2FS_I_SB(inode),
@@ -1202,7 +1186,6 @@
 			inode->i_ino, (unsigned long long)inode->i_blocks);
 		set_sbi_flag(F2FS_I_SB(inode), SBI_NEED_FSCK);
 	}
->>>>>>> 8a685dfc
 
 	/* will put inode & node pages */
 	err = truncate_node(&dn);
@@ -1297,16 +1280,10 @@
 	int err;
 
 	if (PageUptodate(page)) {
-<<<<<<< HEAD
-#ifdef CONFIG_F2FS_CHECK_FS
-		f2fs_bug_on(sbi, !f2fs_inode_chksum_verify(sbi, page));
-#endif
-=======
 		if (!f2fs_inode_chksum_verify(sbi, page)) {
 			ClearPageUptodate(page);
 			return -EFSBADCRC;
 		}
->>>>>>> 8a685dfc
 		return LOCKED_PAGE;
 	}
 
@@ -1408,10 +1385,6 @@
 			  next_blkaddr_of_node(page));
 		err = -EINVAL;
 out_err:
-		if (PageUptodate(page)) {
-			print_block_data(sbi->sb, nid, page_address(page), 0, F2FS_BLKSIZE);
-			f2fs_bug_on(sbi, 1);
-		}
 		ClearPageUptodate(page);
 		f2fs_put_page(page, 1);
 		return ERR_PTR(err);
@@ -1544,15 +1517,6 @@
 		.io_wbc = wbc,
 	};
 	unsigned int seq;
-<<<<<<< HEAD
-
-	f2fs_cond_set_fua(&fio);
-
-	trace_f2fs_writepage(page, NODE);
-
-	if (unlikely(f2fs_cp_error(sbi)))
-		goto redirty_out;
-=======
 
 	trace_f2fs_writepage(page, NODE);
 
@@ -1565,7 +1529,6 @@
 		}
 		goto redirty_out;
 	}
->>>>>>> 8a685dfc
 
 	if (unlikely(is_sbi_flag_set(sbi, SBI_POR_DOING)))
 		goto redirty_out;
@@ -1618,15 +1581,6 @@
 	set_page_writeback(page);
 	ClearPageError(page);
 
-<<<<<<< HEAD
-	if (f2fs_in_warm_node_list(sbi, page)) {
-		seq = f2fs_add_fsync_node_entry(sbi, page);
-		if (seq_id)
-			*seq_id = seq;
-	}
-
-=======
->>>>>>> 8a685dfc
 	fio.old_blkaddr = ni.blk_addr;
 	f2fs_do_write_node_page(nid, &fio);
 	set_node_addr(sbi, &ni, fio.new_blkaddr, is_fsync_dnode(page));
@@ -1819,54 +1773,23 @@
 	return ret ? -EIO: 0;
 }
 
-<<<<<<< HEAD
-int f2fs_sync_node_pages(struct f2fs_sb_info *sbi,
-				struct writeback_control *wbc,
-				bool do_balance, enum iostat_type io_type)
-{
-	pgoff_t index;
-	struct pagevec pvec;
-	int step = 0;
-	int nwritten = 0;
-	int ret = 0;
-	int nr_pages, done = 0;
-=======
 static int f2fs_match_ino(struct inode *inode, unsigned long ino, void *data)
 {
 	struct f2fs_sb_info *sbi = F2FS_I_SB(inode);
 	bool clean;
->>>>>>> 8a685dfc
 
 	if (inode->i_ino != ino)
 		return 0;
 
-<<<<<<< HEAD
-next_step:
-	index = 0;
-
-	while (!done && (nr_pages = pagevec_lookup_tag(&pvec,
-			NODE_MAPPING(sbi), &index, PAGECACHE_TAG_DIRTY))) {
-		int i;
-=======
 	if (!is_inode_flag_set(inode, FI_DIRTY_INODE))
 		return 0;
->>>>>>> 8a685dfc
 
 	spin_lock(&sbi->inode_lock[DIRTY_META]);
 	clean = list_empty(&F2FS_I(inode)->gdirty_list);
 	spin_unlock(&sbi->inode_lock[DIRTY_META]);
 
-<<<<<<< HEAD
-			/* give a priority to WB_SYNC threads */
-			if (atomic_read(&sbi->wb_sync_req[NODE]) &&
-					wbc->sync_mode == WB_SYNC_NONE) {
-				done = 1;
-				break;
-			}
-=======
 	if (clean)
 		return 0;
->>>>>>> 8a685dfc
 
 	inode = igrab(inode);
 	if (!inode)
@@ -2009,8 +1932,6 @@
 				goto lock_node;
 			}
 
-<<<<<<< HEAD
-=======
 			/* flush dirty inode */
 			if (IS_INODE(page) && may_dirty) {
 				may_dirty = false;
@@ -2018,7 +1939,6 @@
 					goto lock_node;
 			}
 
->>>>>>> 8a685dfc
 			f2fs_wait_on_page_writeback(page, NODE, true, true);
 
 			if (!clear_page_dirty_for_io(page))
@@ -2114,12 +2034,6 @@
 
 	if (unlikely(is_sbi_flag_set(sbi, SBI_POR_DOING)))
 		goto skip_write;
-
-	/* W/A - prevent panic while shutdown */
-	if (unlikely(ignore_fs_panic)) {
-		//pr_err("%s: Ignore panic\n", __func__);
-		return -EIO;
-	}
 
 	/* balancing f2fs's metadata in background */
 	f2fs_balance_fs_bg(sbi, true);
@@ -2379,16 +2293,8 @@
 
 		blk_addr = le32_to_cpu(nat_blk->entries[i].block_addr);
 
-<<<<<<< HEAD
-		if (blk_addr == NEW_ADDR) {
-			print_block_data(sbi->sb, current_nat_addr(sbi, start_nid),
-				page_address(nat_page), 0, F2FS_BLKSIZE);
-			return -EINVAL;
-		}
-=======
 		if (blk_addr == NEW_ADDR)
 			return -EINVAL;
->>>>>>> 8a685dfc
 
 		if (blk_addr == NULL_ADDR) {
 			add_free_nid(sbi, start_nid, true, true);
@@ -2503,13 +2409,7 @@
 
 			if (ret) {
 				up_read(&nm_i->nat_tree_lock);
-<<<<<<< HEAD
-				f2fs_bug_on(sbi, !mount);
-				f2fs_msg(sbi->sb, KERN_ERR,
-					"NAT is corrupt, run fsck to fix it");
-=======
 				f2fs_err(sbi, "NAT is corrupt, run fsck to fix it");
->>>>>>> 8a685dfc
 				return ret;
 			}
 		}
@@ -2545,33 +2445,6 @@
 	mutex_unlock(&NM_I(sbi)->build_lock);
 
 	return ret;
-<<<<<<< HEAD
-}
-
-/*
- * f2fs_has_free_inodes()
- * @sbi: in-core super block structure.
- *
- * Check if filesystem has inodes available for allocation.
- * On success return 1, return 0 on failure.
- */
-static inline bool f2fs_has_free_inodes(struct f2fs_sb_info *sbi)
-{
-	struct f2fs_nm_info *nm_i = NM_I(sbi);
-
-#define F2FS_DEF_RESERVE_INODE 8192
-	if (likely(nm_i->available_nids > F2FS_DEF_RESERVE_INODE))
-		return true;
-
-	/* Hm, nope.  Are (enough) root reserved inodes available? */
-	if (uid_eq(F2FS_OPTION(sbi).s_resuid, current_fsuid()) ||
-			(!gid_eq(F2FS_OPTION(sbi).s_resgid, GLOBAL_ROOT_GID) &&
-			 in_group_p(F2FS_OPTION(sbi).s_resgid)) ||
-			capable(CAP_SYS_RESOURCE))
-		return true;
-	return false;
-=======
->>>>>>> 8a685dfc
 }
 
 /*
@@ -2591,8 +2464,7 @@
 
 	spin_lock(&nm_i->nid_list_lock);
 
-	if (unlikely(nm_i->available_nids == 0)
-			|| f2fs_has_free_inodes(sbi) == 0) {
+	if (unlikely(nm_i->available_nids == 0)) {
 		spin_unlock(&nm_i->nid_list_lock);
 		return false;
 	}
@@ -2681,17 +2553,6 @@
 	if (!mutex_trylock(&nm_i->build_lock))
 		return 0;
 
-<<<<<<< HEAD
-	spin_lock(&nm_i->nid_list_lock);
-	list_for_each_entry_safe(i, next, &nm_i->free_nid_list, list) {
-		if (nr_shrink <= 0 ||
-				nm_i->nid_cnt[FREE_NID] <= MAX_FREE_NIDS)
-			break;
-
-		__remove_free_nid(sbi, i, FREE_NID);
-		kmem_cache_free(free_nid_slab, i);
-		nr_shrink--;
-=======
 	while (nr_shrink && nm_i->nid_cnt[FREE_NID] > MAX_FREE_NIDS) {
 		struct free_nid *i, *next;
 		unsigned int batch = SHRINK_NID_BATCH_SIZE;
@@ -2707,7 +2568,6 @@
 			batch--;
 		}
 		spin_unlock(&nm_i->nid_list_lock);
->>>>>>> 8a685dfc
 	}
 
 	mutex_unlock(&nm_i->build_lock);
@@ -2974,11 +2834,7 @@
 		i = 1;
 	}
 	for (; i < NAT_ENTRY_PER_BLOCK; i++) {
-<<<<<<< HEAD
-		if (nat_blk->entries[i].block_addr != NULL_ADDR)
-=======
 		if (le32_to_cpu(nat_blk->entries[i].block_addr) != NULL_ADDR)
->>>>>>> 8a685dfc
 			valid++;
 	}
 	if (valid == 0) {
@@ -3140,11 +2996,7 @@
 		return 0;
 
 	nm_i->nat_bits_blocks = F2FS_BLK_ALIGN((nat_bits_bytes << 1) + 8);
-<<<<<<< HEAD
-	nm_i->nat_bits = f2fs_kzalloc(sbi,
-=======
 	nm_i->nat_bits = f2fs_kvzalloc(sbi,
->>>>>>> 8a685dfc
 			nm_i->nat_bits_blocks << F2FS_BLKSIZE_BITS, GFP_KERNEL);
 	if (!nm_i->nat_bits)
 		return -ENOMEM;
@@ -3227,11 +3079,7 @@
 
 	/* not used nids: 0, node, meta, (and root counted as valid node) */
 	nm_i->available_nids = nm_i->max_nid - sbi->total_valid_node_count -
-<<<<<<< HEAD
-				sbi->nquota_files - F2FS_RESERVED_NODE_NUM;
-=======
 						F2FS_RESERVED_NODE_NUM;
->>>>>>> 8a685dfc
 	nm_i->nid_cnt[FREE_NID] = 0;
 	nm_i->nid_cnt[PREALLOC_NID] = 0;
 	nm_i->nat_cnt = 0;
@@ -3281,15 +3129,9 @@
 	int i;
 
 	nm_i->free_nid_bitmap =
-<<<<<<< HEAD
-		f2fs_kzalloc(sbi, array_size(sizeof(unsigned char *),
-					     nm_i->nat_blocks),
-			     GFP_KERNEL);
-=======
 		f2fs_kvzalloc(sbi, array_size(sizeof(unsigned char *),
 					      nm_i->nat_blocks),
 			      GFP_KERNEL);
->>>>>>> 8a685dfc
 	if (!nm_i->free_nid_bitmap)
 		return -ENOMEM;
 
@@ -3431,11 +3273,7 @@
 	if (!nat_entry_set_slab)
 		goto destroy_free_nid;
 
-<<<<<<< HEAD
-	fsync_node_entry_slab = f2fs_kmem_cache_create("fsync_node_entry",
-=======
 	fsync_node_entry_slab = f2fs_kmem_cache_create("f2fs_fsync_node_entry",
->>>>>>> 8a685dfc
 			sizeof(struct fsync_node_entry));
 	if (!fsync_node_entry_slab)
 		goto destroy_nat_entry_set;
