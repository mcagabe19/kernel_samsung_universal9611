// SPDX-License-Identifier: GPL-2.0
/*
 * f2fs debugging statistics
 *
 * Copyright (c) 2012 Samsung Electronics Co., Ltd.
 *             http://www.samsung.com/
 * Copyright (c) 2012 Linux Foundation
 * Copyright (c) 2012 Greg Kroah-Hartman <gregkh@linuxfoundation.org>
 */

#include <linux/fs.h>
#include <linux/backing-dev.h>
#include <linux/f2fs_fs.h>
#include <linux/blkdev.h>
#include <linux/debugfs.h>
#include <linux/seq_file.h>

#include "f2fs.h"
#include "node.h"
#include "segment.h"
#include "gc.h"

static LIST_HEAD(f2fs_stat_list);
static DEFINE_MUTEX(f2fs_stat_mutex);
#ifdef CONFIG_DEBUG_FS
static struct dentry *f2fs_debugfs_root;
#endif

/*
 * This function calculates BDF of every segments
 */
void f2fs_update_sit_info(struct f2fs_sb_info *sbi)
{
	struct f2fs_stat_info *si = F2FS_STAT(sbi);
	unsigned long long blks_per_sec, hblks_per_sec, total_vblocks;
	unsigned long long bimodal, dist;
	unsigned int segno, vblocks;
	int ndirty = 0;

	bimodal = 0;
	total_vblocks = 0;
	blks_per_sec = BLKS_PER_SEC(sbi);
	hblks_per_sec = blks_per_sec / 2;
	for (segno = 0; segno < MAIN_SEGS(sbi); segno += sbi->segs_per_sec) {
		vblocks = get_valid_blocks(sbi, segno, true);
		dist = abs(vblocks - hblks_per_sec);
		bimodal += dist * dist;

		if (vblocks > 0 && vblocks < blks_per_sec) {
			total_vblocks += vblocks;
			ndirty++;
		}
	}
	dist = div_u64(MAIN_SECS(sbi) * hblks_per_sec * hblks_per_sec, 100);
	si->bimodal = div64_u64(bimodal, dist);
	if (si->dirty_count)
		si->avg_vblocks = div_u64(total_vblocks, ndirty);
	else
		si->avg_vblocks = 0;
}

#ifdef CONFIG_DEBUG_FS
static void update_general_status(struct f2fs_sb_info *sbi)
{
	struct f2fs_stat_info *si = F2FS_STAT(sbi);
	struct f2fs_super_block *raw_super = F2FS_RAW_SUPER(sbi);
	int i;

	/* these will be changed if online resize is done */
	si->main_area_segs = le32_to_cpu(raw_super->segment_count_main);
	si->main_area_sections = le32_to_cpu(raw_super->section_count);
	si->main_area_zones = si->main_area_sections /
				le32_to_cpu(raw_super->secs_per_zone);

	/* validation check of the segment numbers */
	si->hit_largest = atomic64_read(&sbi->read_hit_largest);
	si->hit_cached = atomic64_read(&sbi->read_hit_cached);
	si->hit_rbtree = atomic64_read(&sbi->read_hit_rbtree);
	si->hit_total = si->hit_largest + si->hit_cached + si->hit_rbtree;
	si->total_ext = atomic64_read(&sbi->total_hit_ext);
	si->ext_tree = atomic_read(&sbi->total_ext_tree);
	si->zombie_tree = atomic_read(&sbi->total_zombie_tree);
	si->ext_node = atomic_read(&sbi->total_ext_node);
	si->ndirty_node = get_pages(sbi, F2FS_DIRTY_NODES);
	si->ndirty_dent = get_pages(sbi, F2FS_DIRTY_DENTS);
	si->ndirty_meta = get_pages(sbi, F2FS_DIRTY_META);
	si->ndirty_data = get_pages(sbi, F2FS_DIRTY_DATA);
	si->ndirty_qdata = get_pages(sbi, F2FS_DIRTY_QDATA);
	si->ndirty_imeta = get_pages(sbi, F2FS_DIRTY_IMETA);
	si->ndirty_dirs = sbi->ndirty_inode[DIR_INODE];
	si->ndirty_files = sbi->ndirty_inode[FILE_INODE];
	si->nquota_files = sbi->nquota_files;
	si->ndirty_all = sbi->ndirty_inode[DIRTY_META];
	si->inmem_pages = get_pages(sbi, F2FS_INMEM_PAGES);
	si->aw_cnt = sbi->atomic_files;
	si->vw_cnt = atomic_read(&sbi->vw_cnt);
	si->max_aw_cnt = atomic_read(&sbi->max_aw_cnt);
	si->max_vw_cnt = atomic_read(&sbi->max_vw_cnt);
	si->nr_dio_read = get_pages(sbi, F2FS_DIO_READ);
	si->nr_dio_write = get_pages(sbi, F2FS_DIO_WRITE);
	si->nr_wb_cp_data = get_pages(sbi, F2FS_WB_CP_DATA);
	si->nr_wb_data = get_pages(sbi, F2FS_WB_DATA);
	si->nr_rd_data = get_pages(sbi, F2FS_RD_DATA);
	si->nr_rd_node = get_pages(sbi, F2FS_RD_NODE);
	si->nr_rd_meta = get_pages(sbi, F2FS_RD_META);
<<<<<<< HEAD
	if (SM_I(sbi) && SM_I(sbi)->fcc_info) {
=======
	if (SM_I(sbi)->fcc_info) {
>>>>>>> 8a685dfc
		si->nr_flushed =
			atomic_read(&SM_I(sbi)->fcc_info->issued_flush);
		si->nr_flushing =
			atomic_read(&SM_I(sbi)->fcc_info->queued_flush);
		si->flush_list_empty =
			llist_empty(&SM_I(sbi)->fcc_info->issue_list);
	}
	if (SM_I(sbi)->dcc_info) {
		si->nr_discarded =
			atomic_read(&SM_I(sbi)->dcc_info->issued_discard);
		si->nr_discarding =
			atomic_read(&SM_I(sbi)->dcc_info->queued_discard);
		si->nr_discard_cmd =
			atomic_read(&SM_I(sbi)->dcc_info->discard_cmd_cnt);
		si->undiscard_blks = SM_I(sbi)->dcc_info->undiscard_blks;
	}
	si->total_count = (int)sbi->user_block_count / sbi->blocks_per_seg;
	si->rsvd_segs = reserved_segments(sbi);
	si->overp_segs = overprovision_segments(sbi);
	si->valid_count = valid_user_blocks(sbi);
	si->discard_blks = discard_blocks(sbi);
	si->valid_node_count = valid_node_count(sbi);
	si->valid_inode_count = valid_inode_count(sbi);
	si->inline_xattr = atomic_read(&sbi->inline_xattr);
	si->inline_inode = atomic_read(&sbi->inline_inode);
	si->inline_dir = atomic_read(&sbi->inline_dir);
	si->compr_inode = atomic_read(&sbi->compr_inode);
	si->compr_blocks = atomic_read(&sbi->compr_blocks);
	si->append = sbi->im[APPEND_INO].ino_num;
	si->update = sbi->im[UPDATE_INO].ino_num;
	si->orphans = sbi->im[ORPHAN_INO].ino_num;
	si->utilization = utilization(sbi);

	si->free_segs = free_segments(sbi);
	si->free_secs = free_sections(sbi);
	si->prefree_count = prefree_segments(sbi);
	si->dirty_count = dirty_segments(sbi);
	if (sbi->node_inode)
		si->node_pages = NODE_MAPPING(sbi)->nrpages;
	if (sbi->meta_inode)
		si->meta_pages = META_MAPPING(sbi)->nrpages;
	si->nats = NM_I(sbi)->nat_cnt;
	si->dirty_nats = NM_I(sbi)->dirty_nat_cnt;
	si->sits = MAIN_SEGS(sbi);
	si->dirty_sits = SIT_I(sbi)->dirty_sentries;
	si->free_nids = NM_I(sbi)->nid_cnt[FREE_NID];
	si->avail_nids = NM_I(sbi)->available_nids;
	si->alloc_nids = NM_I(sbi)->nid_cnt[PREALLOC_NID];
<<<<<<< HEAD
	si->bg_gc = sbi->bg_gc;
=======
>>>>>>> 8a685dfc
	si->io_skip_bggc = sbi->io_skip_bggc;
	si->other_skip_bggc = sbi->other_skip_bggc;
	si->skipped_atomic_files[BG_GC] = sbi->skipped_atomic_files[BG_GC];
	si->skipped_atomic_files[FG_GC] = sbi->skipped_atomic_files[FG_GC];
	si->util_free = (int)(free_user_blocks(sbi) >> sbi->log_blocks_per_seg)
		* 100 / (int)(sbi->user_block_count >> sbi->log_blocks_per_seg)
		/ 2;
	si->util_valid = (int)(written_block_count(sbi) >>
						sbi->log_blocks_per_seg)
		* 100 / (int)(sbi->user_block_count >> sbi->log_blocks_per_seg)
		/ 2;
	si->util_invalid = 50 - si->util_free - si->util_valid;
	for (i = CURSEG_HOT_DATA; i <= CURSEG_COLD_NODE; i++) {
		struct curseg_info *curseg = CURSEG_I(sbi, i);
		si->curseg[i] = curseg->segno;
		si->cursec[i] = GET_SEC_FROM_SEG(sbi, curseg->segno);
		si->curzone[i] = GET_ZONE_FROM_SEC(sbi, si->cursec[i]);
	}

	for (i = META_CP; i < META_MAX; i++)
		si->meta_count[i] = atomic_read(&sbi->meta_count[i]);

	for (i = 0; i < 2; i++) {
		si->segment_count[i] = sbi->segment_count[i];
		si->block_count[i] = sbi->block_count[i];
	}

	si->inplace_count = atomic_read(&sbi->inplace_count);
}

/*
 * This function calculates memory footprint.
 */
static void update_mem_info(struct f2fs_sb_info *sbi)
{
	struct f2fs_stat_info *si = F2FS_STAT(sbi);
	int i;

	if (si->base_mem)
		goto get_cache;

	/* build stat */
	si->base_mem = sizeof(struct f2fs_stat_info);

	/* build superblock */
	si->base_mem += sizeof(struct f2fs_sb_info) + sbi->sb->s_blocksize;
	si->base_mem += 2 * sizeof(struct f2fs_inode_info);
	si->base_mem += sizeof(*sbi->ckpt);

	/* build sm */
	si->base_mem += sizeof(struct f2fs_sm_info);

	/* build sit */
	si->base_mem += sizeof(struct sit_info);
	si->base_mem += MAIN_SEGS(sbi) * sizeof(struct seg_entry);
	si->base_mem += f2fs_bitmap_size(MAIN_SEGS(sbi));
	si->base_mem += 2 * SIT_VBLOCK_MAP_SIZE * MAIN_SEGS(sbi);
	si->base_mem += SIT_VBLOCK_MAP_SIZE * MAIN_SEGS(sbi);
	si->base_mem += SIT_VBLOCK_MAP_SIZE;
	if (__is_large_section(sbi))
		si->base_mem += MAIN_SECS(sbi) * sizeof(struct sec_entry);
	si->base_mem += __bitmap_size(sbi, SIT_BITMAP);

	/* build free segmap */
	si->base_mem += sizeof(struct free_segmap_info);
	si->base_mem += f2fs_bitmap_size(MAIN_SEGS(sbi));
	si->base_mem += f2fs_bitmap_size(MAIN_SECS(sbi));

	/* build curseg */
	si->base_mem += sizeof(struct curseg_info) * NR_CURSEG_TYPE;
	si->base_mem += PAGE_SIZE * NR_CURSEG_TYPE;

	/* build dirty segmap */
	si->base_mem += sizeof(struct dirty_seglist_info);
	si->base_mem += NR_DIRTY_TYPE * f2fs_bitmap_size(MAIN_SEGS(sbi));
	si->base_mem += f2fs_bitmap_size(MAIN_SECS(sbi));

	/* build nm */
	si->base_mem += sizeof(struct f2fs_nm_info);
	si->base_mem += __bitmap_size(sbi, NAT_BITMAP);
	si->base_mem += (NM_I(sbi)->nat_bits_blocks << F2FS_BLKSIZE_BITS);
	si->base_mem += NM_I(sbi)->nat_blocks *
				f2fs_bitmap_size(NAT_ENTRY_PER_BLOCK);
	si->base_mem += NM_I(sbi)->nat_blocks / 8;
	si->base_mem += NM_I(sbi)->nat_blocks * sizeof(unsigned short);

get_cache:
	si->cache_mem = 0;

	/* build gc */
	if (sbi->gc_thread)
		si->cache_mem += sizeof(struct f2fs_gc_kthread);

	/* build merge flush thread */
	if (SM_I(sbi)->fcc_info)
		si->cache_mem += sizeof(struct flush_cmd_control);
	if (SM_I(sbi)->dcc_info) {
		si->cache_mem += sizeof(struct discard_cmd_control);
		si->cache_mem += sizeof(struct discard_cmd) *
			atomic_read(&SM_I(sbi)->dcc_info->discard_cmd_cnt);
	}

	/* free nids */
	si->cache_mem += (NM_I(sbi)->nid_cnt[FREE_NID] +
				NM_I(sbi)->nid_cnt[PREALLOC_NID]) *
				sizeof(struct free_nid);
	si->cache_mem += NM_I(sbi)->nat_cnt * sizeof(struct nat_entry);
	si->cache_mem += NM_I(sbi)->dirty_nat_cnt *
					sizeof(struct nat_entry_set);
	si->cache_mem += si->inmem_pages * sizeof(struct inmem_pages);
	for (i = 0; i < MAX_INO_ENTRY; i++)
		si->cache_mem += sbi->im[i].ino_num * sizeof(struct ino_entry);
	si->cache_mem += atomic_read(&sbi->total_ext_tree) *
						sizeof(struct extent_tree);
	si->cache_mem += atomic_read(&sbi->total_ext_node) *
						sizeof(struct extent_node);

	si->page_mem = 0;
	if (sbi->node_inode) {
		unsigned npages = NODE_MAPPING(sbi)->nrpages;
		si->page_mem += (unsigned long long)npages << PAGE_SHIFT;
	}
	if (sbi->meta_inode) {
		unsigned npages = META_MAPPING(sbi)->nrpages;
		si->page_mem += (unsigned long long)npages << PAGE_SHIFT;
	}
}

static int stat_show(struct seq_file *s, void *v)
{
	struct f2fs_stat_info *si;
	int i = 0;
	int j;

	mutex_lock(&f2fs_stat_mutex);
	list_for_each_entry(si, &f2fs_stat_list, stat_list) {
		update_general_status(si->sbi);

		seq_printf(s, "\n=====[ partition info(%pg). #%d, %s, CP: %s]=====\n",
			si->sbi->sb->s_bdev, i++,
			f2fs_readonly(si->sbi->sb) ? "RO": "RW",
			is_set_ckpt_flags(si->sbi, CP_DISABLED_FLAG) ?
			"Disabled": (f2fs_cp_error(si->sbi) ? "Error": "Good"));
		seq_printf(s, "[SB: 1] [CP: 2] [SIT: %d] [NAT: %d] ",
			   si->sit_area_segs, si->nat_area_segs);
		seq_printf(s, "[SSA: %d] [MAIN: %d",
			   si->ssa_area_segs, si->main_area_segs);
		seq_printf(s, "(OverProv:%d Resv:%d)]\n\n",
			   si->overp_segs, si->rsvd_segs);
		seq_printf(s, "Current Time Sec: %llu / Mounted Time Sec: %llu\n\n",
					ktime_get_boottime_seconds(),
					SIT_I(si->sbi)->mounted_time);
		if (test_opt(si->sbi, DISCARD))
			seq_printf(s, "Utilization: %u%% (%u valid blocks, %u discard blocks)\n",
				si->utilization, si->valid_count, si->discard_blks);
		else
			seq_printf(s, "Utilization: %u%% (%u valid blocks)\n",
				si->utilization, si->valid_count);

		seq_printf(s, "  - Node: %u (Inode: %u, ",
			   si->valid_node_count, si->valid_inode_count);
		seq_printf(s, "Other: %u)\n  - Data: %u\n",
			   si->valid_node_count - si->valid_inode_count,
			   si->valid_count - si->valid_node_count);
		seq_printf(s, "  - Inline_xattr Inode: %u\n",
			   si->inline_xattr);
		seq_printf(s, "  - Inline_data Inode: %u\n",
			   si->inline_inode);
		seq_printf(s, "  - Inline_dentry Inode: %u\n",
			   si->inline_dir);
		seq_printf(s, "  - Compressed Inode: %u, Blocks: %u\n",
			   si->compr_inode, si->compr_blocks);
		seq_printf(s, "  - Orphan/Append/Update Inode: %u, %u, %u\n",
			   si->orphans, si->append, si->update);
		seq_printf(s, "\nMain area: %d segs, %d secs %d zones\n",
			   si->main_area_segs, si->main_area_sections,
			   si->main_area_zones);
		seq_printf(s, "  - COLD  data: %d, %d, %d\n",
			   si->curseg[CURSEG_COLD_DATA],
			   si->cursec[CURSEG_COLD_DATA],
			   si->curzone[CURSEG_COLD_DATA]);
		seq_printf(s, "  - WARM  data: %d, %d, %d\n",
			   si->curseg[CURSEG_WARM_DATA],
			   si->cursec[CURSEG_WARM_DATA],
			   si->curzone[CURSEG_WARM_DATA]);
		seq_printf(s, "  - HOT   data: %d, %d, %d\n",
			   si->curseg[CURSEG_HOT_DATA],
			   si->cursec[CURSEG_HOT_DATA],
			   si->curzone[CURSEG_HOT_DATA]);
		seq_printf(s, "  - Dir   dnode: %d, %d, %d\n",
			   si->curseg[CURSEG_HOT_NODE],
			   si->cursec[CURSEG_HOT_NODE],
			   si->curzone[CURSEG_HOT_NODE]);
		seq_printf(s, "  - File   dnode: %d, %d, %d\n",
			   si->curseg[CURSEG_WARM_NODE],
			   si->cursec[CURSEG_WARM_NODE],
			   si->curzone[CURSEG_WARM_NODE]);
		seq_printf(s, "  - Indir nodes: %d, %d, %d\n",
			   si->curseg[CURSEG_COLD_NODE],
			   si->cursec[CURSEG_COLD_NODE],
			   si->curzone[CURSEG_COLD_NODE]);
		seq_printf(s, "\n  - Valid: %d\n  - Dirty: %d\n",
			   si->main_area_segs - si->dirty_count -
			   si->prefree_count - si->free_segs,
			   si->dirty_count);
		seq_printf(s, "  - Prefree: %d\n  - Free: %d (%d)\n\n",
			   si->prefree_count, si->free_segs, si->free_secs);
		seq_printf(s, "CP calls: %d (BG: %d)\n",
				si->cp_count, si->bg_cp_count);
		seq_printf(s, "  - cp blocks : %u\n", si->meta_count[META_CP]);
		seq_printf(s, "  - sit blocks : %u\n",
				si->meta_count[META_SIT]);
		seq_printf(s, "  - nat blocks : %u\n",
				si->meta_count[META_NAT]);
		seq_printf(s, "  - ssa blocks : %u\n",
				si->meta_count[META_SSA]);
		seq_printf(s, "GC calls: %d (BG: %d)\n",
			   si->call_count, si->bg_gc);
		seq_printf(s, "  - data segments : %d (%d)\n",
				si->data_segs, si->bg_data_segs);
		seq_printf(s, "  - node segments : %d (%d)\n",
				si->node_segs, si->bg_node_segs);
		seq_printf(s, "Try to move %d blocks (BG: %d)\n", si->tot_blks,
				si->bg_data_blks + si->bg_node_blks);
		seq_printf(s, "  - data blocks : %d (%d)\n", si->data_blks,
				si->bg_data_blks);
		seq_printf(s, "  - node blocks : %d (%d)\n", si->node_blks,
				si->bg_node_blks);
		seq_printf(s, "Skipped : atomic write %llu (%llu)\n",
				si->skipped_atomic_files[BG_GC] +
				si->skipped_atomic_files[FG_GC],
				si->skipped_atomic_files[BG_GC]);
		seq_printf(s, "BG skip : IO: %u, Other: %u\n",
				si->io_skip_bggc, si->other_skip_bggc);
		seq_puts(s, "\nExtent Cache:\n");
		seq_printf(s, "  - Hit Count: L1-1:%llu L1-2:%llu L2:%llu\n",
				si->hit_largest, si->hit_cached,
				si->hit_rbtree);
		seq_printf(s, "  - Hit Ratio: %llu%% (%llu / %llu)\n",
				!si->total_ext ? 0 :
				div64_u64(si->hit_total * 100, si->total_ext),
				si->hit_total, si->total_ext);
		seq_printf(s, "  - Inner Struct Count: tree: %d(%d), node: %d\n",
				si->ext_tree, si->zombie_tree, si->ext_node);
		seq_puts(s, "\nBalancing F2FS Async:\n");
		seq_printf(s, "  - DIO (R: %4d, W: %4d)\n",
			   si->nr_dio_read, si->nr_dio_write);
		seq_printf(s, "  - IO_R (Data: %4d, Node: %4d, Meta: %4d\n",
			   si->nr_rd_data, si->nr_rd_node, si->nr_rd_meta);
		seq_printf(s, "  - IO_W (CP: %4d, Data: %4d, Flush: (%4d %4d %4d), "
			"Discard: (%4d %4d)) cmd: %4d undiscard:%4u\n",
			   si->nr_wb_cp_data, si->nr_wb_data,
			   si->nr_flushing, si->nr_flushed,
			   si->flush_list_empty,
			   si->nr_discarding, si->nr_discarded,
			   si->nr_discard_cmd, si->undiscard_blks);
		seq_printf(s, "  - inmem: %4d, atomic IO: %4d (Max. %4d), "
			"volatile IO: %4d (Max. %4d)\n",
			   si->inmem_pages, si->aw_cnt, si->max_aw_cnt,
			   si->vw_cnt, si->max_vw_cnt);
		seq_printf(s, "  - nodes: %4d in %4d\n",
			   si->ndirty_node, si->node_pages);
		seq_printf(s, "  - dents: %4d in dirs:%4d (%4d)\n",
			   si->ndirty_dent, si->ndirty_dirs, si->ndirty_all);
		seq_printf(s, "  - datas: %4d in files:%4d\n",
			   si->ndirty_data, si->ndirty_files);
		seq_printf(s, "  - quota datas: %4d in quota files:%4d\n",
			   si->ndirty_qdata, si->nquota_files);
		seq_printf(s, "  - meta: %4d in %4d\n",
			   si->ndirty_meta, si->meta_pages);
		seq_printf(s, "  - imeta: %4d\n",
			   si->ndirty_imeta);
		seq_printf(s, "  - NATs: %9d/%9d\n  - SITs: %9d/%9d\n",
			   si->dirty_nats, si->nats, si->dirty_sits, si->sits);
		seq_printf(s, "  - free_nids: %9d/%9d\n  - alloc_nids: %9d\n",
			   si->free_nids, si->avail_nids, si->alloc_nids);
		seq_puts(s, "\nDistribution of User Blocks:");
		seq_puts(s, " [ valid | invalid | free ]\n");
		seq_puts(s, "  [");

		for (j = 0; j < si->util_valid; j++)
			seq_putc(s, '-');
		seq_putc(s, '|');

		for (j = 0; j < si->util_invalid; j++)
			seq_putc(s, '-');
		seq_putc(s, '|');

		for (j = 0; j < si->util_free; j++)
			seq_putc(s, '-');
		seq_puts(s, "]\n\n");
		seq_printf(s, "IPU: %u blocks\n", si->inplace_count);
		seq_printf(s, "SSR: %u blocks in %u segments\n",
			   si->block_count[SSR], si->segment_count[SSR]);
		seq_printf(s, "LFS: %u blocks in %u segments\n",
			   si->block_count[LFS], si->segment_count[LFS]);

		/* segment usage info */
		f2fs_update_sit_info(si->sbi);
		seq_printf(s, "\nBDF: %u, avg. vblocks: %u\n",
			   si->bimodal, si->avg_vblocks);

		/* memory footprint */
		update_mem_info(si->sbi);
		seq_printf(s, "\nMemory: %llu KB\n",
			(si->base_mem + si->cache_mem + si->page_mem) >> 10);
		seq_printf(s, "  - static: %llu KB\n",
				si->base_mem >> 10);
		seq_printf(s, "  - cached: %llu KB\n",
				si->cache_mem >> 10);
		seq_printf(s, "  - paged : %llu KB\n",
				si->page_mem >> 10);
	}
	mutex_unlock(&f2fs_stat_mutex);
	return 0;
}

static int stat_open(struct inode *inode, struct file *file)
{
	return single_open(file, stat_show, inode->i_private);
}

static const struct file_operations stat_fops = {
	.owner = THIS_MODULE,
	.open = stat_open,
	.read = seq_read,
	.llseek = seq_lseek,
	.release = single_release,
};
#endif

int f2fs_build_stats(struct f2fs_sb_info *sbi)
{
	struct f2fs_super_block *raw_super = F2FS_RAW_SUPER(sbi);
	struct f2fs_stat_info *si;
	int i;

	si = f2fs_kzalloc(sbi, sizeof(struct f2fs_stat_info), GFP_KERNEL);
	if (!si)
		return -ENOMEM;

	si->all_area_segs = le32_to_cpu(raw_super->segment_count);
	si->sit_area_segs = le32_to_cpu(raw_super->segment_count_sit);
	si->nat_area_segs = le32_to_cpu(raw_super->segment_count_nat);
	si->ssa_area_segs = le32_to_cpu(raw_super->segment_count_ssa);
	si->main_area_segs = le32_to_cpu(raw_super->segment_count_main);
	si->main_area_sections = le32_to_cpu(raw_super->section_count);
	si->main_area_zones = si->main_area_sections /
				le32_to_cpu(raw_super->secs_per_zone);
	si->sbi = sbi;
	sbi->stat_info = si;

	atomic64_set(&sbi->total_hit_ext, 0);
	atomic64_set(&sbi->read_hit_rbtree, 0);
	atomic64_set(&sbi->read_hit_largest, 0);
	atomic64_set(&sbi->read_hit_cached, 0);

	atomic_set(&sbi->inline_xattr, 0);
	atomic_set(&sbi->inline_inode, 0);
	atomic_set(&sbi->inline_dir, 0);
	atomic_set(&sbi->compr_inode, 0);
	atomic_set(&sbi->compr_blocks, 0);
	atomic_set(&sbi->inplace_count, 0);
	for (i = META_CP; i < META_MAX; i++)
		atomic_set(&sbi->meta_count[i], 0);

	atomic_set(&sbi->vw_cnt, 0);
	atomic_set(&sbi->max_aw_cnt, 0);
	atomic_set(&sbi->max_vw_cnt, 0);

	mutex_lock(&f2fs_stat_mutex);
	list_add_tail(&si->stat_list, &f2fs_stat_list);
	mutex_unlock(&f2fs_stat_mutex);

	return 0;
}

void f2fs_update_sec_stats(struct f2fs_sb_info *sbi)
{
	update_general_status(sbi);
	update_sit_info(sbi);
	update_mem_info(sbi);
}

void f2fs_destroy_stats(struct f2fs_sb_info *sbi)
{
	struct f2fs_stat_info *si = F2FS_STAT(sbi);

	mutex_lock(&f2fs_stat_mutex);
	list_del(&si->stat_list);
	mutex_unlock(&f2fs_stat_mutex);

	kvfree(si);
}

void __init f2fs_create_root_stats(void)
{
<<<<<<< HEAD
=======
#ifdef CONFIG_DEBUG_FS
>>>>>>> 8a685dfc
	f2fs_debugfs_root = debugfs_create_dir("f2fs", NULL);

	debugfs_create_file("status", S_IRUGO, f2fs_debugfs_root, NULL,
			    &stat_fops);
<<<<<<< HEAD
=======
#endif
>>>>>>> 8a685dfc
}

void f2fs_destroy_root_stats(void)
{
<<<<<<< HEAD
=======
#ifdef CONFIG_DEBUG_FS
>>>>>>> 8a685dfc
	debugfs_remove_recursive(f2fs_debugfs_root);
	f2fs_debugfs_root = NULL;
#endif
}<|MERGE_RESOLUTION|>--- conflicted
+++ resolved
@@ -103,11 +103,7 @@
 	si->nr_rd_data = get_pages(sbi, F2FS_RD_DATA);
 	si->nr_rd_node = get_pages(sbi, F2FS_RD_NODE);
 	si->nr_rd_meta = get_pages(sbi, F2FS_RD_META);
-<<<<<<< HEAD
-	if (SM_I(sbi) && SM_I(sbi)->fcc_info) {
-=======
 	if (SM_I(sbi)->fcc_info) {
->>>>>>> 8a685dfc
 		si->nr_flushed =
 			atomic_read(&SM_I(sbi)->fcc_info->issued_flush);
 		si->nr_flushing =
@@ -156,10 +152,6 @@
 	si->free_nids = NM_I(sbi)->nid_cnt[FREE_NID];
 	si->avail_nids = NM_I(sbi)->available_nids;
 	si->alloc_nids = NM_I(sbi)->nid_cnt[PREALLOC_NID];
-<<<<<<< HEAD
-	si->bg_gc = sbi->bg_gc;
-=======
->>>>>>> 8a685dfc
 	si->io_skip_bggc = sbi->io_skip_bggc;
 	si->other_skip_bggc = sbi->other_skip_bggc;
 	si->skipped_atomic_files[BG_GC] = sbi->skipped_atomic_files[BG_GC];
@@ -537,13 +529,6 @@
 	return 0;
 }
 
-void f2fs_update_sec_stats(struct f2fs_sb_info *sbi)
-{
-	update_general_status(sbi);
-	update_sit_info(sbi);
-	update_mem_info(sbi);
-}
-
 void f2fs_destroy_stats(struct f2fs_sb_info *sbi)
 {
 	struct f2fs_stat_info *si = F2FS_STAT(sbi);
@@ -557,26 +542,17 @@
 
 void __init f2fs_create_root_stats(void)
 {
-<<<<<<< HEAD
-=======
 #ifdef CONFIG_DEBUG_FS
->>>>>>> 8a685dfc
 	f2fs_debugfs_root = debugfs_create_dir("f2fs", NULL);
 
 	debugfs_create_file("status", S_IRUGO, f2fs_debugfs_root, NULL,
 			    &stat_fops);
-<<<<<<< HEAD
-=======
 #endif
->>>>>>> 8a685dfc
 }
 
 void f2fs_destroy_root_stats(void)
 {
-<<<<<<< HEAD
-=======
 #ifdef CONFIG_DEBUG_FS
->>>>>>> 8a685dfc
 	debugfs_remove_recursive(f2fs_debugfs_root);
 	f2fs_debugfs_root = NULL;
 #endif
