--- conflicted
+++ resolved
@@ -332,14 +332,8 @@
 	else
 		name = F2FS_INODE(page)->i_name;
 
-<<<<<<< HEAD
-	f2fs_msg(inode->i_sb, KERN_NOTICE,
-		"recover_inode: ino = %x, name = %s, inline = %x",
-			ino_of_node(page), name, raw->i_inline);
-=======
 	f2fs_notice(F2FS_I_SB(inode), "recover_inode: ino = %x, name = %s, inline = %x",
 		    ino_of_node(page), name, raw->i_inline);
->>>>>>> 8a685dfc
 	return 0;
 }
 
@@ -385,12 +379,8 @@
 			if (!check_only &&
 					IS_INODE(page) && is_dent_dnode(page)) {
 				err = f2fs_recover_inode_page(sbi, page);
-<<<<<<< HEAD
-				if (err)
-=======
 				if (err) {
 					f2fs_put_page(page, 1);
->>>>>>> 8a685dfc
 					break;
 				}
 				quota_inode = true;
@@ -420,17 +410,10 @@
 		/* sanity check in order to detect looped node chain */
 		if (++loop_cnt >= free_blocks ||
 			blkaddr == next_blkaddr_of_node(page)) {
-<<<<<<< HEAD
-			f2fs_msg(sbi->sb, KERN_NOTICE,
-				"%s: detect looped node chain, "
-				"blkaddr:%u, next:%u",
-				__func__, blkaddr, next_blkaddr_of_node(page));
-=======
 			f2fs_notice(sbi, "%s: detect looped node chain, blkaddr:%u, next:%u",
 				    __func__, blkaddr,
 				    next_blkaddr_of_node(page));
 			f2fs_put_page(page, 1);
->>>>>>> 8a685dfc
 			err = -EINVAL;
 			break;
 		}
@@ -554,12 +537,7 @@
 	return 0;
 
 truncate_out:
-<<<<<<< HEAD
-	if (datablock_addr(tdn.inode, tdn.node_page,
-					tdn.ofs_in_node) == blkaddr)
-=======
 	if (f2fs_data_blkaddr(&tdn) == blkaddr)
->>>>>>> 8a685dfc
 		f2fs_truncate_data_blocks_range(&tdn, 1);
 	if (dn->inode->i_ino == nid && !dn->inode_page_locked)
 		unlock_page(dn->inode_page);
@@ -748,15 +726,10 @@
 		 */
 		if (IS_INODE(page)) {
 			err = recover_inode(entry->inode, page);
-<<<<<<< HEAD
-			if (err)
-				break;
-=======
 			if (err) {
 				f2fs_put_page(page, 1);
 				break;
 			}
->>>>>>> 8a685dfc
 		}
 		if (entry->last_dentry == blkaddr) {
 			err = recover_dentry(entry->inode, page, dir_list);
@@ -779,11 +752,7 @@
 		f2fs_put_page(page, 1);
 	}
 	if (!err)
-<<<<<<< HEAD
-		f2fs_allocate_new_segments(sbi);
-=======
 		f2fs_allocate_new_segments(sbi, NO_CHECK_TYPE);
->>>>>>> 8a685dfc
 	return err;
 }
 
@@ -800,12 +769,7 @@
 #endif
 
 	if (s_flags & MS_RDONLY) {
-<<<<<<< HEAD
-		f2fs_msg(sbi->sb, KERN_INFO,
-				"recover fsync data on readonly fs");
-=======
 		f2fs_info(sbi, "recover fsync data on readonly fs");
->>>>>>> 8a685dfc
 		sbi->sb->s_flags &= ~MS_RDONLY;
 	}
 
@@ -868,17 +832,10 @@
 
 	/* let's drop all the directory inodes for clean checkpoint */
 	destroy_fsync_dnodes(&dir_list, err);
-<<<<<<< HEAD
 
 	if (need_writecp) {
 		set_sbi_flag(sbi, SBI_IS_RECOVERED);
 
-=======
-
-	if (need_writecp) {
-		set_sbi_flag(sbi, SBI_IS_RECOVERED);
-
->>>>>>> 8a685dfc
 		if (!err) {
 			struct cp_control cpc = {
 				.reason = CP_RECOVERY,
