--- conflicted
+++ resolved
@@ -892,18 +892,13 @@
 
 	/* Sanity checking of checkpoint */
 	if (f2fs_sanity_check_ckpt(sbi)) {
-<<<<<<< HEAD
 		print_block_data(sbi->sb, cur_page->index,
 				 page_address(cur_page), 0, blk_size);
-		goto free_fail_no_cp;
-	}
-
-	f2fs_get_fsck_stat(sbi);
-=======
 		err = -EFSCORRUPTED;
 		goto free_fail_no_cp;
 	}
->>>>>>> 80f767f3
+
+	f2fs_get_fsck_stat(sbi);
 
 	if (cp_blks <= 1)
 		goto done;
