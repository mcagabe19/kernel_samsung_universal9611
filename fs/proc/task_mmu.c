// SPDX-License-Identifier: GPL-2.0
#include <linux/mm.h>
#include <linux/vmacache.h>
#include <linux/hugetlb.h>
#include <linux/huge_mm.h>
#include <linux/mount.h>
#include <linux/seq_file.h>
#include <linux/highmem.h>
#include <linux/ptrace.h>
#include <linux/slab.h>
#include <linux/pagemap.h>
#include <linux/mempolicy.h>
#include <linux/rmap.h>
#include <linux/swap.h>
#include <linux/sched/mm.h>
#include <linux/swapops.h>
#include <linux/mmu_notifier.h>
#include <linux/page_idle.h>
#include <linux/shmem_fs.h>
#include <linux/uaccess.h>

#include <asm/elf.h>
#include <asm/tlb.h>
#include <asm/tlbflush.h>
#include "internal.h"

void task_mem(struct seq_file *m, struct mm_struct *mm)
{
	unsigned long text, lib, swap, ptes, pmds, anon, file, shmem;
	unsigned long hiwater_vm, total_vm, hiwater_rss, total_rss;

	anon = get_mm_counter(mm, MM_ANONPAGES);
	file = get_mm_counter(mm, MM_FILEPAGES);
	shmem = get_mm_counter(mm, MM_SHMEMPAGES);

	/*
	 * Note: to minimize their overhead, mm maintains hiwater_vm and
	 * hiwater_rss only when about to *lower* total_vm or rss.  Any
	 * collector of these hiwater stats must therefore get total_vm
	 * and rss too, which will usually be the higher.  Barriers? not
	 * worth the effort, such snapshots can always be inconsistent.
	 */
	hiwater_vm = total_vm = mm->total_vm;
	if (hiwater_vm < mm->hiwater_vm)
		hiwater_vm = mm->hiwater_vm;
	hiwater_rss = total_rss = anon + file + shmem;
	if (hiwater_rss < mm->hiwater_rss)
		hiwater_rss = mm->hiwater_rss;

	text = (PAGE_ALIGN(mm->end_code) - (mm->start_code & PAGE_MASK)) >> 10;
	lib = (mm->exec_vm << (PAGE_SHIFT-10)) - text;
	swap = get_mm_counter(mm, MM_SWAPENTS);
	ptes = PTRS_PER_PTE * sizeof(pte_t) * atomic_long_read(&mm->nr_ptes);
	pmds = PTRS_PER_PMD * sizeof(pmd_t) * mm_nr_pmds(mm);
	seq_printf(m,
		"VmPeak:\t%8lu kB\n"
		"VmSize:\t%8lu kB\n"
		"VmLck:\t%8lu kB\n"
		"VmPin:\t%8lu kB\n"
		"VmHWM:\t%8lu kB\n"
		"VmRSS:\t%8lu kB\n"
		"RssAnon:\t%8lu kB\n"
		"RssFile:\t%8lu kB\n"
		"RssShmem:\t%8lu kB\n"
		"VmData:\t%8lu kB\n"
		"VmStk:\t%8lu kB\n"
		"VmExe:\t%8lu kB\n"
		"VmLib:\t%8lu kB\n"
		"VmPTE:\t%8lu kB\n"
		"VmPMD:\t%8lu kB\n"
		"VmSwap:\t%8lu kB\n",
		hiwater_vm << (PAGE_SHIFT-10),
		total_vm << (PAGE_SHIFT-10),
		mm->locked_vm << (PAGE_SHIFT-10),
		mm->pinned_vm << (PAGE_SHIFT-10),
		hiwater_rss << (PAGE_SHIFT-10),
		total_rss << (PAGE_SHIFT-10),
		anon << (PAGE_SHIFT-10),
		file << (PAGE_SHIFT-10),
		shmem << (PAGE_SHIFT-10),
		mm->data_vm << (PAGE_SHIFT-10),
		mm->stack_vm << (PAGE_SHIFT-10), text, lib,
		ptes >> 10,
		pmds >> 10,
		swap << (PAGE_SHIFT-10));
	hugetlb_report_usage(m, mm);
}

unsigned long task_vsize(struct mm_struct *mm)
{
	return PAGE_SIZE * mm->total_vm;
}

unsigned long task_statm(struct mm_struct *mm,
			 unsigned long *shared, unsigned long *text,
			 unsigned long *data, unsigned long *resident)
{
	*shared = get_mm_counter(mm, MM_FILEPAGES) +
			get_mm_counter(mm, MM_SHMEMPAGES);
	*text = (PAGE_ALIGN(mm->end_code) - (mm->start_code & PAGE_MASK))
								>> PAGE_SHIFT;
	*data = mm->data_vm + mm->stack_vm;
	*resident = *shared + get_mm_counter(mm, MM_ANONPAGES);
	return mm->total_vm;
}
void task_statlmkd(struct mm_struct *mm, unsigned long *size,
			 unsigned long *resident, unsigned long *swapresident)
{
#if defined(CONFIG_SWAP)
	unsigned long swap_orig_nrpages;
	unsigned long swap_comp_nrpages;
#endif

	*size = mm->total_vm;
	*resident = get_mm_counter(mm, MM_FILEPAGES) +
			get_mm_counter(mm, MM_SHMEMPAGES) +
			get_mm_counter(mm, MM_ANONPAGES);

#if defined(CONFIG_SWAP)
	swap_orig_nrpages = get_swap_orig_data_nrpages();
	swap_comp_nrpages = get_swap_comp_pool_nrpages();
    
    if(swap_orig_nrpages > 0){
        *swapresident = get_mm_counter(mm, MM_SWAPENTS) *
                    swap_comp_nrpages / swap_orig_nrpages;
    }
#endif
}
#ifdef CONFIG_NUMA
/*
 * Save get_task_policy() for show_numa_map().
 */
static void hold_task_mempolicy(struct proc_maps_private *priv)
{
	struct task_struct *task = priv->task;

	task_lock(task);
	priv->task_mempolicy = get_task_policy(task);
	mpol_get(priv->task_mempolicy);
	task_unlock(task);
}
static void release_task_mempolicy(struct proc_maps_private *priv)
{
	mpol_put(priv->task_mempolicy);
}
#else
static void hold_task_mempolicy(struct proc_maps_private *priv)
{
}
static void release_task_mempolicy(struct proc_maps_private *priv)
{
}
#endif

static void seq_print_vma_name(struct seq_file *m, struct vm_area_struct *vma)
{
	const char __user *name = vma_get_anon_name(vma);
	struct mm_struct *mm = vma->vm_mm;

	unsigned long page_start_vaddr;
	unsigned long page_offset;
	unsigned long num_pages;
	unsigned long max_len = NAME_MAX;
	int i;

	page_start_vaddr = (unsigned long)name & PAGE_MASK;
	page_offset = (unsigned long)name - page_start_vaddr;
	num_pages = DIV_ROUND_UP(page_offset + max_len, PAGE_SIZE);

	seq_puts(m, "[anon:");

	for (i = 0; i < num_pages; i++) {
		int len;
		int write_len;
		const char *kaddr;
		long pages_pinned;
		struct page *page;

		pages_pinned = get_user_pages_remote(current, mm,
				page_start_vaddr, 1, 0, &page, NULL, NULL);
		if (pages_pinned < 1) {
			seq_puts(m, "<fault>]");
			return;
		}

		kaddr = (const char *)kmap(page);
		len = min(max_len, PAGE_SIZE - page_offset);
		write_len = strnlen(kaddr + page_offset, len);
		seq_write(m, kaddr + page_offset, write_len);
		kunmap(page);
		put_page(page);

		/* if strnlen hit a null terminator then we're done */
		if (write_len != len)
			break;

		max_len -= len;
		page_offset = 0;
		page_start_vaddr += PAGE_SIZE;
	}

	seq_putc(m, ']');
}

static void vma_stop(struct proc_maps_private *priv)
{
	struct mm_struct *mm = priv->mm;

	release_task_mempolicy(priv);
	up_read(&mm->mmap_sem);
	mmput(mm);
}

static struct vm_area_struct *
m_next_vma(struct proc_maps_private *priv, struct vm_area_struct *vma)
{
	if (vma == priv->tail_vma)
		return NULL;
	return vma->vm_next ?: priv->tail_vma;
}

static void m_cache_vma(struct seq_file *m, struct vm_area_struct *vma)
{
	if (m->count < m->size)	/* vma is copied successfully */
		m->version = m_next_vma(m->private, vma) ? vma->vm_end : -1UL;
}

static void *m_start(struct seq_file *m, loff_t *ppos)
{
	struct proc_maps_private *priv = m->private;
	unsigned long last_addr = m->version;
	struct mm_struct *mm;
	struct vm_area_struct *vma;
	unsigned int pos = *ppos;

	/* See m_cache_vma(). Zero at the start or after lseek. */
	if (last_addr == -1UL)
		return NULL;

	priv->task = get_proc_task(priv->inode);
	if (!priv->task)
		return ERR_PTR(-ESRCH);

	mm = priv->mm;
	if (!mm || !mmget_not_zero(mm))
		return NULL;

	down_read(&mm->mmap_sem);
	hold_task_mempolicy(priv);
	priv->tail_vma = get_gate_vma(mm);

	if (last_addr) {
		vma = find_vma(mm, last_addr - 1);
		if (vma && vma->vm_start <= last_addr)
			vma = m_next_vma(priv, vma);
		if (vma)
			return vma;
	}

	m->version = 0;
	if (pos < mm->map_count) {
		for (vma = mm->mmap; pos; pos--) {
			m->version = vma->vm_start;
			vma = vma->vm_next;
		}
		return vma;
	}

	/* we do not bother to update m->version in this case */
	if (pos == mm->map_count && priv->tail_vma)
		return priv->tail_vma;

	vma_stop(priv);
	return NULL;
}

static void *m_next(struct seq_file *m, void *v, loff_t *pos)
{
	struct proc_maps_private *priv = m->private;
	struct vm_area_struct *next;

	(*pos)++;
	next = m_next_vma(priv, v);
	if (!next)
		vma_stop(priv);
	return next;
}

static void m_stop(struct seq_file *m, void *v)
{
	struct proc_maps_private *priv = m->private;

	if (!IS_ERR_OR_NULL(v))
		vma_stop(priv);
	if (priv->task) {
		put_task_struct(priv->task);
		priv->task = NULL;
	}
}

static int proc_maps_open(struct inode *inode, struct file *file,
			const struct seq_operations *ops, int psize)
{
	struct proc_maps_private *priv = __seq_open_private(file, ops, psize);

	if (!priv)
		return -ENOMEM;

	priv->inode = inode;
	priv->mm = proc_mem_open(inode, PTRACE_MODE_READ);
	if (IS_ERR(priv->mm)) {
		int err = PTR_ERR(priv->mm);

		seq_release_private(inode, file);
		return err;
	}

	return 0;
}

static int proc_map_release(struct inode *inode, struct file *file)
{
	struct seq_file *seq = file->private_data;
	struct proc_maps_private *priv = seq->private;

	if (priv->mm)
		mmdrop(priv->mm);

	kfree(priv->rollup);
	return seq_release_private(inode, file);
}

static int do_maps_open(struct inode *inode, struct file *file,
			const struct seq_operations *ops)
{
	return proc_maps_open(inode, file, ops,
				sizeof(struct proc_maps_private));
}

/*
 * Indicate if the VMA is a stack for the given task; for
 * /proc/PID/maps that is the stack of the main task.
 */
static int is_stack(struct vm_area_struct *vma)
{
	/*
	 * We make no effort to guess what a given thread considers to be
	 * its "stack".  It's not even well-defined for programs written
	 * languages like Go.
	 */
	return vma->vm_start <= vma->vm_mm->start_stack &&
		vma->vm_end >= vma->vm_mm->start_stack;
}

static void show_vma_header_prefix(struct seq_file *m,
				   unsigned long start, unsigned long end,
				   vm_flags_t flags, unsigned long long pgoff,
				   dev_t dev, unsigned long ino)
{
	seq_setwidth(m, 25 + sizeof(void *) * 6 - 1);
	seq_printf(m, "%08lx-%08lx %c%c%c%c %08llx %02x:%02x %lu ",
		   start,
		   end,
		   flags & VM_READ ? 'r' : '-',
		   flags & VM_WRITE ? 'w' : '-',
		   flags & VM_EXEC ? 'x' : '-',
		   flags & VM_MAYSHARE ? 's' : 'p',
		   pgoff,
		   MAJOR(dev), MINOR(dev), ino);
}

static void
show_map_vma(struct seq_file *m, struct vm_area_struct *vma, int is_pid)
{
	struct mm_struct *mm = vma->vm_mm;
	struct file *file = vma->vm_file;
	vm_flags_t flags = vma->vm_flags;
	unsigned long ino = 0;
	unsigned long long pgoff = 0;
	unsigned long start, end;
	dev_t dev = 0;
	const char *name = NULL;

	if (file) {
		struct inode *inode = file_inode(vma->vm_file);
		dev = inode->i_sb->s_dev;
		ino = inode->i_ino;
		pgoff = ((loff_t)vma->vm_pgoff) << PAGE_SHIFT;
	}

	start = vma->vm_start;
	end = vma->vm_end;
	show_vma_header_prefix(m, start, end, flags, pgoff, dev, ino);

	/*
	 * Print the dentry name for named mappings, and a
	 * special [heap] marker for the heap:
	 */
	if (file) {
		seq_pad(m, ' ');
		seq_file_path(m, file, "\n");
		goto done;
	}

	if (vma->vm_ops && vma->vm_ops->name) {
		name = vma->vm_ops->name(vma);
		if (name)
			goto done;
	}

	name = arch_vma_name(vma);
	if (!name) {
		if (!mm) {
			name = "[vdso]";
			goto done;
		}

		if (vma->vm_start <= mm->brk &&
		    vma->vm_end >= mm->start_brk) {
			name = "[heap]";
			goto done;
		}

		if (is_stack(vma)) {
			name = "[stack]";
			goto done;
		}

		if (vma_get_anon_name(vma)) {
			seq_pad(m, ' ');
			seq_print_vma_name(m, vma);
		}
	}

done:
	if (name) {
		seq_pad(m, ' ');
		seq_puts(m, name);
	}
	seq_putc(m, '\n');
}

static int show_map(struct seq_file *m, void *v, int is_pid)
{
	show_map_vma(m, v, is_pid);
	m_cache_vma(m, v);
	return 0;
}

static int show_pid_map(struct seq_file *m, void *v)
{
	return show_map(m, v, 1);
}

static int show_tid_map(struct seq_file *m, void *v)
{
	return show_map(m, v, 0);
}

static const struct seq_operations proc_pid_maps_op = {
	.start	= m_start,
	.next	= m_next,
	.stop	= m_stop,
	.show	= show_pid_map
};

static const struct seq_operations proc_tid_maps_op = {
	.start	= m_start,
	.next	= m_next,
	.stop	= m_stop,
	.show	= show_tid_map
};

static int pid_maps_open(struct inode *inode, struct file *file)
{
	return do_maps_open(inode, file, &proc_pid_maps_op);
}

static int tid_maps_open(struct inode *inode, struct file *file)
{
	return do_maps_open(inode, file, &proc_tid_maps_op);
}

const struct file_operations proc_pid_maps_operations = {
	.open		= pid_maps_open,
	.read		= seq_read,
	.llseek		= seq_lseek,
	.release	= proc_map_release,
};

const struct file_operations proc_tid_maps_operations = {
	.open		= tid_maps_open,
	.read		= seq_read,
	.llseek		= seq_lseek,
	.release	= proc_map_release,
};

/*
 * Proportional Set Size(PSS): my share of RSS.
 *
 * PSS of a process is the count of pages it has in memory, where each
 * page is divided by the number of processes sharing it.  So if a
 * process has 1000 pages all to itself, and 1000 shared with one other
 * process, its PSS will be 1500.
 *
 * To keep (accumulated) division errors low, we adopt a 64bit
 * fixed-point pss counter to minimize division errors. So (pss >>
 * PSS_SHIFT) would be the real byte count.
 *
 * A shift of 12 before division means (assuming 4K page size):
 * 	- 1M 3-user-pages add up to 8KB errors;
 * 	- supports mapcount up to 2^24, or 16M;
 * 	- supports PSS up to 2^52 bytes, or 4PB.
 */
#define PSS_SHIFT 12

#ifdef CONFIG_PROC_PAGE_MONITOR
struct mem_size_stats {
	bool first;
	unsigned long resident;
	unsigned long shared_clean;
	unsigned long shared_dirty;
	unsigned long private_clean;
	unsigned long private_dirty;
	unsigned long referenced;
	unsigned long anonymous;
	unsigned long lazyfree;
	unsigned long anonymous_thp;
	unsigned long shmem_thp;
	unsigned long swap;
	unsigned long shared_hugetlb;
	unsigned long private_hugetlb;
	unsigned long first_vma_start;
	u64 pss;
	u64 pss_locked;
	u64 swap_pss;
	bool check_shmem_swap;
};

static void smaps_account(struct mem_size_stats *mss, struct page *page,
		bool compound, bool young, bool dirty, bool locked)
{
	int i, nr = compound ? 1 << compound_order(page) : 1;
	unsigned long size = nr * PAGE_SIZE;

	if (PageAnon(page)) {
		mss->anonymous += size;
		if (!PageSwapBacked(page) && !dirty && !PageDirty(page))
			mss->lazyfree += size;
	}

	mss->resident += size;
	/* Accumulate the size in pages that have been accessed. */
	if (young || page_is_young(page) || PageReferenced(page))
		mss->referenced += size;

	/*
	 * page_count(page) == 1 guarantees the page is mapped exactly once.
	 * If any subpage of the compound page mapped with PTE it would elevate
	 * page_count().
	 */
	if (page_count(page) == 1) {
		if (dirty || PageDirty(page))
			mss->private_dirty += size;
		else
			mss->private_clean += size;
		mss->pss += (u64)size << PSS_SHIFT;
		if (locked)
			mss->pss_locked += (u64)size << PSS_SHIFT;
		return;
	}

	for (i = 0; i < nr; i++, page++) {
		int mapcount = page_mapcount(page);
		unsigned long pss = (PAGE_SIZE << PSS_SHIFT);

		if (mapcount >= 2) {
			if (dirty || PageDirty(page))
				mss->shared_dirty += PAGE_SIZE;
			else
				mss->shared_clean += PAGE_SIZE;
			mss->pss += pss / mapcount;
			if (locked)
				mss->pss_locked += pss / mapcount;
		} else {
			if (dirty || PageDirty(page))
				mss->private_dirty += PAGE_SIZE;
			else
				mss->private_clean += PAGE_SIZE;
			mss->pss += pss;
			if (locked)
				mss->pss_locked += pss;
		}
	}
}

#ifdef CONFIG_SHMEM
static int smaps_pte_hole(unsigned long addr, unsigned long end,
		struct mm_walk *walk)
{
	struct mem_size_stats *mss = walk->private;

	mss->swap += shmem_partial_swap_usage(
			walk->vma->vm_file->f_mapping, addr, end);

	return 0;
}
#endif

static void smaps_pte_entry(pte_t *pte, unsigned long addr,
		struct mm_walk *walk)
{
	struct mem_size_stats *mss = walk->private;
	struct vm_area_struct *vma = walk->vma;
	bool locked = !!(vma->vm_flags & VM_LOCKED);
	struct page *page = NULL;

	if (pte_present(*pte)) {
		page = vm_normal_page(vma, addr, *pte);
	} else if (is_swap_pte(*pte)) {
		swp_entry_t swpent = pte_to_swp_entry(*pte);

		if (!non_swap_entry(swpent)) {
			int mapcount;

			mss->swap += PAGE_SIZE;
			mapcount = swp_swapcount(swpent);
			if (mapcount >= 2) {
				u64 pss_delta = (u64)PAGE_SIZE << PSS_SHIFT;

				do_div(pss_delta, mapcount);
				mss->swap_pss += pss_delta;
			} else {
				mss->swap_pss += (u64)PAGE_SIZE << PSS_SHIFT;
			}
		} else if (is_migration_entry(swpent))
			page = migration_entry_to_page(swpent);
		else if (is_device_private_entry(swpent))
			page = device_private_entry_to_page(swpent);
	} else if (unlikely(IS_ENABLED(CONFIG_SHMEM) && mss->check_shmem_swap
							&& pte_none(*pte))) {
		page = find_get_entry(vma->vm_file->f_mapping,
						linear_page_index(vma, addr));
		if (!page)
			return;

		if (radix_tree_exceptional_entry(page))
			mss->swap += PAGE_SIZE;
		else
			put_page(page);

		return;
	}

	if (!page)
		return;

	smaps_account(mss, page, false, pte_young(*pte), pte_dirty(*pte), locked);
}

#ifdef CONFIG_TRANSPARENT_HUGEPAGE
static void smaps_pmd_entry(pmd_t *pmd, unsigned long addr,
		struct mm_walk *walk)
{
	struct mem_size_stats *mss = walk->private;
	struct vm_area_struct *vma = walk->vma;
	bool locked = !!(vma->vm_flags & VM_LOCKED);
	struct page *page;

	/* FOLL_DUMP will return -EFAULT on huge zero page */
	page = follow_trans_huge_pmd(vma, addr, pmd, FOLL_DUMP);
	if (IS_ERR_OR_NULL(page))
		return;
	if (PageAnon(page))
		mss->anonymous_thp += HPAGE_PMD_SIZE;
	else if (PageSwapBacked(page))
		mss->shmem_thp += HPAGE_PMD_SIZE;
	else if (is_zone_device_page(page))
		/* pass */;
	else
		VM_BUG_ON_PAGE(1, page);
	smaps_account(mss, page, true, pmd_young(*pmd), pmd_dirty(*pmd), locked);
}
#else
static void smaps_pmd_entry(pmd_t *pmd, unsigned long addr,
		struct mm_walk *walk)
{
}
#endif

static int smaps_pte_range(pmd_t *pmd, unsigned long addr, unsigned long end,
			   struct mm_walk *walk)
{
	struct vm_area_struct *vma = walk->vma;
	pte_t *pte;
	spinlock_t *ptl;

	ptl = pmd_trans_huge_lock(pmd, vma);
	if (ptl) {
		if (pmd_present(*pmd))
			smaps_pmd_entry(pmd, addr, walk);
		spin_unlock(ptl);
		goto out;
	}

	if (pmd_trans_unstable(pmd))
		goto out;
	/*
	 * The mmap_sem held all the way back in m_start() is what
	 * keeps khugepaged out of here and from collapsing things
	 * in here.
	 */
	pte = pte_offset_map_lock(vma->vm_mm, pmd, addr, &ptl);
	for (; addr != end; pte++, addr += PAGE_SIZE)
		smaps_pte_entry(pte, addr, walk);
	pte_unmap_unlock(pte - 1, ptl);
out:
	cond_resched();
	return 0;
}

static void show_smap_vma_flags(struct seq_file *m, struct vm_area_struct *vma)
{
	/*
	 * Don't forget to update Documentation/ on changes.
	 */
	static const char mnemonics[BITS_PER_LONG][2] = {
		/*
		 * In case if we meet a flag we don't know about.
		 */
		[0 ... (BITS_PER_LONG-1)] = "??",

		[ilog2(VM_READ)]	= "rd",
		[ilog2(VM_WRITE)]	= "wr",
		[ilog2(VM_EXEC)]	= "ex",
		[ilog2(VM_SHARED)]	= "sh",
		[ilog2(VM_MAYREAD)]	= "mr",
		[ilog2(VM_MAYWRITE)]	= "mw",
		[ilog2(VM_MAYEXEC)]	= "me",
		[ilog2(VM_MAYSHARE)]	= "ms",
		[ilog2(VM_GROWSDOWN)]	= "gd",
		[ilog2(VM_PFNMAP)]	= "pf",
		[ilog2(VM_DENYWRITE)]	= "dw",
#ifdef CONFIG_X86_INTEL_MPX
		[ilog2(VM_MPX)]		= "mp",
#endif
		[ilog2(VM_LOCKED)]	= "lo",
		[ilog2(VM_IO)]		= "io",
		[ilog2(VM_SEQ_READ)]	= "sr",
		[ilog2(VM_RAND_READ)]	= "rr",
		[ilog2(VM_DONTCOPY)]	= "dc",
		[ilog2(VM_DONTEXPAND)]	= "de",
		[ilog2(VM_ACCOUNT)]	= "ac",
		[ilog2(VM_NORESERVE)]	= "nr",
		[ilog2(VM_HUGETLB)]	= "ht",
		[ilog2(VM_ARCH_1)]	= "ar",
		[ilog2(VM_WIPEONFORK)]	= "wf",
		[ilog2(VM_DONTDUMP)]	= "dd",
#ifdef CONFIG_MEM_SOFT_DIRTY
		[ilog2(VM_SOFTDIRTY)]	= "sd",
#endif
		[ilog2(VM_MIXEDMAP)]	= "mm",
		[ilog2(VM_HUGEPAGE)]	= "hg",
		[ilog2(VM_NOHUGEPAGE)]	= "nh",
		[ilog2(VM_MERGEABLE)]	= "mg",
		[ilog2(VM_UFFD_MISSING)]= "um",
		[ilog2(VM_UFFD_WP)]	= "uw",
#ifdef CONFIG_X86_INTEL_MEMORY_PROTECTION_KEYS
		/* These come out via ProtectionKey: */
		[ilog2(VM_PKEY_BIT0)]	= "",
		[ilog2(VM_PKEY_BIT1)]	= "",
		[ilog2(VM_PKEY_BIT2)]	= "",
		[ilog2(VM_PKEY_BIT3)]	= "",
#endif
	};
	size_t i;

	seq_puts(m, "VmFlags: ");
	for (i = 0; i < BITS_PER_LONG; i++) {
		if (!mnemonics[i][0])
			continue;
		if (vma->vm_flags & (1UL << i)) {
			seq_printf(m, "%c%c ",
				   mnemonics[i][0], mnemonics[i][1]);
		}
	}
	seq_putc(m, '\n');
}

#ifdef CONFIG_HUGETLB_PAGE
static int smaps_hugetlb_range(pte_t *pte, unsigned long hmask,
				 unsigned long addr, unsigned long end,
				 struct mm_walk *walk)
{
	struct mem_size_stats *mss = walk->private;
	struct vm_area_struct *vma = walk->vma;
	struct page *page = NULL;

	if (pte_present(*pte)) {
		page = vm_normal_page(vma, addr, *pte);
	} else if (is_swap_pte(*pte)) {
		swp_entry_t swpent = pte_to_swp_entry(*pte);

		if (is_migration_entry(swpent))
			page = migration_entry_to_page(swpent);
		else if (is_device_private_entry(swpent))
			page = device_private_entry_to_page(swpent);
	}
	if (page) {
		int mapcount = page_mapcount(page);

		if (mapcount >= 2)
			mss->shared_hugetlb += huge_page_size(hstate_vma(vma));
		else
			mss->private_hugetlb += huge_page_size(hstate_vma(vma));
	}
	return 0;
}
#endif /* HUGETLB_PAGE */

void __weak arch_show_smap(struct seq_file *m, struct vm_area_struct *vma)
{
}

static int show_smap(struct seq_file *m, void *v, int is_pid)
{
	struct proc_maps_private *priv = m->private;
	struct vm_area_struct *vma = v;
	struct mem_size_stats mss_stack;
	struct mem_size_stats *mss;
	struct mm_walk smaps_walk = {
		.pmd_entry = smaps_pte_range,
#ifdef CONFIG_HUGETLB_PAGE
		.hugetlb_entry = smaps_hugetlb_range,
#endif
		.mm = vma->vm_mm,
	};
	int ret = 0;
	bool rollup_mode;
	bool last_vma;

	if (priv->rollup) {
		rollup_mode = true;
		mss = priv->rollup;
		if (mss->first) {
			mss->first_vma_start = vma->vm_start;
			mss->first = false;
		}
		last_vma = !m_next_vma(priv, vma);
	} else {
		rollup_mode = false;
		memset(&mss_stack, 0, sizeof(mss_stack));
		mss = &mss_stack;
	}

	smaps_walk.private = mss;

#ifdef CONFIG_SHMEM
	/* In case of smaps_rollup, reset the value from previous vma */
	mss->check_shmem_swap = false;
	if (vma->vm_file && shmem_mapping(vma->vm_file->f_mapping)) {
		/*
		 * For shared or readonly shmem mappings we know that all
		 * swapped out pages belong to the shmem object, and we can
		 * obtain the swap value much more efficiently. For private
		 * writable mappings, we might have COW pages that are
		 * not affected by the parent swapped out pages of the shmem
		 * object, so we have to distinguish them during the page walk.
		 * Unless we know that the shmem object (or the part mapped by
		 * our VMA) has no swapped out pages at all.
		 */
		unsigned long shmem_swapped = shmem_swap_usage(vma);

		if (!shmem_swapped || (vma->vm_flags & VM_SHARED) ||
					!(vma->vm_flags & VM_WRITE)) {
			mss->swap += shmem_swapped;
		} else {
			mss->check_shmem_swap = true;
			smaps_walk.pte_hole = smaps_pte_hole;
		}
	}
#endif
	/* mmap_sem is held in m_start */
	walk_page_vma(vma, &smaps_walk);

	if (!rollup_mode) {
		show_map_vma(m, vma, is_pid);
		if (vma_get_anon_name(vma)) {
			seq_puts(m, "Name:           ");
			seq_print_vma_name(m, vma);
			seq_putc(m, '\n');
		}
	} else if (last_vma) {
		show_vma_header_prefix(
			m, mss->first_vma_start, vma->vm_end, 0, 0, 0, 0);
		seq_pad(m, ' ');
		seq_puts(m, "[rollup]\n");
	} else {
		ret = SEQ_SKIP;
	}

	if (!rollup_mode)
		seq_printf(m,
			   "Size:           %8lu kB\n"
			   "KernelPageSize: %8lu kB\n"
			   "MMUPageSize:    %8lu kB\n",
			   (vma->vm_end - vma->vm_start) >> 10,
			   vma_kernel_pagesize(vma) >> 10,
			   vma_mmu_pagesize(vma) >> 10);


	if (!rollup_mode || last_vma)
		seq_printf(m,
			   "Rss:            %8lu kB\n"
			   "Pss:            %8lu kB\n"
			   "Shared_Clean:   %8lu kB\n"
			   "Shared_Dirty:   %8lu kB\n"
			   "Private_Clean:  %8lu kB\n"
			   "Private_Dirty:  %8lu kB\n"
			   "Referenced:     %8lu kB\n"
			   "Anonymous:      %8lu kB\n"
			   "LazyFree:       %8lu kB\n"
			   "AnonHugePages:  %8lu kB\n"
			   "ShmemPmdMapped: %8lu kB\n"
			   "Shared_Hugetlb: %8lu kB\n"
			   "Private_Hugetlb: %7lu kB\n"
			   "Swap:           %8lu kB\n"
			   "SwapPss:        %8lu kB\n"
			   "Locked:         %8lu kB\n",
			   mss->resident >> 10,
			   (unsigned long)(mss->pss >> (10 + PSS_SHIFT)),
			   mss->shared_clean  >> 10,
			   mss->shared_dirty  >> 10,
			   mss->private_clean >> 10,
			   mss->private_dirty >> 10,
			   mss->referenced >> 10,
			   mss->anonymous >> 10,
			   mss->lazyfree >> 10,
			   mss->anonymous_thp >> 10,
			   mss->shmem_thp >> 10,
			   mss->shared_hugetlb >> 10,
			   mss->private_hugetlb >> 10,
			   mss->swap >> 10,
			   (unsigned long)(mss->swap_pss >> (10 + PSS_SHIFT)),
			   (unsigned long)(mss->pss_locked >> (10 + PSS_SHIFT)));

	if (!rollup_mode) {
		arch_show_smap(m, vma);
		show_smap_vma_flags(m, vma);
	}
	m_cache_vma(m, vma);
	return ret;
}

static int show_pid_smap(struct seq_file *m, void *v)
{
	return show_smap(m, v, 1);
}

static int show_tid_smap(struct seq_file *m, void *v)
{
	return show_smap(m, v, 0);
}

static const struct seq_operations proc_pid_smaps_op = {
	.start	= m_start,
	.next	= m_next,
	.stop	= m_stop,
	.show	= show_pid_smap
};

static const struct seq_operations proc_tid_smaps_op = {
	.start	= m_start,
	.next	= m_next,
	.stop	= m_stop,
	.show	= show_tid_smap
};

static int pid_smaps_open(struct inode *inode, struct file *file)
{
	return do_maps_open(inode, file, &proc_pid_smaps_op);
}

static int pid_smaps_rollup_open(struct inode *inode, struct file *file)
{
	struct seq_file *seq;
	struct proc_maps_private *priv;
	int ret = do_maps_open(inode, file, &proc_pid_smaps_op);

	if (ret < 0)
		return ret;
	seq = file->private_data;
	priv = seq->private;
	priv->rollup = kzalloc(sizeof(*priv->rollup), GFP_KERNEL);
	if (!priv->rollup) {
		proc_map_release(inode, file);
		return -ENOMEM;
	}
	priv->rollup->first = true;
	return 0;
}

static int tid_smaps_open(struct inode *inode, struct file *file)
{
	return do_maps_open(inode, file, &proc_tid_smaps_op);
}

const struct file_operations proc_pid_smaps_operations = {
	.open		= pid_smaps_open,
	.read		= seq_read,
	.llseek		= seq_lseek,
	.release	= proc_map_release,
};

const struct file_operations proc_pid_smaps_rollup_operations = {
	.open		= pid_smaps_rollup_open,
	.read		= seq_read,
	.llseek		= seq_lseek,
	.release	= proc_map_release,
};

const struct file_operations proc_tid_smaps_operations = {
	.open		= tid_smaps_open,
	.read		= seq_read,
	.llseek		= seq_lseek,
	.release	= proc_map_release,
};

enum clear_refs_types {
	CLEAR_REFS_ALL = 1,
	CLEAR_REFS_ANON,
	CLEAR_REFS_MAPPED,
	CLEAR_REFS_SOFT_DIRTY,
	CLEAR_REFS_MM_HIWATER_RSS,
	CLEAR_REFS_LAST,
};

struct clear_refs_private {
	enum clear_refs_types type;
};

#ifdef CONFIG_MEM_SOFT_DIRTY
static inline void clear_soft_dirty(struct vm_area_struct *vma,
		unsigned long addr, pte_t *pte)
{
	/*
	 * The soft-dirty tracker uses #PF-s to catch writes
	 * to pages, so write-protect the pte as well. See the
	 * Documentation/vm/soft-dirty.txt for full description
	 * of how soft-dirty works.
	 */
	pte_t ptent = *pte;

	if (pte_present(ptent)) {
		ptent = ptep_modify_prot_start(vma->vm_mm, addr, pte);
		ptent = pte_wrprotect(ptent);
		ptent = pte_clear_soft_dirty(ptent);
		ptep_modify_prot_commit(vma->vm_mm, addr, pte, ptent);
	} else if (is_swap_pte(ptent)) {
		ptent = pte_swp_clear_soft_dirty(ptent);
		set_pte_at(vma->vm_mm, addr, pte, ptent);
	}
}
#else
static inline void clear_soft_dirty(struct vm_area_struct *vma,
		unsigned long addr, pte_t *pte)
{
}
#endif

#if defined(CONFIG_MEM_SOFT_DIRTY) && defined(CONFIG_TRANSPARENT_HUGEPAGE)
static inline void clear_soft_dirty_pmd(struct vm_area_struct *vma,
		unsigned long addr, pmd_t *pmdp)
{
	pmd_t pmd = *pmdp;

	if (pmd_present(pmd)) {
		/* See comment in change_huge_pmd() */
		pmdp_invalidate(vma, addr, pmdp);
		if (pmd_dirty(*pmdp))
			pmd = pmd_mkdirty(pmd);
		if (pmd_young(*pmdp))
			pmd = pmd_mkyoung(pmd);

		pmd = pmd_wrprotect(pmd);
		pmd = pmd_clear_soft_dirty(pmd);

		set_pmd_at(vma->vm_mm, addr, pmdp, pmd);
	} else if (is_migration_entry(pmd_to_swp_entry(pmd))) {
		pmd = pmd_swp_clear_soft_dirty(pmd);
		set_pmd_at(vma->vm_mm, addr, pmdp, pmd);
	}
}
#else
static inline void clear_soft_dirty_pmd(struct vm_area_struct *vma,
		unsigned long addr, pmd_t *pmdp)
{
}
#endif

static int clear_refs_pte_range(pmd_t *pmd, unsigned long addr,
				unsigned long end, struct mm_walk *walk)
{
	struct clear_refs_private *cp = walk->private;
	struct vm_area_struct *vma = walk->vma;
	pte_t *pte, ptent;
	spinlock_t *ptl;
	struct page *page;

	ptl = pmd_trans_huge_lock(pmd, vma);
	if (ptl) {
		if (cp->type == CLEAR_REFS_SOFT_DIRTY) {
			clear_soft_dirty_pmd(vma, addr, pmd);
			goto out;
		}

		if (!pmd_present(*pmd))
			goto out;

		page = pmd_page(*pmd);

		/* Clear accessed and referenced bits. */
		pmdp_test_and_clear_young(vma, addr, pmd);
		test_and_clear_page_young(page);
		ClearPageReferenced(page);
out:
		spin_unlock(ptl);
		return 0;
	}

	if (pmd_trans_unstable(pmd))
		return 0;

	pte = pte_offset_map_lock(vma->vm_mm, pmd, addr, &ptl);
	for (; addr != end; pte++, addr += PAGE_SIZE) {
		ptent = *pte;

		if (cp->type == CLEAR_REFS_SOFT_DIRTY) {
			clear_soft_dirty(vma, addr, pte);
			continue;
		}

		if (!pte_present(ptent))
			continue;

		page = vm_normal_page(vma, addr, ptent);
		if (!page)
			continue;

		/* Clear accessed and referenced bits. */
		ptep_test_and_clear_young(vma, addr, pte);
		test_and_clear_page_young(page);
		ClearPageReferenced(page);
	}
	pte_unmap_unlock(pte - 1, ptl);
	cond_resched();
	return 0;
}

static int clear_refs_test_walk(unsigned long start, unsigned long end,
				struct mm_walk *walk)
{
	struct clear_refs_private *cp = walk->private;
	struct vm_area_struct *vma = walk->vma;

	if (vma->vm_flags & VM_PFNMAP)
		return 1;

	/*
	 * Writing 1 to /proc/pid/clear_refs affects all pages.
	 * Writing 2 to /proc/pid/clear_refs only affects anonymous pages.
	 * Writing 3 to /proc/pid/clear_refs only affects file mapped pages.
	 * Writing 4 to /proc/pid/clear_refs affects all pages.
	 */
	if (cp->type == CLEAR_REFS_ANON && vma->vm_file)
		return 1;
	if (cp->type == CLEAR_REFS_MAPPED && !vma->vm_file)
		return 1;
	return 0;
}

static ssize_t clear_refs_write(struct file *file, const char __user *buf,
				size_t count, loff_t *ppos)
{
	struct task_struct *task;
	char buffer[PROC_NUMBUF];
	struct mm_struct *mm;
	struct vm_area_struct *vma;
	enum clear_refs_types type;
	struct mmu_gather tlb;
	int itype;
	int rv;

	memset(buffer, 0, sizeof(buffer));
	if (count > sizeof(buffer) - 1)
		count = sizeof(buffer) - 1;
	if (copy_from_user(buffer, buf, count))
		return -EFAULT;
	rv = kstrtoint(strstrip(buffer), 10, &itype);
	if (rv < 0)
		return rv;
	type = (enum clear_refs_types)itype;
	if (type < CLEAR_REFS_ALL || type >= CLEAR_REFS_LAST)
		return -EINVAL;

	task = get_proc_task(file_inode(file));
	if (!task)
		return -ESRCH;
	mm = get_task_mm(task);
	if (mm) {
		struct clear_refs_private cp = {
			.type = type,
		};
		struct mm_walk clear_refs_walk = {
			.pmd_entry = clear_refs_pte_range,
			.test_walk = clear_refs_test_walk,
			.mm = mm,
			.private = &cp,
		};

		if (type == CLEAR_REFS_MM_HIWATER_RSS) {
			if (down_write_killable(&mm->mmap_sem)) {
				count = -EINTR;
				goto out_mm;
			}

			/*
			 * Writing 5 to /proc/pid/clear_refs resets the peak
			 * resident set size to this mm's current rss value.
			 */
			reset_mm_hiwater_rss(mm);
			up_write(&mm->mmap_sem);
			goto out_mm;
		}

		down_read(&mm->mmap_sem);
		tlb_gather_mmu(&tlb, mm, 0, -1);
		if (type == CLEAR_REFS_SOFT_DIRTY) {
			for (vma = mm->mmap; vma; vma = vma->vm_next) {
				if (!(vma->vm_flags & VM_SOFTDIRTY))
					continue;
				up_read(&mm->mmap_sem);
				if (down_write_killable(&mm->mmap_sem)) {
					count = -EINTR;
					goto out_mm;
				}
				/*
				 * Avoid to modify vma->vm_flags
				 * without locked ops while the
				 * coredump reads the vm_flags.
<<<<<<< HEAD
				*/
=======
				 */
>>>>>>> 03a01b78
				if (!mmget_still_valid(mm)) {
					/*
					 * Silently return "count"
					 * like if get_task_mm()
					 * failed. FIXME: should this
					 * function have returned
					 * -ESRCH if get_task_mm()
					 * failed like if
					 * get_proc_task() fails?
					 */
					up_write(&mm->mmap_sem);
					goto out_mm;
				}
				for (vma = mm->mmap; vma; vma = vma->vm_next) {
					vma->vm_flags &= ~VM_SOFTDIRTY;
					vma_set_page_prot(vma);
				}
				downgrade_write(&mm->mmap_sem);
				break;
			}
			mmu_notifier_invalidate_range_start(mm, 0, -1);
		}
		walk_page_range(0, mm->highest_vm_end, &clear_refs_walk);
		if (type == CLEAR_REFS_SOFT_DIRTY)
			mmu_notifier_invalidate_range_end(mm, 0, -1);
		tlb_finish_mmu(&tlb, 0, -1);
		up_read(&mm->mmap_sem);
out_mm:
		mmput(mm);
	}
	put_task_struct(task);

	return count;
}

const struct file_operations proc_clear_refs_operations = {
	.write		= clear_refs_write,
	.llseek		= noop_llseek,
};

typedef struct {
	u64 pme;
} pagemap_entry_t;

struct pagemapread {
	int pos, len;		/* units: PM_ENTRY_BYTES, not bytes */
	pagemap_entry_t *buffer;
	bool show_pfn;
};

#define PAGEMAP_WALK_SIZE	(PMD_SIZE)
#define PAGEMAP_WALK_MASK	(PMD_MASK)

#define PM_ENTRY_BYTES		sizeof(pagemap_entry_t)
#define PM_PFRAME_BITS		55
#define PM_PFRAME_MASK		GENMASK_ULL(PM_PFRAME_BITS - 1, 0)
#define PM_SOFT_DIRTY		BIT_ULL(55)
#define PM_MMAP_EXCLUSIVE	BIT_ULL(56)
#define PM_FILE			BIT_ULL(61)
#define PM_SWAP			BIT_ULL(62)
#define PM_PRESENT		BIT_ULL(63)

#define PM_END_OF_BUFFER    1

static inline pagemap_entry_t make_pme(u64 frame, u64 flags)
{
	return (pagemap_entry_t) { .pme = (frame & PM_PFRAME_MASK) | flags };
}

static int add_to_pagemap(unsigned long addr, pagemap_entry_t *pme,
			  struct pagemapread *pm)
{
	pm->buffer[pm->pos++] = *pme;
	if (pm->pos >= pm->len)
		return PM_END_OF_BUFFER;
	return 0;
}

static int pagemap_pte_hole(unsigned long start, unsigned long end,
				struct mm_walk *walk)
{
	struct pagemapread *pm = walk->private;
	unsigned long addr = start;
	int err = 0;

	while (addr < end) {
		struct vm_area_struct *vma = find_vma(walk->mm, addr);
		pagemap_entry_t pme = make_pme(0, 0);
		/* End of address space hole, which we mark as non-present. */
		unsigned long hole_end;

		if (vma)
			hole_end = min(end, vma->vm_start);
		else
			hole_end = end;

		for (; addr < hole_end; addr += PAGE_SIZE) {
			err = add_to_pagemap(addr, &pme, pm);
			if (err)
				goto out;
		}

		if (!vma)
			break;

		/* Addresses in the VMA. */
		if (vma->vm_flags & VM_SOFTDIRTY)
			pme = make_pme(0, PM_SOFT_DIRTY);
		for (; addr < min(end, vma->vm_end); addr += PAGE_SIZE) {
			err = add_to_pagemap(addr, &pme, pm);
			if (err)
				goto out;
		}
	}
out:
	return err;
}

static pagemap_entry_t pte_to_pagemap_entry(struct pagemapread *pm,
		struct vm_area_struct *vma, unsigned long addr, pte_t pte)
{
	u64 frame = 0, flags = 0;
	struct page *page = NULL;

	if (pte_present(pte)) {
		if (pm->show_pfn)
			frame = pte_pfn(pte);
		flags |= PM_PRESENT;
		page = _vm_normal_page(vma, addr, pte, true);
		if (pte_soft_dirty(pte))
			flags |= PM_SOFT_DIRTY;
	} else if (is_swap_pte(pte)) {
		swp_entry_t entry;
		if (pte_swp_soft_dirty(pte))
			flags |= PM_SOFT_DIRTY;
		entry = pte_to_swp_entry(pte);
		if (pm->show_pfn)
			frame = swp_type(entry) |
				(swp_offset(entry) << MAX_SWAPFILES_SHIFT);
		flags |= PM_SWAP;
		if (is_migration_entry(entry))
			page = migration_entry_to_page(entry);

		if (is_device_private_entry(entry))
			page = device_private_entry_to_page(entry);
	}

	if (page && !PageAnon(page))
		flags |= PM_FILE;
	if (page && page_mapcount(page) == 1)
		flags |= PM_MMAP_EXCLUSIVE;
	if (vma->vm_flags & VM_SOFTDIRTY)
		flags |= PM_SOFT_DIRTY;

	return make_pme(frame, flags);
}

static int pagemap_pmd_range(pmd_t *pmdp, unsigned long addr, unsigned long end,
			     struct mm_walk *walk)
{
	struct vm_area_struct *vma = walk->vma;
	struct pagemapread *pm = walk->private;
	spinlock_t *ptl;
	pte_t *pte, *orig_pte;
	int err = 0;

#ifdef CONFIG_TRANSPARENT_HUGEPAGE
	ptl = pmd_trans_huge_lock(pmdp, vma);
	if (ptl) {
		u64 flags = 0, frame = 0;
		pmd_t pmd = *pmdp;
		struct page *page = NULL;

		if (vma->vm_flags & VM_SOFTDIRTY)
			flags |= PM_SOFT_DIRTY;

		if (pmd_present(pmd)) {
			page = pmd_page(pmd);

			flags |= PM_PRESENT;
			if (pmd_soft_dirty(pmd))
				flags |= PM_SOFT_DIRTY;
			if (pm->show_pfn)
				frame = pmd_pfn(pmd) +
					((addr & ~PMD_MASK) >> PAGE_SHIFT);
		}
#ifdef CONFIG_ARCH_ENABLE_THP_MIGRATION
		else if (is_swap_pmd(pmd)) {
			swp_entry_t entry = pmd_to_swp_entry(pmd);
			unsigned long offset;

			if (pm->show_pfn) {
				offset = swp_offset(entry) +
					((addr & ~PMD_MASK) >> PAGE_SHIFT);
				frame = swp_type(entry) |
					(offset << MAX_SWAPFILES_SHIFT);
			}
			flags |= PM_SWAP;
			if (pmd_swp_soft_dirty(pmd))
				flags |= PM_SOFT_DIRTY;
			VM_BUG_ON(!is_pmd_migration_entry(pmd));
			page = migration_entry_to_page(entry);
		}
#endif

		if (page && page_mapcount(page) == 1)
			flags |= PM_MMAP_EXCLUSIVE;

		for (; addr != end; addr += PAGE_SIZE) {
			pagemap_entry_t pme = make_pme(frame, flags);

			err = add_to_pagemap(addr, &pme, pm);
			if (err)
				break;
			if (pm->show_pfn) {
				if (flags & PM_PRESENT)
					frame++;
				else if (flags & PM_SWAP)
					frame += (1 << MAX_SWAPFILES_SHIFT);
			}
		}
		spin_unlock(ptl);
		return err;
	}

	if (pmd_trans_unstable(pmdp))
		return 0;
#endif /* CONFIG_TRANSPARENT_HUGEPAGE */

	/*
	 * We can assume that @vma always points to a valid one and @end never
	 * goes beyond vma->vm_end.
	 */
	orig_pte = pte = pte_offset_map_lock(walk->mm, pmdp, addr, &ptl);
	for (; addr < end; pte++, addr += PAGE_SIZE) {
		pagemap_entry_t pme;

		pme = pte_to_pagemap_entry(pm, vma, addr, *pte);
		err = add_to_pagemap(addr, &pme, pm);
		if (err)
			break;
	}
	pte_unmap_unlock(orig_pte, ptl);

	cond_resched();

	return err;
}

#ifdef CONFIG_HUGETLB_PAGE
/* This function walks within one hugetlb entry in the single call */
static int pagemap_hugetlb_range(pte_t *ptep, unsigned long hmask,
				 unsigned long addr, unsigned long end,
				 struct mm_walk *walk)
{
	struct pagemapread *pm = walk->private;
	struct vm_area_struct *vma = walk->vma;
	u64 flags = 0, frame = 0;
	int err = 0;
	pte_t pte;

	if (vma->vm_flags & VM_SOFTDIRTY)
		flags |= PM_SOFT_DIRTY;

	pte = huge_ptep_get(ptep);
	if (pte_present(pte)) {
		struct page *page = pte_page(pte);

		if (!PageAnon(page))
			flags |= PM_FILE;

		if (page_mapcount(page) == 1)
			flags |= PM_MMAP_EXCLUSIVE;

		flags |= PM_PRESENT;
		if (pm->show_pfn)
			frame = pte_pfn(pte) +
				((addr & ~hmask) >> PAGE_SHIFT);
	}

	for (; addr != end; addr += PAGE_SIZE) {
		pagemap_entry_t pme = make_pme(frame, flags);

		err = add_to_pagemap(addr, &pme, pm);
		if (err)
			return err;
		if (pm->show_pfn && (flags & PM_PRESENT))
			frame++;
	}

	cond_resched();

	return err;
}
#endif /* HUGETLB_PAGE */

/*
 * /proc/pid/pagemap - an array mapping virtual pages to pfns
 *
 * For each page in the address space, this file contains one 64-bit entry
 * consisting of the following:
 *
 * Bits 0-54  page frame number (PFN) if present
 * Bits 0-4   swap type if swapped
 * Bits 5-54  swap offset if swapped
 * Bit  55    pte is soft-dirty (see Documentation/vm/soft-dirty.txt)
 * Bit  56    page exclusively mapped
 * Bits 57-60 zero
 * Bit  61    page is file-page or shared-anon
 * Bit  62    page swapped
 * Bit  63    page present
 *
 * If the page is not present but in swap, then the PFN contains an
 * encoding of the swap file number and the page's offset into the
 * swap. Unmapped pages return a null PFN. This allows determining
 * precisely which pages are mapped (or in swap) and comparing mapped
 * pages between processes.
 *
 * Efficient users of this interface will use /proc/pid/maps to
 * determine which areas of memory are actually mapped and llseek to
 * skip over unmapped regions.
 */
static ssize_t pagemap_read(struct file *file, char __user *buf,
			    size_t count, loff_t *ppos)
{
	struct mm_struct *mm = file->private_data;
	struct pagemapread pm;
	struct mm_walk pagemap_walk = {};
	unsigned long src;
	unsigned long svpfn;
	unsigned long start_vaddr;
	unsigned long end_vaddr;
	int ret = 0, copied = 0;

	if (!mm || !mmget_not_zero(mm))
		goto out;

	ret = -EINVAL;
	/* file position must be aligned */
	if ((*ppos % PM_ENTRY_BYTES) || (count % PM_ENTRY_BYTES))
		goto out_mm;

	ret = 0;
	if (!count)
		goto out_mm;

	/* do not disclose physical addresses: attack vector */
	pm.show_pfn = file_ns_capable(file, &init_user_ns, CAP_SYS_ADMIN);

	pm.len = (PAGEMAP_WALK_SIZE >> PAGE_SHIFT);
	pm.buffer = kmalloc(pm.len * PM_ENTRY_BYTES, GFP_KERNEL);
	ret = -ENOMEM;
	if (!pm.buffer)
		goto out_mm;

	pagemap_walk.pmd_entry = pagemap_pmd_range;
	pagemap_walk.pte_hole = pagemap_pte_hole;
#ifdef CONFIG_HUGETLB_PAGE
	pagemap_walk.hugetlb_entry = pagemap_hugetlb_range;
#endif
	pagemap_walk.mm = mm;
	pagemap_walk.private = &pm;

	src = *ppos;
	svpfn = src / PM_ENTRY_BYTES;
	start_vaddr = svpfn << PAGE_SHIFT;
	end_vaddr = mm->task_size;

	/* watch out for wraparound */
	if (svpfn > mm->task_size >> PAGE_SHIFT)
		start_vaddr = end_vaddr;

	/*
	 * The odds are that this will stop walking way
	 * before end_vaddr, because the length of the
	 * user buffer is tracked in "pm", and the walk
	 * will stop when we hit the end of the buffer.
	 */
	ret = 0;
	while (count && (start_vaddr < end_vaddr)) {
		int len;
		unsigned long end;

		pm.pos = 0;
		end = (start_vaddr + PAGEMAP_WALK_SIZE) & PAGEMAP_WALK_MASK;
		/* overflow ? */
		if (end < start_vaddr || end > end_vaddr)
			end = end_vaddr;
		down_read(&mm->mmap_sem);
		ret = walk_page_range(start_vaddr, end, &pagemap_walk);
		up_read(&mm->mmap_sem);
		start_vaddr = end;

		len = min(count, PM_ENTRY_BYTES * pm.pos);
		if (copy_to_user(buf, pm.buffer, len)) {
			ret = -EFAULT;
			goto out_free;
		}
		copied += len;
		buf += len;
		count -= len;
	}
	*ppos += copied;
	if (!ret || ret == PM_END_OF_BUFFER)
		ret = copied;

out_free:
	kfree(pm.buffer);
out_mm:
	mmput(mm);
out:
	return ret;
}

static int pagemap_open(struct inode *inode, struct file *file)
{
	struct mm_struct *mm;

	mm = proc_mem_open(inode, PTRACE_MODE_READ);
	if (IS_ERR(mm))
		return PTR_ERR(mm);
	file->private_data = mm;
	return 0;
}

static int pagemap_release(struct inode *inode, struct file *file)
{
	struct mm_struct *mm = file->private_data;

	if (mm)
		mmdrop(mm);
	return 0;
}

const struct file_operations proc_pagemap_operations = {
	.llseek		= mem_lseek, /* borrow this */
	.read		= pagemap_read,
	.open		= pagemap_open,
	.release	= pagemap_release,
};
#endif /* CONFIG_PROC_PAGE_MONITOR */

#ifdef CONFIG_PROCESS_RECLAIM
static int reclaim_pte_range(pmd_t *pmd, unsigned long addr,
		unsigned long end, struct mm_walk *walk)
{
	struct vm_area_struct *vma = walk->private;
	pte_t *pte, ptent;
	spinlock_t *ptl;
	struct page *page;
	LIST_HEAD(page_list);
	int isolated;

	split_huge_pmd(vma, pmd, addr);
	if (pmd_trans_unstable(pmd))
		return 0;
cont:
	isolated = 0;
	pte = pte_offset_map_lock(vma->vm_mm, pmd, addr, &ptl);
	for (; addr != end; pte++, addr += PAGE_SIZE) {
		ptent = *pte;
		if (!pte_present(ptent))
			continue;

		page = vm_normal_page(vma, addr, ptent);
		if (!page)
			continue;

		if (isolate_lru_page(page))
			continue;

		list_add(&page->lru, &page_list);
		inc_zone_page_state(page, NR_ISOLATED_ANON +
				page_is_file_cache(page));
		isolated++;
		if (isolated >= SWAP_CLUSTER_MAX)
			break;
	}
	pte_unmap_unlock(pte - 1, ptl);
	reclaim_pages_from_list(&page_list, vma);
	if (addr != end)
		goto cont;

	cond_resched();
	return 0;
}

enum reclaim_type {
	RECLAIM_FILE,
	RECLAIM_ANON,
	RECLAIM_ALL,
	RECLAIM_RANGE,
};

static ssize_t reclaim_write(struct file *file, const char __user *buf,
		size_t count, loff_t *ppos)
{
	struct task_struct *task;
	char buffer[200];
	struct mm_struct *mm;
	struct vm_area_struct *vma;
	enum reclaim_type type;
	char *type_buf;
	struct mm_walk reclaim_walk = {};
	unsigned long start = 0;
	unsigned long end = 0;

	memset(buffer, 0, sizeof(buffer));
	if (count > sizeof(buffer) - 1)
		count = sizeof(buffer) - 1;

	if (copy_from_user(buffer, buf, count))
		return -EFAULT;

	type_buf = strstrip(buffer);
	if (!strcmp(type_buf, "file"))
		type = RECLAIM_FILE;
	else if (!strcmp(type_buf, "anon"))
		type = RECLAIM_ANON;
	else if (!strcmp(type_buf, "all"))
		type = RECLAIM_ALL;
	else if (isdigit(*type_buf))
		type = RECLAIM_RANGE;
	else
		goto out_err;

	if (type == RECLAIM_RANGE) {
		char *token;
		unsigned long long len, len_in, tmp;
		token = strsep(&type_buf, " ");
		if (!token)
			goto out_err;
		tmp = memparse(token, &token);
		if (tmp & ~PAGE_MASK || tmp > ULONG_MAX)
			goto out_err;
		start = tmp;

		token = strsep(&type_buf, " ");
		if (!token)
			goto out_err;
		len_in = memparse(token, &token);
		len = (len_in + ~PAGE_MASK) & PAGE_MASK;
		if (len > ULONG_MAX)
			goto out_err;
		/*
		 * Check to see whether len was rounded up from small -ve
		 * to zero.
		 */
		if (len_in && !len)
			goto out_err;

		end = start + len;
		if (end < start)
			goto out_err;
	}

	task = get_proc_task(file->f_path.dentry->d_inode);
	if (!task)
		return -ESRCH;

	mm = get_task_mm(task);
	if (!mm)
		goto out;

	reclaim_walk.mm = mm;
	reclaim_walk.pmd_entry = reclaim_pte_range;

	down_read(&mm->mmap_sem);
	if (type == RECLAIM_RANGE) {
		vma = find_vma(mm, start);
		while (vma) {
			if (vma->vm_start > end)
				break;
			if (is_vm_hugetlb_page(vma))
				continue;

			reclaim_walk.private = vma;
			walk_page_range(max(vma->vm_start, start),
					min(vma->vm_end, end),
					&reclaim_walk);
			vma = vma->vm_next;
		}
	} else {
		for (vma = mm->mmap; vma; vma = vma->vm_next) {
			if (is_vm_hugetlb_page(vma))
				continue;

			if (type == RECLAIM_ANON && vma->vm_file)
				continue;

			if (type == RECLAIM_FILE && !vma->vm_file)
				continue;

			reclaim_walk.private = vma;
			walk_page_range(vma->vm_start, vma->vm_end,
				&reclaim_walk);
		}
	}
	flush_tlb_mm(mm);
	up_read(&mm->mmap_sem);
	mmput(mm);
out:
	put_task_struct(task);
	return count;

out_err:
	return -EINVAL;
}

const struct file_operations proc_reclaim_operations = {
	.write          = reclaim_write,
	.llseek         = noop_llseek,
};
#endif

#ifdef CONFIG_NUMA

struct numa_maps {
	unsigned long pages;
	unsigned long anon;
	unsigned long active;
	unsigned long writeback;
	unsigned long mapcount_max;
	unsigned long dirty;
	unsigned long swapcache;
	unsigned long node[MAX_NUMNODES];
};

struct numa_maps_private {
	struct proc_maps_private proc_maps;
	struct numa_maps md;
};

static void gather_stats(struct page *page, struct numa_maps *md, int pte_dirty,
			unsigned long nr_pages)
{
	int count = page_mapcount(page);

	md->pages += nr_pages;
	if (pte_dirty || PageDirty(page))
		md->dirty += nr_pages;

	if (PageSwapCache(page))
		md->swapcache += nr_pages;

	if (PageActive(page) || PageUnevictable(page))
		md->active += nr_pages;

	if (PageWriteback(page))
		md->writeback += nr_pages;

	if (PageAnon(page))
		md->anon += nr_pages;

	if (count > md->mapcount_max)
		md->mapcount_max = count;

	md->node[page_to_nid(page)] += nr_pages;
}

static struct page *can_gather_numa_stats(pte_t pte, struct vm_area_struct *vma,
		unsigned long addr)
{
	struct page *page;
	int nid;

	if (!pte_present(pte))
		return NULL;

	page = vm_normal_page(vma, addr, pte);
	if (!page)
		return NULL;

	if (PageReserved(page))
		return NULL;

	nid = page_to_nid(page);
	if (!node_isset(nid, node_states[N_MEMORY]))
		return NULL;

	return page;
}

#ifdef CONFIG_TRANSPARENT_HUGEPAGE
static struct page *can_gather_numa_stats_pmd(pmd_t pmd,
					      struct vm_area_struct *vma,
					      unsigned long addr)
{
	struct page *page;
	int nid;

	if (!pmd_present(pmd))
		return NULL;

	page = vm_normal_page_pmd(vma, addr, pmd);
	if (!page)
		return NULL;

	if (PageReserved(page))
		return NULL;

	nid = page_to_nid(page);
	if (!node_isset(nid, node_states[N_MEMORY]))
		return NULL;

	return page;
}
#endif

static int gather_pte_stats(pmd_t *pmd, unsigned long addr,
		unsigned long end, struct mm_walk *walk)
{
	struct numa_maps *md = walk->private;
	struct vm_area_struct *vma = walk->vma;
	spinlock_t *ptl;
	pte_t *orig_pte;
	pte_t *pte;

#ifdef CONFIG_TRANSPARENT_HUGEPAGE
	ptl = pmd_trans_huge_lock(pmd, vma);
	if (ptl) {
		struct page *page;

		page = can_gather_numa_stats_pmd(*pmd, vma, addr);
		if (page)
			gather_stats(page, md, pmd_dirty(*pmd),
				     HPAGE_PMD_SIZE/PAGE_SIZE);
		spin_unlock(ptl);
		return 0;
	}

	if (pmd_trans_unstable(pmd))
		return 0;
#endif
	orig_pte = pte = pte_offset_map_lock(walk->mm, pmd, addr, &ptl);
	do {
		struct page *page = can_gather_numa_stats(*pte, vma, addr);
		if (!page)
			continue;
		gather_stats(page, md, pte_dirty(*pte), 1);

	} while (pte++, addr += PAGE_SIZE, addr != end);
	pte_unmap_unlock(orig_pte, ptl);
	cond_resched();
	return 0;
}
#ifdef CONFIG_HUGETLB_PAGE
static int gather_hugetlb_stats(pte_t *pte, unsigned long hmask,
		unsigned long addr, unsigned long end, struct mm_walk *walk)
{
	pte_t huge_pte = huge_ptep_get(pte);
	struct numa_maps *md;
	struct page *page;

	if (!pte_present(huge_pte))
		return 0;

	page = pte_page(huge_pte);
	if (!page)
		return 0;

	md = walk->private;
	gather_stats(page, md, pte_dirty(huge_pte), 1);
	return 0;
}

#else
static int gather_hugetlb_stats(pte_t *pte, unsigned long hmask,
		unsigned long addr, unsigned long end, struct mm_walk *walk)
{
	return 0;
}
#endif

/*
 * Display pages allocated per node and memory policy via /proc.
 */
static int show_numa_map(struct seq_file *m, void *v, int is_pid)
{
	struct numa_maps_private *numa_priv = m->private;
	struct proc_maps_private *proc_priv = &numa_priv->proc_maps;
	struct vm_area_struct *vma = v;
	struct numa_maps *md = &numa_priv->md;
	struct file *file = vma->vm_file;
	struct mm_struct *mm = vma->vm_mm;
	struct mm_walk walk = {
		.hugetlb_entry = gather_hugetlb_stats,
		.pmd_entry = gather_pte_stats,
		.private = md,
		.mm = mm,
	};
	struct mempolicy *pol;
	char buffer[64];
	int nid;

	if (!mm)
		return 0;

	/* Ensure we start with an empty set of numa_maps statistics. */
	memset(md, 0, sizeof(*md));

	pol = __get_vma_policy(vma, vma->vm_start);
	if (pol) {
		mpol_to_str(buffer, sizeof(buffer), pol);
		mpol_cond_put(pol);
	} else {
		mpol_to_str(buffer, sizeof(buffer), proc_priv->task_mempolicy);
	}

	seq_printf(m, "%08lx %s", vma->vm_start, buffer);

	if (file) {
		seq_puts(m, " file=");
		seq_file_path(m, file, "\n\t= ");
	} else if (vma->vm_start <= mm->brk && vma->vm_end >= mm->start_brk) {
		seq_puts(m, " heap");
	} else if (is_stack(vma)) {
		seq_puts(m, " stack");
	}

	if (is_vm_hugetlb_page(vma))
		seq_puts(m, " huge");

	/* mmap_sem is held by m_start */
	walk_page_vma(vma, &walk);

	if (!md->pages)
		goto out;

	if (md->anon)
		seq_printf(m, " anon=%lu", md->anon);

	if (md->dirty)
		seq_printf(m, " dirty=%lu", md->dirty);

	if (md->pages != md->anon && md->pages != md->dirty)
		seq_printf(m, " mapped=%lu", md->pages);

	if (md->mapcount_max > 1)
		seq_printf(m, " mapmax=%lu", md->mapcount_max);

	if (md->swapcache)
		seq_printf(m, " swapcache=%lu", md->swapcache);

	if (md->active < md->pages && !is_vm_hugetlb_page(vma))
		seq_printf(m, " active=%lu", md->active);

	if (md->writeback)
		seq_printf(m, " writeback=%lu", md->writeback);

	for_each_node_state(nid, N_MEMORY)
		if (md->node[nid])
			seq_printf(m, " N%d=%lu", nid, md->node[nid]);

	seq_printf(m, " kernelpagesize_kB=%lu", vma_kernel_pagesize(vma) >> 10);
out:
	seq_putc(m, '\n');
	m_cache_vma(m, vma);
	return 0;
}

static int show_pid_numa_map(struct seq_file *m, void *v)
{
	return show_numa_map(m, v, 1);
}

static int show_tid_numa_map(struct seq_file *m, void *v)
{
	return show_numa_map(m, v, 0);
}

static const struct seq_operations proc_pid_numa_maps_op = {
	.start  = m_start,
	.next   = m_next,
	.stop   = m_stop,
	.show   = show_pid_numa_map,
};

static const struct seq_operations proc_tid_numa_maps_op = {
	.start  = m_start,
	.next   = m_next,
	.stop   = m_stop,
	.show   = show_tid_numa_map,
};

static int numa_maps_open(struct inode *inode, struct file *file,
			  const struct seq_operations *ops)
{
	return proc_maps_open(inode, file, ops,
				sizeof(struct numa_maps_private));
}

static int pid_numa_maps_open(struct inode *inode, struct file *file)
{
	return numa_maps_open(inode, file, &proc_pid_numa_maps_op);
}

static int tid_numa_maps_open(struct inode *inode, struct file *file)
{
	return numa_maps_open(inode, file, &proc_tid_numa_maps_op);
}

const struct file_operations proc_pid_numa_maps_operations = {
	.open		= pid_numa_maps_open,
	.read		= seq_read,
	.llseek		= seq_lseek,
	.release	= proc_map_release,
};

const struct file_operations proc_tid_numa_maps_operations = {
	.open		= tid_numa_maps_open,
	.read		= seq_read,
	.llseek		= seq_lseek,
	.release	= proc_map_release,
};
#endif /* CONFIG_NUMA */

#ifdef CONFIG_PAGE_BOOST
/*
 * Currently, target_file_name is shared by all filemap_info nodes
 * as we do not access this node in parallel. (do not need synchronization also)
 */
#include <linux/io_record.h>
#include <linux/atomic.h>
static atomic_t filemap_fd_opened = ATOMIC_INIT(0);
char target_file_name[MAX_PAGE_BOOST_FILEPATH_LEN + 1] = "";

static inline bool try_to_get_filemap_fd(void)
{
	/* only 1 context is allowed at a time */
	if (atomic_inc_return(&filemap_fd_opened) == 1)
		return true;
	else {
		atomic_dec(&filemap_fd_opened);
		return false;
	}
}

static inline void put_filemap_fd(void)
{
	atomic_dec(&filemap_fd_opened);
}

static void
show_filemap_vma(struct seq_file *m, struct vm_area_struct *vma)
{
	struct file *file = vma->vm_file;
	struct proc_filemap_private *priv = m->private;
	char strbuf[MAX_PAGE_BOOST_FILEPATH_LEN];
	char *pathname;

	if (!file)
		return;

	pathname = d_path(&file->f_path, strbuf, MAX_PAGE_BOOST_FILEPATH_LEN);
	if (IS_ERR(pathname))
		return;

	if (priv->show_list) {
		if (!strncmp(pathname, "/data", 5) ||
		    !strncmp(pathname, "/system", 7)) {
			seq_puts(m, pathname);
			seq_putc(m, '\n');
		}
	}
}

static int show_filemap(struct seq_file *m, void *v)
{
	show_filemap_vma(m, v);
	m_cache_vma(m, v);
	return 0;
}

static const struct seq_operations proc_pid_filemap_op = {
	.start	= m_start,
	.next	= m_next,
	.stop	= m_stop,
	.show	= show_filemap,
};

static int pid_filemap_list_open(struct inode *inode, struct file *file)
{
	int psize = sizeof(struct proc_filemap_private);
	const struct seq_operations *ops = &proc_pid_filemap_op;
	struct proc_filemap_private *priv = __seq_open_private(file, ops,
							       psize);

	if (!priv)
		return -ENOMEM;
	if (!try_to_get_filemap_fd())
		return -EINVAL;

	priv->maps_private.inode = inode;
	priv->maps_private.mm = proc_mem_open(inode, PTRACE_MODE_READ);
	priv->show_list = true;
	if (IS_ERR(priv->maps_private.mm)) {
		int err = PTR_ERR(priv->maps_private.mm);

		put_filemap_fd();
		seq_release_private(inode, file);
		return err;
	}

	return 0;
}

/* common release for filemap_list and filemap_info */
static int proc_filemap_release(struct inode *inode, struct file *file)
{
	struct seq_file *seq = file->private_data;
	struct proc_filemap_private *priv = seq->private;

	if (priv->maps_private.mm)
		mmdrop(priv->maps_private.mm);

	put_filemap_fd();
	return seq_release_private(inode, file);
}

/* List mapped files for this process */
const struct file_operations proc_pid_filemap_list_operations = {
	.open		= pid_filemap_list_open,
	.read		= seq_read,
	.llseek		= seq_lseek,
	.release	= proc_filemap_release,
};

#ifdef CONFIG_PAGE_BOOST_RECORDING
static ssize_t pid_io_record_read(struct file *file, char __user *buf,
			size_t count, loff_t *ppos)
{
	return read_record(buf, count, ppos);
}

static ssize_t pid_io_record_write(struct file *file,
					       const char __user *buf,
					       size_t count, loff_t *ppos)
{
	char buffer[PROC_NUMBUF];
	int itype;
	enum io_record_cmd_types type;
	int rv;
	struct task_struct *task;
	bool ret = true;

	memset(buffer, 0, sizeof(buffer));
	if (count > sizeof(buffer) - 1)
		count = sizeof(buffer) - 1;
	if (copy_from_user(buffer, buf, count))
		return -EFAULT;
	rv = kstrtoint(strstrip(buffer), 10, &itype);
	if (rv < 0)
		return rv;

	task = get_proc_task(file_inode(file));
	if (!task)
		return -EFAULT;

	type = (enum io_record_cmd_types)itype;
	if (type < IO_RECORD_INIT || type > IO_RECORD_POST_PROCESSING) {
		put_task_struct(task);
		return -EINVAL;
	}

	switch (type) {
	case IO_RECORD_INIT:
		ret = init_record();
		break;
	case IO_RECORD_START:
		ret = start_record((int)task_pid_nr(task));
		break;
	case IO_RECORD_STOP:
		ret = stop_record();
		break;
	case IO_RECORD_POST_PROCESSING:
		ret = post_processing_records();
		break;
	default:
		break;
	}
	put_task_struct(task);

	if (!ret)
		count = -EINVAL;

	return count;
}

const struct file_operations proc_pid_io_record_operations = {
	.read		= pid_io_record_read,
	.write		= pid_io_record_write,
	.llseek		= noop_llseek,
};
#endif
#endif<|MERGE_RESOLUTION|>--- conflicted
+++ resolved
@@ -1248,11 +1248,7 @@
 				 * Avoid to modify vma->vm_flags
 				 * without locked ops while the
 				 * coredump reads the vm_flags.
-<<<<<<< HEAD
-				*/
-=======
 				 */
->>>>>>> 03a01b78
 				if (!mmget_still_valid(mm)) {
 					/*
 					 * Silently return "count"
