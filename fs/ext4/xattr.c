// SPDX-License-Identifier: GPL-2.0
/*
 * linux/fs/ext4/xattr.c
 *
 * Copyright (C) 2001-2003 Andreas Gruenbacher, <agruen@suse.de>
 *
 * Fix by Harrison Xing <harrison@mountainviewdata.com>.
 * Ext4 code with a lot of help from Eric Jarman <ejarman@acm.org>.
 * Extended attributes for symlinks and special files added per
 *  suggestion of Luka Renko <luka.renko@hermes.si>.
 * xattr consolidation Copyright (c) 2004 James Morris <jmorris@redhat.com>,
 *  Red Hat Inc.
 * ea-in-inode support by Alex Tomas <alex@clusterfs.com> aka bzzz
 *  and Andreas Gruenbacher <agruen@suse.de>.
 */

/*
 * Extended attributes are stored directly in inodes (on file systems with
 * inodes bigger than 128 bytes) and on additional disk blocks. The i_file_acl
 * field contains the block number if an inode uses an additional block. All
 * attributes must fit in the inode and one additional block. Blocks that
 * contain the identical set of attributes may be shared among several inodes.
 * Identical blocks are detected by keeping a cache of blocks that have
 * recently been accessed.
 *
 * The attributes in inodes and on blocks have a different header; the entries
 * are stored in the same format:
 *
 *   +------------------+
 *   | header           |
 *   | entry 1          | |
 *   | entry 2          | | growing downwards
 *   | entry 3          | v
 *   | four null bytes  |
 *   | . . .            |
 *   | value 1          | ^
 *   | value 3          | | growing upwards
 *   | value 2          | |
 *   +------------------+
 *
 * The header is followed by multiple entry descriptors. In disk blocks, the
 * entry descriptors are kept sorted. In inodes, they are unsorted. The
 * attribute values are aligned to the end of the block in no specific order.
 *
 * Locking strategy
 * ----------------
 * EXT4_I(inode)->i_file_acl is protected by EXT4_I(inode)->xattr_sem.
 * EA blocks are only changed if they are exclusive to an inode, so
 * holding xattr_sem also means that nothing but the EA block's reference
 * count can change. Multiple writers to the same block are synchronized
 * by the buffer lock.
 */

#include <linux/init.h>
#include <linux/fs.h>
#include <linux/slab.h>
#include <linux/mbcache.h>
#include <linux/quotaops.h>
#include "ext4_jbd2.h"
#include "ext4.h"
#include "xattr.h"
#include "acl.h"

#ifdef EXT4_XATTR_DEBUG
# define ea_idebug(inode, fmt, ...)					\
	printk(KERN_DEBUG "inode %s:%lu: " fmt "\n",			\
	       inode->i_sb->s_id, inode->i_ino, ##__VA_ARGS__)
# define ea_bdebug(bh, fmt, ...)					\
	printk(KERN_DEBUG "block %pg:%lu: " fmt "\n",			\
	       bh->b_bdev, (unsigned long)bh->b_blocknr, ##__VA_ARGS__)
#else
# define ea_idebug(inode, fmt, ...)	no_printk(fmt, ##__VA_ARGS__)
# define ea_bdebug(bh, fmt, ...)	no_printk(fmt, ##__VA_ARGS__)
#endif

static void ext4_xattr_block_cache_insert(struct mb_cache *,
					  struct buffer_head *);
static struct buffer_head *
ext4_xattr_block_cache_find(struct inode *, struct ext4_xattr_header *,
			    struct mb_cache_entry **);
static __le32 ext4_xattr_hash_entry(char *name, size_t name_len, __le32 *value,
				    size_t value_count);
static void ext4_xattr_rehash(struct ext4_xattr_header *);

static const struct xattr_handler * const ext4_xattr_handler_map[] = {
	[EXT4_XATTR_INDEX_USER]		     = &ext4_xattr_user_handler,
#ifdef CONFIG_EXT4_FS_POSIX_ACL
	[EXT4_XATTR_INDEX_POSIX_ACL_ACCESS]  = &posix_acl_access_xattr_handler,
	[EXT4_XATTR_INDEX_POSIX_ACL_DEFAULT] = &posix_acl_default_xattr_handler,
#endif
	[EXT4_XATTR_INDEX_TRUSTED]	     = &ext4_xattr_trusted_handler,
#ifdef CONFIG_EXT4_FS_SECURITY
	[EXT4_XATTR_INDEX_SECURITY]	     = &ext4_xattr_security_handler,
#endif
};

const struct xattr_handler *ext4_xattr_handlers[] = {
	&ext4_xattr_user_handler,
	&ext4_xattr_trusted_handler,
#ifdef CONFIG_EXT4_FS_POSIX_ACL
	&posix_acl_access_xattr_handler,
	&posix_acl_default_xattr_handler,
#endif
#ifdef CONFIG_EXT4_FS_SECURITY
	&ext4_xattr_security_handler,
#endif
	NULL
};

#define EA_BLOCK_CACHE(inode)	(((struct ext4_sb_info *) \
				inode->i_sb->s_fs_info)->s_ea_block_cache)

#define EA_INODE_CACHE(inode)	(((struct ext4_sb_info *) \
				inode->i_sb->s_fs_info)->s_ea_inode_cache)

static int
ext4_expand_inode_array(struct ext4_xattr_inode_array **ea_inode_array,
			struct inode *inode);

#ifdef CONFIG_LOCKDEP
void ext4_xattr_inode_set_class(struct inode *ea_inode)
{
	lockdep_set_subclass(&ea_inode->i_rwsem, 1);
}
#endif

static __le32 ext4_xattr_block_csum(struct inode *inode,
				    sector_t block_nr,
				    struct ext4_xattr_header *hdr)
{
	struct ext4_sb_info *sbi = EXT4_SB(inode->i_sb);
	__u32 csum;
	__le64 dsk_block_nr = cpu_to_le64(block_nr);
	__u32 dummy_csum = 0;
	int offset = offsetof(struct ext4_xattr_header, h_checksum);

	csum = ext4_chksum(sbi, sbi->s_csum_seed, (__u8 *)&dsk_block_nr,
			   sizeof(dsk_block_nr));
	csum = ext4_chksum(sbi, csum, (__u8 *)hdr, offset);
	csum = ext4_chksum(sbi, csum, (__u8 *)&dummy_csum, sizeof(dummy_csum));
	offset += sizeof(dummy_csum);
	csum = ext4_chksum(sbi, csum, (__u8 *)hdr + offset,
			   EXT4_BLOCK_SIZE(inode->i_sb) - offset);

	return cpu_to_le32(csum);
}

static int ext4_xattr_block_csum_verify(struct inode *inode,
					struct buffer_head *bh)
{
	struct ext4_xattr_header *hdr = BHDR(bh);
	int ret = 1;

	if (ext4_has_metadata_csum(inode->i_sb)) {
		lock_buffer(bh);
		ret = (hdr->h_checksum == ext4_xattr_block_csum(inode,
							bh->b_blocknr, hdr));
		unlock_buffer(bh);
	}
	return ret;
}

static void ext4_xattr_block_csum_set(struct inode *inode,
				      struct buffer_head *bh)
{
	if (ext4_has_metadata_csum(inode->i_sb))
		BHDR(bh)->h_checksum = ext4_xattr_block_csum(inode,
						bh->b_blocknr, BHDR(bh));
}

static inline const struct xattr_handler *
ext4_xattr_handler(int name_index)
{
	const struct xattr_handler *handler = NULL;

	if (name_index > 0 && name_index < ARRAY_SIZE(ext4_xattr_handler_map))
		handler = ext4_xattr_handler_map[name_index];
	return handler;
}

static int
ext4_xattr_check_entries(struct ext4_xattr_entry *entry, void *end,
			 void *value_start)
{
	struct ext4_xattr_entry *e = entry;

	/* Find the end of the names list */
	while (!IS_LAST_ENTRY(e)) {
		struct ext4_xattr_entry *next = EXT4_XATTR_NEXT(e);
		if ((void *)next >= end)
			return -EFSCORRUPTED;
		if (strnlen(e->e_name, e->e_name_len) != e->e_name_len)
			return -EFSCORRUPTED;
		e = next;
	}

	/* Check the values */
	while (!IS_LAST_ENTRY(entry)) {
		u32 size = le32_to_cpu(entry->e_value_size);

		if (size > EXT4_XATTR_SIZE_MAX)
			return -EFSCORRUPTED;

		if (size != 0 && entry->e_value_inum == 0) {
			u16 offs = le16_to_cpu(entry->e_value_offs);
			void *value;

			/*
			 * The value cannot overlap the names, and the value
			 * with padding cannot extend beyond 'end'.  Check both
			 * the padded and unpadded sizes, since the size may
			 * overflow to 0 when adding padding.
			 */
			if (offs > end - value_start)
				return -EFSCORRUPTED;
			value = value_start + offs;
			if (value < (void *)e + sizeof(u32) ||
			    size > end - value ||
			    EXT4_XATTR_SIZE(size) > end - value)
				return -EFSCORRUPTED;
		}
		entry = EXT4_XATTR_NEXT(entry);
	}

	return 0;
}

static inline int
__ext4_xattr_check_block(struct inode *inode, struct buffer_head *bh,
			 const char *function, unsigned int line)
{
	int error = -EFSCORRUPTED;

	if (BHDR(bh)->h_magic != cpu_to_le32(EXT4_XATTR_MAGIC) ||
	    BHDR(bh)->h_blocks != cpu_to_le32(1))
		goto errout;
	if (buffer_verified(bh))
		return 0;

	error = -EFSBADCRC;
	if (!ext4_xattr_block_csum_verify(inode, bh))
		goto errout;
	error = ext4_xattr_check_entries(BFIRST(bh), bh->b_data + bh->b_size,
					 bh->b_data);
errout:
	if (error) {
		print_bh(inode->i_sb, bh, 0, EXT4_BLOCK_SIZE(inode->i_sb));
		__ext4_error_inode(inode, function, line, 0,
				   "corrupted xattr block %llu",
				   (unsigned long long) bh->b_blocknr);
	}
	else
		set_buffer_verified(bh);
	return error;
}

#define ext4_xattr_check_block(inode, bh) \
	__ext4_xattr_check_block((inode), (bh),  __func__, __LINE__)


static int
__xattr_check_inode(struct inode *inode, struct ext4_xattr_ibody_header *header,
			 void *end, const char *function, unsigned int line)
{
	int error = -EFSCORRUPTED;

	if (end - (void *)header < sizeof(*header) + sizeof(u32) ||
	    (header->h_magic != cpu_to_le32(EXT4_XATTR_MAGIC)))
		goto errout;
	error = ext4_xattr_check_entries(IFIRST(header), end, IFIRST(header));
errout:
	return error;
}

#define xattr_check_inode(inode, header, end) \
	__xattr_check_inode((inode), (header), (end), __func__, __LINE__)

static int
xattr_find_entry(struct inode *inode, struct ext4_xattr_entry **pentry,
		 void *end, int name_index, const char *name, int sorted)
{
	struct ext4_xattr_entry *entry, *next;
	size_t name_len;
	int cmp = 1;

	if (name == NULL)
		return -EINVAL;
	name_len = strlen(name);
	for (entry = *pentry; !IS_LAST_ENTRY(entry); entry = next) {
		next = EXT4_XATTR_NEXT(entry);
		if ((void *) next >= end) {
			EXT4_ERROR_INODE(inode, "corrupted xattr entries");
			return -EFSCORRUPTED;
		}
		cmp = name_index - entry->e_name_index;
		if (!cmp)
			cmp = name_len - entry->e_name_len;
		if (!cmp)
			cmp = memcmp(name, entry->e_name, name_len);
		if (cmp <= 0 && (sorted || cmp == 0))
			break;
	}
	*pentry = entry;
	return cmp ? -ENODATA : 0;
}

static u32
ext4_xattr_inode_hash(struct ext4_sb_info *sbi, const void *buffer, size_t size)
{
	return ext4_chksum(sbi, sbi->s_csum_seed, buffer, size);
}

static u64 ext4_xattr_inode_get_ref(struct inode *ea_inode)
{
	return ((u64)ea_inode->i_ctime.tv_sec << 32) |
	       ((u32)ea_inode->i_version);
}

static void ext4_xattr_inode_set_ref(struct inode *ea_inode, u64 ref_count)
{
	ea_inode->i_ctime.tv_sec = (u32)(ref_count >> 32);
	ea_inode->i_version = (u32)ref_count;
}

static u32 ext4_xattr_inode_get_hash(struct inode *ea_inode)
{
	return (u32)ea_inode->i_atime.tv_sec;
}

static void ext4_xattr_inode_set_hash(struct inode *ea_inode, u32 hash)
{
	ea_inode->i_atime.tv_sec = hash;
}

/*
 * Read the EA value from an inode.
 */
static int ext4_xattr_inode_read(struct inode *ea_inode, void *buf, size_t size)
{
	int blocksize = 1 << ea_inode->i_blkbits;
	int bh_count = (size + blocksize - 1) >> ea_inode->i_blkbits;
	int tail_size = (size % blocksize) ?: blocksize;
	struct buffer_head *bhs_inline[8];
	struct buffer_head **bhs = bhs_inline;
	int i, ret;

	if (bh_count > ARRAY_SIZE(bhs_inline)) {
		bhs = kmalloc_array(bh_count, sizeof(*bhs), GFP_NOFS);
		if (!bhs)
			return -ENOMEM;
	}

	ret = ext4_bread_batch(ea_inode, 0 /* block */, bh_count,
			       true /* wait */, bhs);
	if (ret)
		goto free_bhs;

	for (i = 0; i < bh_count; i++) {
		/* There shouldn't be any holes in ea_inode. */
		if (!bhs[i]) {
			ret = -EFSCORRUPTED;
			goto put_bhs;
		}
		memcpy((char *)buf + blocksize * i, bhs[i]->b_data,
		       i < bh_count - 1 ? blocksize : tail_size);
	}
	ret = 0;
put_bhs:
	for (i = 0; i < bh_count; i++)
		brelse(bhs[i]);
free_bhs:
	if (bhs != bhs_inline)
		kfree(bhs);
	return ret;
}

#define EXT4_XATTR_INODE_GET_PARENT(inode) ((__u32)(inode)->i_mtime.tv_sec)

static int ext4_xattr_inode_iget(struct inode *parent, unsigned long ea_ino,
				 u32 ea_inode_hash, struct inode **ea_inode)
{
	struct inode *inode;
	int err;

	inode = ext4_iget(parent->i_sb, ea_ino, EXT4_IGET_NORMAL);
	if (IS_ERR(inode)) {
		err = PTR_ERR(inode);
		ext4_error(parent->i_sb,
			   "error while reading EA inode %lu err=%d", ea_ino,
			   err);
		return err;
	}

	if (is_bad_inode(inode)) {
		ext4_error(parent->i_sb,
			   "error while reading EA inode %lu is_bad_inode",
			   ea_ino);
		err = -EIO;
		goto error;
	}

	if (!(EXT4_I(inode)->i_flags & EXT4_EA_INODE_FL)) {
		ext4_error(parent->i_sb,
			   "EA inode %lu does not have EXT4_EA_INODE_FL flag",
			    ea_ino);
		err = -EINVAL;
		goto error;
	}

	ext4_xattr_inode_set_class(inode);

	/*
	 * Check whether this is an old Lustre-style xattr inode. Lustre
	 * implementation does not have hash validation, rather it has a
	 * backpointer from ea_inode to the parent inode.
	 */
	if (ea_inode_hash != ext4_xattr_inode_get_hash(inode) &&
	    EXT4_XATTR_INODE_GET_PARENT(inode) == parent->i_ino &&
	    inode->i_generation == parent->i_generation) {
		ext4_set_inode_state(inode, EXT4_STATE_LUSTRE_EA_INODE);
		ext4_xattr_inode_set_ref(inode, 1);
	} else {
		inode_lock(inode);
		inode->i_flags |= S_NOQUOTA;
		inode_unlock(inode);
	}

	*ea_inode = inode;
	return 0;
error:
	iput(inode);
	return err;
}

static int
ext4_xattr_inode_verify_hashes(struct inode *ea_inode,
			       struct ext4_xattr_entry *entry, void *buffer,
			       size_t size)
{
	u32 hash;

	/* Verify stored hash matches calculated hash. */
	hash = ext4_xattr_inode_hash(EXT4_SB(ea_inode->i_sb), buffer, size);
	if (hash != ext4_xattr_inode_get_hash(ea_inode))
		return -EFSCORRUPTED;

	if (entry) {
		__le32 e_hash, tmp_data;

		/* Verify entry hash. */
		tmp_data = cpu_to_le32(hash);
		e_hash = ext4_xattr_hash_entry(entry->e_name, entry->e_name_len,
					       &tmp_data, 1);
		if (e_hash != entry->e_hash)
			return -EFSCORRUPTED;
	}
	return 0;
}

/*
 * Read xattr value from the EA inode.
 */
static int
ext4_xattr_inode_get(struct inode *inode, struct ext4_xattr_entry *entry,
		     void *buffer, size_t size)
{
	struct mb_cache *ea_inode_cache = EA_INODE_CACHE(inode);
	struct inode *ea_inode;
	int err;

	err = ext4_xattr_inode_iget(inode, le32_to_cpu(entry->e_value_inum),
				    le32_to_cpu(entry->e_hash), &ea_inode);
	if (err) {
		ea_inode = NULL;
		goto out;
	}

	if (i_size_read(ea_inode) != size) {
		ext4_warning_inode(ea_inode,
				   "ea_inode file size=%llu entry size=%zu",
				   i_size_read(ea_inode), size);
		err = -EFSCORRUPTED;
		goto out;
	}

	err = ext4_xattr_inode_read(ea_inode, buffer, size);
	if (err)
		goto out;

	if (!ext4_test_inode_state(ea_inode, EXT4_STATE_LUSTRE_EA_INODE)) {
		err = ext4_xattr_inode_verify_hashes(ea_inode, entry, buffer,
						     size);
		if (err) {
			ext4_warning_inode(ea_inode,
					   "EA inode hash validation failed");
			goto out;
		}

		if (ea_inode_cache)
			mb_cache_entry_create(ea_inode_cache, GFP_NOFS,
					ext4_xattr_inode_get_hash(ea_inode),
					ea_inode->i_ino, true /* reusable */);
	}
out:
	iput(ea_inode);
	return err;
}

static int
ext4_xattr_block_get(struct inode *inode, int name_index, const char *name,
		     void *buffer, size_t buffer_size)
{
	struct buffer_head *bh = NULL;
	struct ext4_xattr_entry *entry;
	size_t size;
	void *end;
	int error;
	struct mb_cache *ea_block_cache = EA_BLOCK_CACHE(inode);

	ea_idebug(inode, "name=%d.%s, buffer=%p, buffer_size=%ld",
		  name_index, name, buffer, (long)buffer_size);

	spin_lock(&EXT4_I(inode)->i_file_acl_debug_lock);
	if (!EXT4_I(inode)->i_file_acl) {
		BUG_ON(ext4_test_inode_state(inode,
					EXT4_STATE_HAS_EXTENDED_EA_BLOCK));
		spin_unlock(&EXT4_I(inode)->i_file_acl_debug_lock);
		return -ENODATA;
	}
	spin_unlock(&EXT4_I(inode)->i_file_acl_debug_lock);
	ea_idebug(inode, "reading block %llu",
		  (unsigned long long)EXT4_I(inode)->i_file_acl);
	bh = ext4_sb_bread(inode->i_sb, EXT4_I(inode)->i_file_acl, REQ_PRIO);
	if (IS_ERR(bh))
		return PTR_ERR(bh);
	ea_bdebug(bh, "b_count=%d, refcount=%d",
		atomic_read(&(bh->b_count)), le32_to_cpu(BHDR(bh)->h_refcount));
	error = ext4_xattr_check_block(inode, bh);
	if (error)
		goto cleanup;
	ext4_xattr_block_cache_insert(ea_block_cache, bh);
	entry = BFIRST(bh);
	end = bh->b_data + bh->b_size;
	error = xattr_find_entry(inode, &entry, end, name_index, name, 1);
	if (error)
		goto cleanup;
	size = le32_to_cpu(entry->e_value_size);
	error = -ERANGE;
	if (unlikely(size > EXT4_XATTR_SIZE_MAX))
		goto cleanup;
	if (buffer) {
		if (size > buffer_size)
			goto cleanup;
		if (entry->e_value_inum) {
			error = ext4_xattr_inode_get(inode, entry, buffer,
						     size);
			if (error)
				goto cleanup;
		} else {
			u16 offset = le16_to_cpu(entry->e_value_offs);
			void *p = bh->b_data + offset;

			if (unlikely(p + size > end))
				goto cleanup;
			memcpy(buffer, p, size);
		}
	}
	error = size;

cleanup:
	brelse(bh);
	return error;
}

int
ext4_xattr_ibody_get(struct inode *inode, int name_index, const char *name,
		     void *buffer, size_t buffer_size)
{
	struct ext4_xattr_ibody_header *header;
	struct ext4_xattr_entry *entry;
	struct ext4_inode *raw_inode;
	struct ext4_iloc iloc;
	size_t size;
	void *end;
	int error;

	if (!ext4_test_inode_state(inode, EXT4_STATE_XATTR))
		return -ENODATA;
	error = ext4_get_inode_loc(inode, &iloc);
	if (error)
		return error;
	raw_inode = ext4_raw_inode(&iloc);
	header = IHDR(inode, raw_inode);
	end = (void *)raw_inode + EXT4_SB(inode->i_sb)->s_inode_size;
	error = xattr_check_inode(inode, header, end);
	if (error) {
		__ext4_error_inode(inode, __func__, __LINE__, 0,
				   "corrupted in-inode xattr");
		print_iloc_info(inode->i_sb, iloc);
		goto cleanup;
	}
	entry = IFIRST(header);
	error = xattr_find_entry(inode, &entry, end, name_index, name, 0);
	if (error)
		goto cleanup;
	size = le32_to_cpu(entry->e_value_size);
	error = -ERANGE;
	if (unlikely(size > EXT4_XATTR_SIZE_MAX))
		goto cleanup;
	if (buffer) {
		if (size > buffer_size)
			goto cleanup;
		if (entry->e_value_inum) {
			error = ext4_xattr_inode_get(inode, entry, buffer,
						     size);
			if (error)
				goto cleanup;
		} else {
			u16 offset = le16_to_cpu(entry->e_value_offs);
			void *p = (void *)IFIRST(header) + offset;

			if (unlikely(p + size > end))
				goto cleanup;
			memcpy(buffer, p, size);
		}
	}
	error = size;

cleanup:
	brelse(iloc.bh);
	return error;
}

/*
 * ext4_xattr_get()
 *
 * Copy an extended attribute into the buffer
 * provided, or compute the buffer size required.
 * Buffer is NULL to compute the size of the buffer required.
 *
 * Returns a negative error number on failure, or the number of bytes
 * used / required on success.
 */
int
ext4_xattr_get(struct inode *inode, int name_index, const char *name,
	       void *buffer, size_t buffer_size)
{
	int error;

	if (unlikely(ext4_forced_shutdown(EXT4_SB(inode->i_sb))))
		return -EIO;

	if (strlen(name) > 255)
		return -ERANGE;

	down_read(&EXT4_I(inode)->xattr_sem);
	error = ext4_xattr_ibody_get(inode, name_index, name, buffer,
				     buffer_size);
	if (error == -ENODATA)
		error = ext4_xattr_block_get(inode, name_index, name, buffer,
					     buffer_size);
	up_read(&EXT4_I(inode)->xattr_sem);
	return error;
}

static int
ext4_xattr_list_entries(struct dentry *dentry, struct ext4_xattr_entry *entry,
			char *buffer, size_t buffer_size)
{
	size_t rest = buffer_size;

	for (; !IS_LAST_ENTRY(entry); entry = EXT4_XATTR_NEXT(entry)) {
		const struct xattr_handler *handler =
			ext4_xattr_handler(entry->e_name_index);

		if (handler && (!handler->list || handler->list(dentry))) {
			const char *prefix = handler->prefix ?: handler->name;
			size_t prefix_len = strlen(prefix);
			size_t size = prefix_len + entry->e_name_len + 1;

			if (buffer) {
				if (size > rest)
					return -ERANGE;
				memcpy(buffer, prefix, prefix_len);
				buffer += prefix_len;
				memcpy(buffer, entry->e_name, entry->e_name_len);
				buffer += entry->e_name_len;
				*buffer++ = 0;
			}
			rest -= size;
		}
	}
	return buffer_size - rest;  /* total size */
}

static int
ext4_xattr_block_list(struct dentry *dentry, char *buffer, size_t buffer_size)
{
	struct inode *inode = d_inode(dentry);
	struct buffer_head *bh = NULL;
	int error;

	ea_idebug(inode, "buffer=%p, buffer_size=%ld",
		  buffer, (long)buffer_size);

	if (!EXT4_I(inode)->i_file_acl)
		return 0;
	ea_idebug(inode, "reading block %llu",
		  (unsigned long long)EXT4_I(inode)->i_file_acl);
	bh = ext4_sb_bread(inode->i_sb, EXT4_I(inode)->i_file_acl, REQ_PRIO);
	if (IS_ERR(bh))
		return PTR_ERR(bh);
	ea_bdebug(bh, "b_count=%d, refcount=%d",
		atomic_read(&(bh->b_count)), le32_to_cpu(BHDR(bh)->h_refcount));
	error = ext4_xattr_check_block(inode, bh);
	if (error)
		goto cleanup;
	ext4_xattr_block_cache_insert(EA_BLOCK_CACHE(inode), bh);
	error = ext4_xattr_list_entries(dentry, BFIRST(bh), buffer,
					buffer_size);
cleanup:
	brelse(bh);
	return error;
}

static int
ext4_xattr_ibody_list(struct dentry *dentry, char *buffer, size_t buffer_size)
{
	struct inode *inode = d_inode(dentry);
	struct ext4_xattr_ibody_header *header;
	struct ext4_inode *raw_inode;
	struct ext4_iloc iloc;
	void *end;
	int error;

	if (!ext4_test_inode_state(inode, EXT4_STATE_XATTR))
		return 0;
	error = ext4_get_inode_loc(inode, &iloc);
	if (error)
		return error;
	raw_inode = ext4_raw_inode(&iloc);
	header = IHDR(inode, raw_inode);
	end = (void *)raw_inode + EXT4_SB(inode->i_sb)->s_inode_size;
	error = xattr_check_inode(inode, header, end);
	if (error) {
		print_iloc_info(inode->i_sb, iloc);
		__ext4_error_inode(inode, __func__, __LINE__, 0,
				   "corrupted in-inode xattr");
		goto cleanup;
	}
	error = ext4_xattr_list_entries(dentry, IFIRST(header),
					buffer, buffer_size);

cleanup:
	brelse(iloc.bh);
	return error;
}

/*
 * Inode operation listxattr()
 *
 * d_inode(dentry)->i_rwsem: don't care
 *
 * Copy a list of attribute names into the buffer
 * provided, or compute the buffer size required.
 * Buffer is NULL to compute the size of the buffer required.
 *
 * Returns a negative error number on failure, or the number of bytes
 * used / required on success.
 */
ssize_t
ext4_listxattr(struct dentry *dentry, char *buffer, size_t buffer_size)
{
	int ret, ret2;

	down_read(&EXT4_I(d_inode(dentry))->xattr_sem);
	ret = ret2 = ext4_xattr_ibody_list(dentry, buffer, buffer_size);
	if (ret < 0)
		goto errout;
	if (buffer) {
		buffer += ret;
		buffer_size -= ret;
	}
	ret = ext4_xattr_block_list(dentry, buffer, buffer_size);
	if (ret < 0)
		goto errout;
	ret += ret2;
errout:
	up_read(&EXT4_I(d_inode(dentry))->xattr_sem);
	return ret;
}

/*
 * If the EXT4_FEATURE_COMPAT_EXT_ATTR feature of this file system is
 * not set, set it.
 */
static void ext4_xattr_update_super_block(handle_t *handle,
					  struct super_block *sb)
{
	if (ext4_has_feature_xattr(sb))
		return;

	BUFFER_TRACE(EXT4_SB(sb)->s_sbh, "get_write_access");
	if (ext4_journal_get_write_access(handle, EXT4_SB(sb)->s_sbh) == 0) {
		ext4_set_feature_xattr(sb);
		ext4_handle_dirty_super(handle, sb);
	}
}

int ext4_get_inode_usage(struct inode *inode, qsize_t *usage)
{
	struct ext4_iloc iloc = { .bh = NULL };
	struct buffer_head *bh = NULL;
	struct ext4_inode *raw_inode;
	struct ext4_xattr_ibody_header *header;
	struct ext4_xattr_entry *entry;
	qsize_t ea_inode_refs = 0;
	void *end;
	int ret;

	lockdep_assert_held_read(&EXT4_I(inode)->xattr_sem);

	if (ext4_test_inode_state(inode, EXT4_STATE_XATTR)) {
		ret = ext4_get_inode_loc(inode, &iloc);
		if (ret)
			goto out;
		raw_inode = ext4_raw_inode(&iloc);
		header = IHDR(inode, raw_inode);
		end = (void *)raw_inode + EXT4_SB(inode->i_sb)->s_inode_size;
		ret = xattr_check_inode(inode, header, end);
		if (ret) {
			print_iloc_info(inode->i_sb, iloc);
			__ext4_error_inode(inode, __func__, __LINE__, 0,
					   "corrupted in-inode xattr");
			goto out;
		}

		for (entry = IFIRST(header); !IS_LAST_ENTRY(entry);
		     entry = EXT4_XATTR_NEXT(entry))
			if (entry->e_value_inum)
				ea_inode_refs++;
	}

	if (EXT4_I(inode)->i_file_acl) {
		bh = ext4_sb_bread(inode->i_sb, EXT4_I(inode)->i_file_acl, REQ_PRIO);
		if (IS_ERR(bh)) {
			ret = PTR_ERR(bh);
			bh = NULL;
			goto out;
		}

		ret = ext4_xattr_check_block(inode, bh);
		if (ret)
			goto out;

		for (entry = BFIRST(bh); !IS_LAST_ENTRY(entry);
		     entry = EXT4_XATTR_NEXT(entry))
			if (entry->e_value_inum)
				ea_inode_refs++;
	}
	*usage = ea_inode_refs + 1;
	ret = 0;
out:
	brelse(iloc.bh);
	brelse(bh);
	return ret;
}

static inline size_t round_up_cluster(struct inode *inode, size_t length)
{
	struct super_block *sb = inode->i_sb;
	size_t cluster_size = 1 << (EXT4_SB(sb)->s_cluster_bits +
				    inode->i_blkbits);
	size_t mask = ~(cluster_size - 1);

	return (length + cluster_size - 1) & mask;
}

static int ext4_xattr_inode_alloc_quota(struct inode *inode, size_t len)
{
	int err;

	err = dquot_alloc_inode(inode);
	if (err)
		return err;
	err = dquot_alloc_space_nodirty(inode, round_up_cluster(inode, len));
	if (err)
		dquot_free_inode(inode);
	return err;
}

static void ext4_xattr_inode_free_quota(struct inode *parent,
					struct inode *ea_inode,
					size_t len)
{
	if (ea_inode &&
	    ext4_test_inode_state(ea_inode, EXT4_STATE_LUSTRE_EA_INODE))
		return;
	dquot_free_space_nodirty(parent, round_up_cluster(parent, len));
	dquot_free_inode(parent);
}

int __ext4_xattr_set_credits(struct super_block *sb, struct inode *inode,
			     struct buffer_head *block_bh, size_t value_len,
			     bool is_create)
{
	int credits;
	int blocks;

	/*
	 * 1) Owner inode update
	 * 2) Ref count update on old xattr block
	 * 3) new xattr block
	 * 4) block bitmap update for new xattr block
	 * 5) group descriptor for new xattr block
	 * 6) block bitmap update for old xattr block
	 * 7) group descriptor for old block
	 *
	 * 6 & 7 can happen if we have two racing threads T_a and T_b
	 * which are each trying to set an xattr on inodes I_a and I_b
	 * which were both initially sharing an xattr block.
	 */
	credits = 7;

	/* Quota updates. */
	credits += EXT4_MAXQUOTAS_TRANS_BLOCKS(sb);

	/*
	 * In case of inline data, we may push out the data to a block,
	 * so we need to reserve credits for this eventuality
	 */
	if (inode && ext4_has_inline_data(inode))
		credits += ext4_writepage_trans_blocks(inode) + 1;

	/* We are done if ea_inode feature is not enabled. */
	if (!ext4_has_feature_ea_inode(sb))
		return credits;

	/* New ea_inode, inode map, block bitmap, group descriptor. */
	credits += 4;

	/* Data blocks. */
	blocks = (value_len + sb->s_blocksize - 1) >> sb->s_blocksize_bits;

	/* Indirection block or one level of extent tree. */
	blocks += 1;

	/* Block bitmap and group descriptor updates for each block. */
	credits += blocks * 2;

	/* Blocks themselves. */
	credits += blocks;

	if (!is_create) {
		/* Dereference ea_inode holding old xattr value.
		 * Old ea_inode, inode map, block bitmap, group descriptor.
		 */
		credits += 4;

		/* Data blocks for old ea_inode. */
		blocks = XATTR_SIZE_MAX >> sb->s_blocksize_bits;

		/* Indirection block or one level of extent tree for old
		 * ea_inode.
		 */
		blocks += 1;

		/* Block bitmap and group descriptor updates for each block. */
		credits += blocks * 2;
	}

	/* We may need to clone the existing xattr block in which case we need
	 * to increment ref counts for existing ea_inodes referenced by it.
	 */
	if (block_bh) {
		struct ext4_xattr_entry *entry = BFIRST(block_bh);

		for (; !IS_LAST_ENTRY(entry); entry = EXT4_XATTR_NEXT(entry))
			if (entry->e_value_inum)
				/* Ref count update on ea_inode. */
				credits += 1;
	}
	return credits;
}

static int ext4_xattr_ensure_credits(handle_t *handle, struct inode *inode,
				     int credits, struct buffer_head *bh,
				     bool dirty, bool block_csum)
{
	int error;

	if (!ext4_handle_valid(handle))
		return 0;

	if (handle->h_buffer_credits >= credits)
		return 0;

	error = ext4_journal_extend(handle, credits - handle->h_buffer_credits);
	if (!error)
		return 0;
	if (error < 0) {
		ext4_warning(inode->i_sb, "Extend journal (error %d)", error);
		return error;
	}

	if (bh && dirty) {
		if (block_csum)
			ext4_xattr_block_csum_set(inode, bh);
		error = ext4_handle_dirty_metadata(handle, NULL, bh);
		if (error) {
			ext4_warning(inode->i_sb, "Handle metadata (error %d)",
				     error);
			return error;
		}
	}

	error = ext4_journal_restart(handle, credits);
	if (error) {
		ext4_warning(inode->i_sb, "Restart journal (error %d)", error);
		return error;
	}

	if (bh) {
		error = ext4_journal_get_write_access(handle, bh);
		if (error) {
			ext4_warning(inode->i_sb,
				     "Get write access failed (error %d)",
				     error);
			return error;
		}
	}
	return 0;
}

static int ext4_xattr_inode_update_ref(handle_t *handle, struct inode *ea_inode,
				       int ref_change)
{
	struct mb_cache *ea_inode_cache = EA_INODE_CACHE(ea_inode);
	struct ext4_iloc iloc;
	s64 ref_count;
	u32 hash;
	int ret;

	inode_lock(ea_inode);

	ret = ext4_reserve_inode_write(handle, ea_inode, &iloc);
	if (ret) {
		iloc.bh = NULL;
		goto out;
	}

	ref_count = ext4_xattr_inode_get_ref(ea_inode);
	ref_count += ref_change;
	ext4_xattr_inode_set_ref(ea_inode, ref_count);

	if (ref_change > 0) {
		WARN_ONCE(ref_count <= 0, "EA inode %lu ref_count=%lld",
			  ea_inode->i_ino, ref_count);

		if (ref_count == 1) {
			WARN_ONCE(ea_inode->i_nlink, "EA inode %lu i_nlink=%u",
				  ea_inode->i_ino, ea_inode->i_nlink);

			set_nlink(ea_inode, 1);
			ext4_orphan_del(handle, ea_inode);

			if (ea_inode_cache) {
				hash = ext4_xattr_inode_get_hash(ea_inode);
				mb_cache_entry_create(ea_inode_cache,
						      GFP_NOFS, hash,
						      ea_inode->i_ino,
						      true /* reusable */);
			}
		}
	} else {
		WARN_ONCE(ref_count < 0, "EA inode %lu ref_count=%lld",
			  ea_inode->i_ino, ref_count);

		if (ref_count == 0) {
			WARN_ONCE(ea_inode->i_nlink != 1,
				  "EA inode %lu i_nlink=%u",
				  ea_inode->i_ino, ea_inode->i_nlink);

			clear_nlink(ea_inode);
			ext4_orphan_add(handle, ea_inode);

			if (ea_inode_cache) {
				hash = ext4_xattr_inode_get_hash(ea_inode);
				mb_cache_entry_delete(ea_inode_cache, hash,
						      ea_inode->i_ino);
			}
		}
	}

	ret = ext4_mark_iloc_dirty(handle, ea_inode, &iloc);
	iloc.bh = NULL;
	if (ret)
		ext4_warning_inode(ea_inode,
				   "ext4_mark_iloc_dirty() failed ret=%d", ret);
out:
	brelse(iloc.bh);
	inode_unlock(ea_inode);
	return ret;
}

static int ext4_xattr_inode_inc_ref(handle_t *handle, struct inode *ea_inode)
{
	return ext4_xattr_inode_update_ref(handle, ea_inode, 1);
}

static int ext4_xattr_inode_dec_ref(handle_t *handle, struct inode *ea_inode)
{
	return ext4_xattr_inode_update_ref(handle, ea_inode, -1);
}

static int ext4_xattr_inode_inc_ref_all(handle_t *handle, struct inode *parent,
					struct ext4_xattr_entry *first)
{
	struct inode *ea_inode;
	struct ext4_xattr_entry *entry;
	struct ext4_xattr_entry *failed_entry;
	unsigned int ea_ino;
	int err, saved_err;

	for (entry = first; !IS_LAST_ENTRY(entry);
	     entry = EXT4_XATTR_NEXT(entry)) {
		if (!entry->e_value_inum)
			continue;
		ea_ino = le32_to_cpu(entry->e_value_inum);
		err = ext4_xattr_inode_iget(parent, ea_ino,
					    le32_to_cpu(entry->e_hash),
					    &ea_inode);
		if (err)
			goto cleanup;
		err = ext4_xattr_inode_inc_ref(handle, ea_inode);
		if (err) {
			ext4_warning_inode(ea_inode, "inc ref error %d", err);
			iput(ea_inode);
			goto cleanup;
		}
		iput(ea_inode);
	}
	return 0;

cleanup:
	saved_err = err;
	failed_entry = entry;

	for (entry = first; entry != failed_entry;
	     entry = EXT4_XATTR_NEXT(entry)) {
		if (!entry->e_value_inum)
			continue;
		ea_ino = le32_to_cpu(entry->e_value_inum);
		err = ext4_xattr_inode_iget(parent, ea_ino,
					    le32_to_cpu(entry->e_hash),
					    &ea_inode);
		if (err) {
			ext4_warning(parent->i_sb,
				     "cleanup ea_ino %u iget error %d", ea_ino,
				     err);
			continue;
		}
		err = ext4_xattr_inode_dec_ref(handle, ea_inode);
		if (err)
			ext4_warning_inode(ea_inode, "cleanup dec ref error %d",
					   err);
		iput(ea_inode);
	}
	return saved_err;
}

static void
ext4_xattr_inode_dec_ref_all(handle_t *handle, struct inode *parent,
			     struct buffer_head *bh,
			     struct ext4_xattr_entry *first, bool block_csum,
			     struct ext4_xattr_inode_array **ea_inode_array,
			     int extra_credits, bool skip_quota)
{
	struct inode *ea_inode;
	struct ext4_xattr_entry *entry;
	bool dirty = false;
	unsigned int ea_ino;
	int err;
	int credits;

	/* One credit for dec ref on ea_inode, one for orphan list addition, */
	credits = 2 + extra_credits;

	for (entry = first; !IS_LAST_ENTRY(entry);
	     entry = EXT4_XATTR_NEXT(entry)) {
		if (!entry->e_value_inum)
			continue;
		ea_ino = le32_to_cpu(entry->e_value_inum);
		err = ext4_xattr_inode_iget(parent, ea_ino,
					    le32_to_cpu(entry->e_hash),
					    &ea_inode);
		if (err)
			continue;

		err = ext4_expand_inode_array(ea_inode_array, ea_inode);
		if (err) {
			ext4_warning_inode(ea_inode,
					   "Expand inode array err=%d", err);
			iput(ea_inode);
			continue;
		}

		err = ext4_xattr_ensure_credits(handle, parent, credits, bh,
						dirty, block_csum);
		if (err) {
			ext4_warning_inode(ea_inode, "Ensure credits err=%d",
					   err);
			continue;
		}

		err = ext4_xattr_inode_dec_ref(handle, ea_inode);
		if (err) {
			ext4_warning_inode(ea_inode, "ea_inode dec ref err=%d",
					   err);
			continue;
		}

		if (!skip_quota)
			ext4_xattr_inode_free_quota(parent, ea_inode,
					      le32_to_cpu(entry->e_value_size));

		/*
		 * Forget about ea_inode within the same transaction that
		 * decrements the ref count. This avoids duplicate decrements in
		 * case the rest of the work spills over to subsequent
		 * transactions.
		 */
		entry->e_value_inum = 0;
		entry->e_value_size = 0;

		dirty = true;
	}

	if (dirty) {
		/*
		 * Note that we are deliberately skipping csum calculation for
		 * the final update because we do not expect any journal
		 * restarts until xattr block is freed.
		 */

		err = ext4_handle_dirty_metadata(handle, NULL, bh);
		if (err)
			ext4_warning_inode(parent,
					   "handle dirty metadata err=%d", err);
	}
}

/*
 * Release the xattr block BH: If the reference count is > 1, decrement it;
 * otherwise free the block.
 */
static void
ext4_xattr_release_block(handle_t *handle, struct inode *inode,
			 struct buffer_head *bh,
			 struct ext4_xattr_inode_array **ea_inode_array,
			 int extra_credits)
{
	struct mb_cache *ea_block_cache = EA_BLOCK_CACHE(inode);
	u32 hash, ref;
	int error = 0;

	BUFFER_TRACE(bh, "get_write_access");
	error = ext4_journal_get_write_access(handle, bh);
	if (error)
		goto out;

	lock_buffer(bh);
	hash = le32_to_cpu(BHDR(bh)->h_hash);
	ref = le32_to_cpu(BHDR(bh)->h_refcount);
	if (ref == 1) {
		ea_bdebug(bh, "refcount now=0; freeing");
		/*
		 * This must happen under buffer lock for
		 * ext4_xattr_block_set() to reliably detect freed block
		 */
		if (ea_block_cache)
			mb_cache_entry_delete(ea_block_cache, hash,
					      bh->b_blocknr);
		get_bh(bh);
		unlock_buffer(bh);

		if (ext4_has_feature_ea_inode(inode->i_sb))
			ext4_xattr_inode_dec_ref_all(handle, inode, bh,
						     BFIRST(bh),
						     true /* block_csum */,
						     ea_inode_array,
						     extra_credits,
						     true /* skip_quota */);
		ext4_free_blocks(handle, inode, bh, 0, 1,
				 EXT4_FREE_BLOCKS_METADATA |
				 EXT4_FREE_BLOCKS_FORGET);
	} else {
		ref--;
		BHDR(bh)->h_refcount = cpu_to_le32(ref);
		if (ref == EXT4_XATTR_REFCOUNT_MAX - 1) {
			struct mb_cache_entry *ce;

			if (ea_block_cache) {
				ce = mb_cache_entry_get(ea_block_cache, hash,
							bh->b_blocknr);
				if (ce) {
					ce->e_reusable = 1;
					mb_cache_entry_put(ea_block_cache, ce);
				}
			}
		}

		ext4_xattr_block_csum_set(inode, bh);
		/*
		 * Beware of this ugliness: Releasing of xattr block references
		 * from different inodes can race and so we have to protect
		 * from a race where someone else frees the block (and releases
		 * its journal_head) before we are done dirtying the buffer. In
		 * nojournal mode this race is harmless and we actually cannot
		 * call ext4_handle_dirty_metadata() with locked buffer as
		 * that function can call sync_dirty_buffer() so for that case
		 * we handle the dirtying after unlocking the buffer.
		 */
		if (ext4_handle_valid(handle))
			error = ext4_handle_dirty_metadata(handle, inode, bh);
		unlock_buffer(bh);
		if (!ext4_handle_valid(handle))
			error = ext4_handle_dirty_metadata(handle, inode, bh);
		if (IS_SYNC(inode))
			ext4_handle_sync(handle);
		dquot_free_block(inode, EXT4_C2B(EXT4_SB(inode->i_sb), 1));
		ea_bdebug(bh, "refcount now=%d; releasing",
			  le32_to_cpu(BHDR(bh)->h_refcount));
	}
out:
	ext4_std_error(inode->i_sb, error);
	return;
}

/*
 * Find the available free space for EAs. This also returns the total number of
 * bytes used by EA entries.
 */
static size_t ext4_xattr_free_space(struct ext4_xattr_entry *last,
				    size_t *min_offs, void *base, int *total)
{
	for (; !IS_LAST_ENTRY(last); last = EXT4_XATTR_NEXT(last)) {
		if (!last->e_value_inum && last->e_value_size) {
			size_t offs = le16_to_cpu(last->e_value_offs);
			if (offs < *min_offs)
				*min_offs = offs;
		}
		if (total)
			*total += EXT4_XATTR_LEN(last->e_name_len);
	}
	return (*min_offs - ((void *)last - base) - sizeof(__u32));
}

/*
 * Write the value of the EA in an inode.
 */
static int ext4_xattr_inode_write(handle_t *handle, struct inode *ea_inode,
				  const void *buf, int bufsize)
{
	struct buffer_head *bh = NULL;
	unsigned long block = 0;
	int blocksize = ea_inode->i_sb->s_blocksize;
	int max_blocks = (bufsize + blocksize - 1) >> ea_inode->i_blkbits;
	int csize, wsize = 0;
	int ret = 0;
	int retries = 0;

retry:
	while (ret >= 0 && ret < max_blocks) {
		struct ext4_map_blocks map;
		map.m_lblk = block += ret;
		map.m_len = max_blocks -= ret;

		ret = ext4_map_blocks(handle, ea_inode, &map,
				      EXT4_GET_BLOCKS_CREATE);
		if (ret <= 0) {
			ext4_mark_inode_dirty(handle, ea_inode);
			if (ret == -ENOSPC &&
			    ext4_should_retry_alloc(ea_inode->i_sb, &retries)) {
				ret = 0;
				goto retry;
			}
			break;
		}
	}

	if (ret < 0)
		return ret;

	block = 0;
	while (wsize < bufsize) {
		if (bh != NULL)
			brelse(bh);
		csize = (bufsize - wsize) > blocksize ? blocksize :
								bufsize - wsize;
		bh = ext4_getblk(handle, ea_inode, block, 0);
		if (IS_ERR(bh))
			return PTR_ERR(bh);
		if (!bh) {
			WARN_ON_ONCE(1);
			EXT4_ERROR_INODE(ea_inode,
					 "ext4_getblk() return bh = NULL");
			return -EFSCORRUPTED;
		}
		ret = ext4_journal_get_write_access(handle, bh);
		if (ret)
			goto out;

		memcpy(bh->b_data, buf, csize);
		set_buffer_uptodate(bh);
		ext4_handle_dirty_metadata(handle, ea_inode, bh);

		buf += csize;
		wsize += csize;
		block += 1;
	}

	inode_lock(ea_inode);
	i_size_write(ea_inode, wsize);
	ext4_update_i_disksize(ea_inode, wsize);
	inode_unlock(ea_inode);

	ext4_mark_inode_dirty(handle, ea_inode);

out:
	brelse(bh);

	return ret;
}

/*
 * Create an inode to store the value of a large EA.
 */
static struct inode *ext4_xattr_inode_create(handle_t *handle,
					     struct inode *inode, u32 hash)
{
	struct inode *ea_inode = NULL;
	uid_t owner[2] = { i_uid_read(inode), i_gid_read(inode) };
	int err;

	/*
	 * Let the next inode be the goal, so we try and allocate the EA inode
	 * in the same group, or nearby one.
	 */
	ea_inode = ext4_new_inode(handle, inode->i_sb->s_root->d_inode,
				  S_IFREG | 0600, NULL, inode->i_ino + 1, owner,
				  EXT4_EA_INODE_FL);
	if (!IS_ERR(ea_inode)) {
		ea_inode->i_op = &ext4_file_inode_operations;
		ea_inode->i_fop = &ext4_file_operations;
		ext4_set_aops(ea_inode);
		ext4_xattr_inode_set_class(ea_inode);
		unlock_new_inode(ea_inode);
		ext4_xattr_inode_set_ref(ea_inode, 1);
		ext4_xattr_inode_set_hash(ea_inode, hash);
		err = ext4_mark_inode_dirty(handle, ea_inode);
		if (!err)
			err = ext4_inode_attach_jinode(ea_inode);
		if (err) {
			iput(ea_inode);
			return ERR_PTR(err);
		}

		/*
		 * Xattr inodes are shared therefore quota charging is performed
		 * at a higher level.
		 */
		dquot_free_inode(ea_inode);
		dquot_drop(ea_inode);
		inode_lock(ea_inode);
		ea_inode->i_flags |= S_NOQUOTA;
		inode_unlock(ea_inode);
	}

	return ea_inode;
}

static struct inode *
ext4_xattr_inode_cache_find(struct inode *inode, const void *value,
			    size_t value_len, u32 hash)
{
	struct inode *ea_inode;
	struct mb_cache_entry *ce;
	struct mb_cache *ea_inode_cache = EA_INODE_CACHE(inode);
	void *ea_data;

	if (!ea_inode_cache)
		return NULL;

	ce = mb_cache_entry_find_first(ea_inode_cache, hash);
	if (!ce)
		return NULL;

	WARN_ON_ONCE(ext4_handle_valid(journal_current_handle()) &&
		     !(current->flags & PF_MEMALLOC_NOFS));

	ea_data = ext4_kvmalloc(value_len, GFP_NOFS);
	if (!ea_data) {
		mb_cache_entry_put(ea_inode_cache, ce);
		return NULL;
	}

	while (ce) {
		ea_inode = ext4_iget(inode->i_sb, ce->e_value,
				     EXT4_IGET_NORMAL);
		if (!IS_ERR(ea_inode) &&
		    !is_bad_inode(ea_inode) &&
		    (EXT4_I(ea_inode)->i_flags & EXT4_EA_INODE_FL) &&
		    i_size_read(ea_inode) == value_len &&
		    !ext4_xattr_inode_read(ea_inode, ea_data, value_len) &&
		    !ext4_xattr_inode_verify_hashes(ea_inode, NULL, ea_data,
						    value_len) &&
		    !memcmp(value, ea_data, value_len)) {
			mb_cache_entry_touch(ea_inode_cache, ce);
			mb_cache_entry_put(ea_inode_cache, ce);
			kvfree(ea_data);
			return ea_inode;
		}

		if (!IS_ERR(ea_inode))
			iput(ea_inode);
		ce = mb_cache_entry_find_next(ea_inode_cache, ce);
	}
	kvfree(ea_data);
	return NULL;
}

/*
 * Add value of the EA in an inode.
 */
static int ext4_xattr_inode_lookup_create(handle_t *handle, struct inode *inode,
					  const void *value, size_t value_len,
					  struct inode **ret_inode)
{
	struct inode *ea_inode;
	u32 hash;
	int err;

	hash = ext4_xattr_inode_hash(EXT4_SB(inode->i_sb), value, value_len);
	ea_inode = ext4_xattr_inode_cache_find(inode, value, value_len, hash);
	if (ea_inode) {
		err = ext4_xattr_inode_inc_ref(handle, ea_inode);
		if (err) {
			iput(ea_inode);
			return err;
		}

		*ret_inode = ea_inode;
		return 0;
	}

	/* Create an inode for the EA value */
	ea_inode = ext4_xattr_inode_create(handle, inode, hash);
	if (IS_ERR(ea_inode))
		return PTR_ERR(ea_inode);

	err = ext4_xattr_inode_write(handle, ea_inode, value, value_len);
	if (err) {
		ext4_xattr_inode_dec_ref(handle, ea_inode);
		iput(ea_inode);
		return err;
	}

	if (EA_INODE_CACHE(inode))
		mb_cache_entry_create(EA_INODE_CACHE(inode), GFP_NOFS, hash,
				      ea_inode->i_ino, true /* reusable */);

	*ret_inode = ea_inode;
	return 0;
}

/*
 * Reserve min(block_size/8, 1024) bytes for xattr entries/names if ea_inode
 * feature is enabled.
 */
#define EXT4_XATTR_BLOCK_RESERVE(inode)	min(i_blocksize(inode)/8, 1024U)

static int ext4_xattr_set_entry(struct ext4_xattr_info *i,
				struct ext4_xattr_search *s,
				handle_t *handle, struct inode *inode,
				bool is_block)
{
	struct ext4_xattr_entry *last, *next;
	struct ext4_xattr_entry *here = s->here;
	size_t min_offs = s->end - s->base, name_len = strlen(i->name);
	int in_inode = i->in_inode;
	struct inode *old_ea_inode = NULL;
	struct inode *new_ea_inode = NULL;
	size_t old_size, new_size;
	int ret;

	/* Space used by old and new values. */
	old_size = (!s->not_found && !here->e_value_inum) ?
			EXT4_XATTR_SIZE(le32_to_cpu(here->e_value_size)) : 0;
	new_size = (i->value && !in_inode) ? EXT4_XATTR_SIZE(i->value_len) : 0;

	/*
	 * Optimization for the simple case when old and new values have the
	 * same padded sizes. Not applicable if external inodes are involved.
	 */
	if (new_size && new_size == old_size) {
		size_t offs = le16_to_cpu(here->e_value_offs);
		void *val = s->base + offs;

		here->e_value_size = cpu_to_le32(i->value_len);
		if (i->value == EXT4_ZERO_XATTR_VALUE) {
			memset(val, 0, new_size);
		} else {
			memcpy(val, i->value, i->value_len);
			/* Clear padding bytes. */
			memset(val + i->value_len, 0, new_size - i->value_len);
		}
		goto update_hash;
	}

	/* Compute min_offs and last. */
	last = s->first;
	for (; !IS_LAST_ENTRY(last); last = next) {
		next = EXT4_XATTR_NEXT(last);
		if ((void *)next >= s->end) {
			EXT4_ERROR_INODE(inode, "corrupted xattr entries");
			ret = -EFSCORRUPTED;
			goto out;
		}
		if (!last->e_value_inum && last->e_value_size) {
			size_t offs = le16_to_cpu(last->e_value_offs);
			if (offs < min_offs)
				min_offs = offs;
		}
	}

	/* Check whether we have enough space. */
	if (i->value) {
		size_t free;

		free = min_offs - ((void *)last - s->base) - sizeof(__u32);
		if (!s->not_found)
			free += EXT4_XATTR_LEN(name_len) + old_size;

		if (free < EXT4_XATTR_LEN(name_len) + new_size) {
			ret = -ENOSPC;
			goto out;
		}

		/*
		 * If storing the value in an external inode is an option,
		 * reserve space for xattr entries/names in the external
		 * attribute block so that a long value does not occupy the
		 * whole space and prevent futher entries being added.
		 */
		if (ext4_has_feature_ea_inode(inode->i_sb) &&
		    new_size && is_block &&
		    (min_offs + old_size - new_size) <
					EXT4_XATTR_BLOCK_RESERVE(inode)) {
			ret = -ENOSPC;
			goto out;
		}
	}

	/*
	 * Getting access to old and new ea inodes is subject to failures.
	 * Finish that work before doing any modifications to the xattr data.
	 */
	if (!s->not_found && here->e_value_inum) {
		ret = ext4_xattr_inode_iget(inode,
					    le32_to_cpu(here->e_value_inum),
					    le32_to_cpu(here->e_hash),
					    &old_ea_inode);
		if (ret) {
			old_ea_inode = NULL;
			goto out;
		}
	}
	if (i->value && in_inode) {
		WARN_ON_ONCE(!i->value_len);

		ret = ext4_xattr_inode_alloc_quota(inode, i->value_len);
		if (ret)
			goto out;

		ret = ext4_xattr_inode_lookup_create(handle, inode, i->value,
						     i->value_len,
						     &new_ea_inode);
		if (ret) {
			new_ea_inode = NULL;
			ext4_xattr_inode_free_quota(inode, NULL, i->value_len);
			goto out;
		}
	}

	if (old_ea_inode) {
		/* We are ready to release ref count on the old_ea_inode. */
		ret = ext4_xattr_inode_dec_ref(handle, old_ea_inode);
		if (ret) {
			/* Release newly required ref count on new_ea_inode. */
			if (new_ea_inode) {
				int err;

				err = ext4_xattr_inode_dec_ref(handle,
							       new_ea_inode);
				if (err)
					ext4_warning_inode(new_ea_inode,
						  "dec ref new_ea_inode err=%d",
						  err);
				ext4_xattr_inode_free_quota(inode, new_ea_inode,
							    i->value_len);
			}
			goto out;
		}

		ext4_xattr_inode_free_quota(inode, old_ea_inode,
					    le32_to_cpu(here->e_value_size));
	}

	/* No failures allowed past this point. */

	if (!s->not_found && here->e_value_size && !here->e_value_inum) {
		/* Remove the old value. */
		void *first_val = s->base + min_offs;
		size_t offs = le16_to_cpu(here->e_value_offs);
		void *val = s->base + offs;

		memmove(first_val + old_size, first_val, val - first_val);
		memset(first_val, 0, old_size);
		min_offs += old_size;

		/* Adjust all value offsets. */
		last = s->first;
		while (!IS_LAST_ENTRY(last)) {
			size_t o = le16_to_cpu(last->e_value_offs);

			if (!last->e_value_inum &&
			    last->e_value_size && o < offs)
				last->e_value_offs = cpu_to_le16(o + old_size);
			last = EXT4_XATTR_NEXT(last);
		}
	}

	if (!i->value) {
		/* Remove old name. */
		size_t size = EXT4_XATTR_LEN(name_len);

		last = ENTRY((void *)last - size);
		memmove(here, (void *)here + size,
			(void *)last - (void *)here + sizeof(__u32));
		memset(last, 0, size);
	} else if (s->not_found) {
		/* Insert new name. */
		size_t size = EXT4_XATTR_LEN(name_len);
		size_t rest = (void *)last - (void *)here + sizeof(__u32);

		memmove((void *)here + size, here, rest);
		memset(here, 0, size);
		here->e_name_index = i->name_index;
		here->e_name_len = name_len;
		memcpy(here->e_name, i->name, name_len);
	} else {
		/* This is an update, reset value info. */
		here->e_value_inum = 0;
		here->e_value_offs = 0;
		here->e_value_size = 0;
	}

	if (i->value) {
		/* Insert new value. */
		if (in_inode) {
			here->e_value_inum = cpu_to_le32(new_ea_inode->i_ino);
		} else if (i->value_len) {
			void *val = s->base + min_offs - new_size;

			here->e_value_offs = cpu_to_le16(min_offs - new_size);
			if (i->value == EXT4_ZERO_XATTR_VALUE) {
				memset(val, 0, new_size);
			} else {
				memcpy(val, i->value, i->value_len);
				/* Clear padding bytes. */
				memset(val + i->value_len, 0,
				       new_size - i->value_len);
			}
		}
		here->e_value_size = cpu_to_le32(i->value_len);
	}

update_hash:
	if (i->value) {
		__le32 hash = 0;

		/* Entry hash calculation. */
		if (in_inode) {
			__le32 crc32c_hash;

			/*
			 * Feed crc32c hash instead of the raw value for entry
			 * hash calculation. This is to avoid walking
			 * potentially long value buffer again.
			 */
			crc32c_hash = cpu_to_le32(
				       ext4_xattr_inode_get_hash(new_ea_inode));
			hash = ext4_xattr_hash_entry(here->e_name,
						     here->e_name_len,
						     &crc32c_hash, 1);
		} else if (is_block) {
			__le32 *value = s->base + le16_to_cpu(
							here->e_value_offs);

			hash = ext4_xattr_hash_entry(here->e_name,
						     here->e_name_len, value,
						     new_size >> 2);
		}
		here->e_hash = hash;
	}

	if (is_block)
		ext4_xattr_rehash((struct ext4_xattr_header *)s->base);

	ret = 0;
out:
	iput(old_ea_inode);
	iput(new_ea_inode);
	return ret;
}

struct ext4_xattr_block_find {
	struct ext4_xattr_search s;
	struct buffer_head *bh;
};

static int
ext4_xattr_block_find(struct inode *inode, struct ext4_xattr_info *i,
		      struct ext4_xattr_block_find *bs)
{
	struct super_block *sb = inode->i_sb;
	int error;

	ea_idebug(inode, "name=%d.%s, value=%p, value_len=%ld",
		  i->name_index, i->name, i->value, (long)i->value_len);

	if (EXT4_I(inode)->i_file_acl) {
		/* The inode already has an extended attribute block. */
		bs->bh = ext4_sb_bread(sb, EXT4_I(inode)->i_file_acl, REQ_PRIO);
		if (IS_ERR(bs->bh)) {
			error = PTR_ERR(bs->bh);
			bs->bh = NULL;
			return error;
		}
		ea_bdebug(bs->bh, "b_count=%d, refcount=%d",
			atomic_read(&(bs->bh->b_count)),
			le32_to_cpu(BHDR(bs->bh)->h_refcount));
		error = ext4_xattr_check_block(inode, bs->bh);
		if (error)
			return error;
		/* Find the named attribute. */
		bs->s.base = BHDR(bs->bh);
		bs->s.first = BFIRST(bs->bh);
		bs->s.end = bs->bh->b_data + bs->bh->b_size;
		bs->s.here = bs->s.first;
		error = xattr_find_entry(inode, &bs->s.here, bs->s.end,
					 i->name_index, i->name, 1);
		if (error && error != -ENODATA)
			return error;
		bs->s.not_found = error;
	}
	spin_lock(&EXT4_I(inode)->i_file_acl_debug_lock);
	BUG_ON(ext4_test_inode_state(inode, EXT4_STATE_HAS_EXTENDED_EA_BLOCK) &&
			EXT4_I(inode)->i_file_acl == 0);
	spin_unlock(&EXT4_I(inode)->i_file_acl_debug_lock);
	return 0;
}

static int
ext4_xattr_block_set(handle_t *handle, struct inode *inode,
		     struct ext4_xattr_info *i,
		     struct ext4_xattr_block_find *bs)
{
	struct super_block *sb = inode->i_sb;
	struct buffer_head *new_bh = NULL;
	struct ext4_xattr_search s_copy = bs->s;
	struct ext4_xattr_search *s = &s_copy;
	struct mb_cache_entry *ce = NULL;
	int error = 0;
	struct mb_cache *ea_block_cache = EA_BLOCK_CACHE(inode);
	struct inode *ea_inode = NULL, *tmp_inode;
	size_t old_ea_inode_quota = 0;
	unsigned int ea_ino;


#define header(x) ((struct ext4_xattr_header *)(x))

	if (s->base) {
		BUFFER_TRACE(bs->bh, "get_write_access");
		error = ext4_journal_get_write_access(handle, bs->bh);
		if (error)
			goto cleanup;
		lock_buffer(bs->bh);

		if (header(s->base)->h_refcount == cpu_to_le32(1)) {
			__u32 hash = le32_to_cpu(BHDR(bs->bh)->h_hash);

			/*
			 * This must happen under buffer lock for
			 * ext4_xattr_block_set() to reliably detect modified
			 * block
			 */
			if (ea_block_cache)
				mb_cache_entry_delete(ea_block_cache, hash,
						      bs->bh->b_blocknr);
			ea_bdebug(bs->bh, "modifying in-place");
			error = ext4_xattr_set_entry(i, s, handle, inode,
						     true /* is_block */);
			ext4_xattr_block_csum_set(inode, bs->bh);
			unlock_buffer(bs->bh);
			if (error == -EFSCORRUPTED)
				goto bad_block;
			if (!error)
				error = ext4_handle_dirty_metadata(handle,
								   inode,
								   bs->bh);
			if (error)
				goto cleanup;
			goto inserted;
		} else {
			int offset = (char *)s->here - bs->bh->b_data;

			unlock_buffer(bs->bh);
			ea_bdebug(bs->bh, "cloning");
			s->base = kmalloc(bs->bh->b_size, GFP_NOFS);
			error = -ENOMEM;
			if (s->base == NULL)
				goto cleanup;
			memcpy(s->base, BHDR(bs->bh), bs->bh->b_size);
			s->first = ENTRY(header(s->base)+1);
			header(s->base)->h_refcount = cpu_to_le32(1);
			s->here = ENTRY(s->base + offset);
			s->end = s->base + bs->bh->b_size;

			/*
			 * If existing entry points to an xattr inode, we need
			 * to prevent ext4_xattr_set_entry() from decrementing
			 * ref count on it because the reference belongs to the
			 * original block. In this case, make the entry look
			 * like it has an empty value.
			 */
			if (!s->not_found && s->here->e_value_inum) {
				ea_ino = le32_to_cpu(s->here->e_value_inum);
				error = ext4_xattr_inode_iget(inode, ea_ino,
					      le32_to_cpu(s->here->e_hash),
					      &tmp_inode);
				if (error)
					goto cleanup;

				if (!ext4_test_inode_state(tmp_inode,
						EXT4_STATE_LUSTRE_EA_INODE)) {
					/*
					 * Defer quota free call for previous
					 * inode until success is guaranteed.
					 */
					old_ea_inode_quota = le32_to_cpu(
							s->here->e_value_size);
				}
				iput(tmp_inode);

				s->here->e_value_inum = 0;
				s->here->e_value_size = 0;
			}
		}
	} else {
		/* Allocate a buffer where we construct the new block. */
		s->base = kzalloc(sb->s_blocksize, GFP_NOFS);
		/* assert(header == s->base) */
		error = -ENOMEM;
		if (s->base == NULL)
			goto cleanup;
		header(s->base)->h_magic = cpu_to_le32(EXT4_XATTR_MAGIC);
		header(s->base)->h_blocks = cpu_to_le32(1);
		header(s->base)->h_refcount = cpu_to_le32(1);
		s->first = ENTRY(header(s->base)+1);
		s->here = ENTRY(header(s->base)+1);
		s->end = s->base + sb->s_blocksize;
	}

	error = ext4_xattr_set_entry(i, s, handle, inode, true /* is_block */);
	if (error == -EFSCORRUPTED)
		goto bad_block;
	if (error)
		goto cleanup;

	if (i->value && s->here->e_value_inum) {
		/*
		 * A ref count on ea_inode has been taken as part of the call to
		 * ext4_xattr_set_entry() above. We would like to drop this
		 * extra ref but we have to wait until the xattr block is
		 * initialized and has its own ref count on the ea_inode.
		 */
		ea_ino = le32_to_cpu(s->here->e_value_inum);
		error = ext4_xattr_inode_iget(inode, ea_ino,
					      le32_to_cpu(s->here->e_hash),
					      &ea_inode);
		if (error) {
			ea_inode = NULL;
			goto cleanup;
		}
	}

inserted:
	if (!IS_LAST_ENTRY(s->first)) {
		new_bh = ext4_xattr_block_cache_find(inode, header(s->base),
						     &ce);
		if (new_bh) {
			/* We found an identical block in the cache. */
			if (new_bh == bs->bh)
				ea_bdebug(new_bh, "keeping");
			else {
				u32 ref;

				WARN_ON_ONCE(dquot_initialize_needed(inode));

				/* The old block is released after updating
				   the inode. */
				error = dquot_alloc_block(inode,
						EXT4_C2B(EXT4_SB(sb), 1));
				if (error)
					goto cleanup;
				BUFFER_TRACE(new_bh, "get_write_access");
				error = ext4_journal_get_write_access(handle,
								      new_bh);
				if (error)
					goto cleanup_dquot;
				lock_buffer(new_bh);
				/*
				 * We have to be careful about races with
				 * freeing, rehashing or adding references to
				 * xattr block. Once we hold buffer lock xattr
				 * block's state is stable so we can check
				 * whether the block got freed / rehashed or
				 * not.  Since we unhash mbcache entry under
				 * buffer lock when freeing / rehashing xattr
				 * block, checking whether entry is still
				 * hashed is reliable. Same rules hold for
				 * e_reusable handling.
				 */
				if (hlist_bl_unhashed(&ce->e_hash_list) ||
				    !ce->e_reusable) {
					/*
					 * Undo everything and check mbcache
					 * again.
					 */
					unlock_buffer(new_bh);
					dquot_free_block(inode,
							 EXT4_C2B(EXT4_SB(sb),
								  1));
					brelse(new_bh);
					mb_cache_entry_put(ea_block_cache, ce);
					ce = NULL;
					new_bh = NULL;
					goto inserted;
				}
				ref = le32_to_cpu(BHDR(new_bh)->h_refcount) + 1;
				BHDR(new_bh)->h_refcount = cpu_to_le32(ref);
				if (ref >= EXT4_XATTR_REFCOUNT_MAX)
					ce->e_reusable = 0;
				ea_bdebug(new_bh, "reusing; refcount now=%d",
					  ref);
				ext4_xattr_block_csum_set(inode, new_bh);
				unlock_buffer(new_bh);
				error = ext4_handle_dirty_metadata(handle,
								   inode,
								   new_bh);
				if (error)
					goto cleanup_dquot;
			}
			mb_cache_entry_touch(ea_block_cache, ce);
			mb_cache_entry_put(ea_block_cache, ce);
			ce = NULL;
		} else if (bs->bh && s->base == bs->bh->b_data) {
			/* We were modifying this block in-place. */
			ea_bdebug(bs->bh, "keeping this block");
			ext4_xattr_block_cache_insert(ea_block_cache, bs->bh);
			new_bh = bs->bh;
			get_bh(new_bh);
		} else {
			/* We need to allocate a new block */
			ext4_fsblk_t goal, block;

			WARN_ON_ONCE(dquot_initialize_needed(inode));

			goal = ext4_group_first_block_no(sb,
						EXT4_I(inode)->i_block_group);

			/* non-extent files can't have physical blocks past 2^32 */
			if (!(ext4_test_inode_flag(inode, EXT4_INODE_EXTENTS)))
				goal = goal & EXT4_MAX_BLOCK_FILE_PHYS;

			block = ext4_new_meta_blocks(handle, inode, goal, 0,
						     NULL, &error);
			if (error)
				goto cleanup;

			if (!(ext4_test_inode_flag(inode, EXT4_INODE_EXTENTS)))
				BUG_ON(block > EXT4_MAX_BLOCK_FILE_PHYS);

			ea_idebug(inode, "creating block %llu",
				  (unsigned long long)block);

			new_bh = sb_getblk(sb, block);
			if (unlikely(!new_bh)) {
				error = -ENOMEM;
getblk_failed:
				ext4_free_blocks(handle, inode, NULL, block, 1,
						 EXT4_FREE_BLOCKS_METADATA);
				goto cleanup;
			}
			error = ext4_xattr_inode_inc_ref_all(handle, inode,
						      ENTRY(header(s->base)+1));
			if (error)
				goto getblk_failed;
			if (ea_inode) {
				/* Drop the extra ref on ea_inode. */
				error = ext4_xattr_inode_dec_ref(handle,
								 ea_inode);
				if (error)
					ext4_warning_inode(ea_inode,
							   "dec ref error=%d",
							   error);
				iput(ea_inode);
				ea_inode = NULL;
			}

			lock_buffer(new_bh);
			error = ext4_journal_get_create_access(handle, new_bh);
			if (error) {
				unlock_buffer(new_bh);
				error = -EIO;
				goto getblk_failed;
			}
			memcpy(new_bh->b_data, s->base, new_bh->b_size);
			ext4_xattr_block_csum_set(inode, new_bh);
			set_buffer_uptodate(new_bh);
			unlock_buffer(new_bh);
			ext4_xattr_block_cache_insert(ea_block_cache, new_bh);
			error = ext4_handle_dirty_metadata(handle, inode,
							   new_bh);
			if (error)
				goto cleanup;
		}
	}

	if (old_ea_inode_quota)
		ext4_xattr_inode_free_quota(inode, NULL, old_ea_inode_quota);

	spin_lock(&EXT4_I(inode)->i_file_acl_debug_lock);
	if (new_bh) {
		BUG_ON(new_bh->b_blocknr == 0);
		ext4_set_inode_state(inode, EXT4_STATE_HAS_EXTENDED_EA_BLOCK);
	} else
		ext4_clear_inode_state(inode, EXT4_STATE_HAS_EXTENDED_EA_BLOCK);
	/* Update the inode. */
	EXT4_I(inode)->i_file_acl = new_bh ? new_bh->b_blocknr : 0;
	spin_unlock(&EXT4_I(inode)->i_file_acl_debug_lock);

	/* Drop the previous xattr block. */
	if (bs->bh && bs->bh != new_bh) {
		struct ext4_xattr_inode_array *ea_inode_array = NULL;

		ext4_xattr_release_block(handle, inode, bs->bh,
					 &ea_inode_array,
					 0 /* extra_credits */);
		ext4_xattr_inode_array_free(ea_inode_array);
	}
	error = 0;

cleanup:
	if (ea_inode) {
		int error2;

		error2 = ext4_xattr_inode_dec_ref(handle, ea_inode);
		if (error2)
			ext4_warning_inode(ea_inode, "dec ref error=%d",
					   error2);

		/* If there was an error, revert the quota charge. */
		if (error)
			ext4_xattr_inode_free_quota(inode, ea_inode,
						    i_size_read(ea_inode));
		iput(ea_inode);
	}
	if (ce)
		mb_cache_entry_put(ea_block_cache, ce);
	brelse(new_bh);
	if (!(bs->bh && s->base == bs->bh->b_data))
		kfree(s->base);

	return error;

cleanup_dquot:
	dquot_free_block(inode, EXT4_C2B(EXT4_SB(sb), 1));
	goto cleanup;

bad_block:
	EXT4_ERROR_INODE(inode, "bad block %llu",
			 EXT4_I(inode)->i_file_acl);
	goto cleanup;

#undef header
}

int ext4_xattr_ibody_find(struct inode *inode, struct ext4_xattr_info *i,
			  struct ext4_xattr_ibody_find *is)
{
	struct ext4_xattr_ibody_header *header;
	struct ext4_inode *raw_inode;
	int error;

	if (!EXT4_INODE_HAS_XATTR_SPACE(inode))
		return 0;

	raw_inode = ext4_raw_inode(&is->iloc);
	header = IHDR(inode, raw_inode);
	is->s.base = is->s.first = IFIRST(header);
	is->s.here = is->s.first;
	is->s.end = (void *)raw_inode + EXT4_SB(inode->i_sb)->s_inode_size;
	if (ext4_test_inode_state(inode, EXT4_STATE_XATTR)) {
		error = xattr_check_inode(inode, header, is->s.end);
		if (error) {
			print_iloc_info(inode->i_sb, is->iloc);
			__ext4_error_inode(inode, __func__, __LINE__, 0,
					   "corrupted in-inode xattr");
			return error;
		}
		/* Find the named attribute. */
		error = xattr_find_entry(inode, &is->s.here, is->s.end,
					 i->name_index, i->name, 0);
		if (error && error != -ENODATA)
			return error;
		is->s.not_found = error;
	}
	return 0;
}

int ext4_xattr_ibody_inline_set(handle_t *handle, struct inode *inode,
				struct ext4_xattr_info *i,
				struct ext4_xattr_ibody_find *is)
{
	struct ext4_xattr_ibody_header *header;
	struct ext4_xattr_search *s = &is->s;
	int error;

<<<<<<< HEAD
	if (EXT4_I(inode)->i_extra_isize == 0 ||
			(void *) EXT4_XATTR_NEXT(s->first) >= s->end)
=======
	if (!EXT4_INODE_HAS_XATTR_SPACE(inode))
>>>>>>> 0188a7a0
		return -ENOSPC;

	error = ext4_xattr_set_entry(i, s, handle, inode, false /* is_block */);
	if (error)
		return error;
	header = IHDR(inode, ext4_raw_inode(&is->iloc));
	if (!IS_LAST_ENTRY(s->first)) {
		header->h_magic = cpu_to_le32(EXT4_XATTR_MAGIC);
		ext4_set_inode_state(inode, EXT4_STATE_XATTR);
	} else {
		header->h_magic = cpu_to_le32(0);
		ext4_clear_inode_state(inode, EXT4_STATE_XATTR);
	}
	return 0;
}

static int ext4_xattr_ibody_set(handle_t *handle, struct inode *inode,
				struct ext4_xattr_info *i,
				struct ext4_xattr_ibody_find *is)
{
	struct ext4_xattr_ibody_header *header;
	struct ext4_xattr_search *s = &is->s;
	int error;

	if (EXT4_I(inode)->i_extra_isize == 0)
		return -ENOSPC;
	error = ext4_xattr_set_entry(i, s, handle, inode, false /* is_block */);
	if (error)
		return error;
	header = IHDR(inode, ext4_raw_inode(&is->iloc));
	if (!IS_LAST_ENTRY(s->first)) {
		header->h_magic = cpu_to_le32(EXT4_XATTR_MAGIC);
		ext4_set_inode_state(inode, EXT4_STATE_XATTR);
	} else {
		header->h_magic = cpu_to_le32(0);
		ext4_clear_inode_state(inode, EXT4_STATE_XATTR);
	}
	return 0;
}

static int ext4_xattr_value_same(struct ext4_xattr_search *s,
				 struct ext4_xattr_info *i)
{
	void *value;

	/* When e_value_inum is set the value is stored externally. */
	if (s->here->e_value_inum)
		return 0;
	if (le32_to_cpu(s->here->e_value_size) != i->value_len)
		return 0;
	value = ((void *)s->base) + le16_to_cpu(s->here->e_value_offs);
	return !memcmp(value, i->value, i->value_len);
}

static struct buffer_head *ext4_xattr_get_block(struct inode *inode)
{
	struct buffer_head *bh;
	int error;

	if (!EXT4_I(inode)->i_file_acl)
		return NULL;
	bh = ext4_sb_bread(inode->i_sb, EXT4_I(inode)->i_file_acl, REQ_PRIO);
	if (IS_ERR(bh))
		return bh;
	error = ext4_xattr_check_block(inode, bh);
	if (error) {
		brelse(bh);
		return ERR_PTR(error);
	}
	return bh;
}

/*
 * ext4_xattr_set_handle()
 *
 * Create, replace or remove an extended attribute for this inode.  Value
 * is NULL to remove an existing extended attribute, and non-NULL to
 * either replace an existing extended attribute, or create a new extended
 * attribute. The flags XATTR_REPLACE and XATTR_CREATE
 * specify that an extended attribute must exist and must not exist
 * previous to the call, respectively.
 *
 * Returns 0, or a negative error number on failure.
 */
int
ext4_xattr_set_handle(handle_t *handle, struct inode *inode, int name_index,
		      const char *name, const void *value, size_t value_len,
		      int flags)
{
	struct ext4_xattr_info i = {
		.name_index = name_index,
		.name = name,
		.value = value,
		.value_len = value_len,
		.in_inode = 0,
	};
	struct ext4_xattr_ibody_find is = {
		.s = { .not_found = -ENODATA, },
	};
	struct ext4_xattr_block_find bs = {
		.s = { .not_found = -ENODATA, },
	};
	int no_expand;
	int error;

	if (!name)
		return -EINVAL;
	if (strlen(name) > 255)
		return -ERANGE;

	ext4_write_lock_xattr(inode, &no_expand);

	/* Check journal credits under write lock. */
	if (ext4_handle_valid(handle)) {
		struct buffer_head *bh;
		int credits;

		bh = ext4_xattr_get_block(inode);
		if (IS_ERR(bh)) {
			error = PTR_ERR(bh);
			goto cleanup;
		}

		credits = __ext4_xattr_set_credits(inode->i_sb, inode, bh,
						   value_len,
						   flags & XATTR_CREATE);
		brelse(bh);

		if (!ext4_handle_has_enough_credits(handle, credits)) {
			error = -ENOSPC;
			goto cleanup;
		}
		WARN_ON_ONCE(!(current->flags & PF_MEMALLOC_NOFS));
	}

	error = ext4_reserve_inode_write(handle, inode, &is.iloc);
	if (error)
		goto cleanup;

	if (ext4_test_inode_state(inode, EXT4_STATE_NEW)) {
		struct ext4_inode *raw_inode = ext4_raw_inode(&is.iloc);
		memset(raw_inode, 0, EXT4_SB(inode->i_sb)->s_inode_size);
		ext4_clear_inode_state(inode, EXT4_STATE_NEW);
	}

	error = ext4_xattr_ibody_find(inode, &i, &is);
	if (error)
		goto cleanup;
	if (is.s.not_found)
		error = ext4_xattr_block_find(inode, &i, &bs);
	if (error)
		goto cleanup;
	if (is.s.not_found && bs.s.not_found) {
		error = -ENODATA;
		if (flags & XATTR_REPLACE)
			goto cleanup;
		error = 0;
		if (!value)
			goto cleanup;
	} else {
		error = -EEXIST;
		if (flags & XATTR_CREATE)
			goto cleanup;
	}

	if (!value) {
		if (!is.s.not_found)
			error = ext4_xattr_ibody_set(handle, inode, &i, &is);
		else if (!bs.s.not_found)
			error = ext4_xattr_block_set(handle, inode, &i, &bs);
	} else {
		error = 0;
		/* Xattr value did not change? Save us some work and bail out */
		if (!is.s.not_found && ext4_xattr_value_same(&is.s, &i))
			goto cleanup;
		if (!bs.s.not_found && ext4_xattr_value_same(&bs.s, &i))
			goto cleanup;

		if (ext4_has_feature_ea_inode(inode->i_sb) &&
		    (EXT4_XATTR_SIZE(i.value_len) >
			EXT4_XATTR_MIN_LARGE_EA_SIZE(inode->i_sb->s_blocksize)))
			i.in_inode = 1;
retry_inode:
		error = ext4_xattr_ibody_set(handle, inode, &i, &is);
		if (!error && !bs.s.not_found) {
			i.value = NULL;
			error = ext4_xattr_block_set(handle, inode, &i, &bs);
		} else if (error == -ENOSPC) {
			if (EXT4_I(inode)->i_file_acl && !bs.s.base) {
				brelse(bs.bh);
				bs.bh = NULL;
				error = ext4_xattr_block_find(inode, &i, &bs);
				if (error)
					goto cleanup;
			}
			error = ext4_xattr_block_set(handle, inode, &i, &bs);
			if (!error && !is.s.not_found) {
				i.value = NULL;
				error = ext4_xattr_ibody_set(handle, inode, &i,
							     &is);
			} else if (error == -ENOSPC) {
				/*
				 * Xattr does not fit in the block, store at
				 * external inode if possible.
				 */
				if (ext4_has_feature_ea_inode(inode->i_sb) &&
				    i.value_len && !i.in_inode) {
					i.in_inode = 1;
					goto retry_inode;
				}
			}
		}
	}
	if (!error) {
		ext4_xattr_update_super_block(handle, inode->i_sb);
		inode->i_ctime = current_time(inode);
		if (!value)
			no_expand = 0;
		error = ext4_mark_iloc_dirty(handle, inode, &is.iloc);
		/*
		 * The bh is consumed by ext4_mark_iloc_dirty, even with
		 * error != 0.
		 */
		is.iloc.bh = NULL;
		if (IS_SYNC(inode))
			ext4_handle_sync(handle);
	}

cleanup:
	brelse(is.iloc.bh);
	brelse(bs.bh);
	ext4_write_unlock_xattr(inode, &no_expand);
	return error;
}

int ext4_xattr_set_credits(struct inode *inode, size_t value_len,
			   bool is_create, int *credits)
{
	struct buffer_head *bh;
	int err;

	*credits = 0;

	if (!EXT4_SB(inode->i_sb)->s_journal)
		return 0;

	down_read(&EXT4_I(inode)->xattr_sem);

	bh = ext4_xattr_get_block(inode);
	if (IS_ERR(bh)) {
		err = PTR_ERR(bh);
	} else {
		*credits = __ext4_xattr_set_credits(inode->i_sb, inode, bh,
						    value_len, is_create);
		brelse(bh);
		err = 0;
	}

	up_read(&EXT4_I(inode)->xattr_sem);
	return err;
}

/*
 * ext4_xattr_set()
 *
 * Like ext4_xattr_set_handle, but start from an inode. This extended
 * attribute modification is a filesystem transaction by itself.
 *
 * Returns 0, or a negative error number on failure.
 */
int
ext4_xattr_set(struct inode *inode, int name_index, const char *name,
	       const void *value, size_t value_len, int flags)
{
	handle_t *handle;
	struct super_block *sb = inode->i_sb;
	int error, retries = 0;
	int credits;

	error = dquot_initialize(inode);
	if (error)
		return error;

retry:
	error = ext4_xattr_set_credits(inode, value_len, flags & XATTR_CREATE,
				       &credits);
	if (error)
		return error;

	handle = ext4_journal_start(inode, EXT4_HT_XATTR, credits);
	if (IS_ERR(handle)) {
		error = PTR_ERR(handle);
	} else {
		int error2;

		error = ext4_xattr_set_handle(handle, inode, name_index, name,
					      value, value_len, flags);
		error2 = ext4_journal_stop(handle);
		if (error == -ENOSPC &&
		    ext4_should_retry_alloc(sb, &retries))
			goto retry;
		if (error == 0)
			error = error2;
	}

	return error;
}

/*
 * Shift the EA entries in the inode to create space for the increased
 * i_extra_isize.
 */
static void ext4_xattr_shift_entries(struct ext4_xattr_entry *entry,
				     int value_offs_shift, void *to,
				     void *from, size_t n)
{
	struct ext4_xattr_entry *last = entry;
	int new_offs;

	/* We always shift xattr headers further thus offsets get lower */
	BUG_ON(value_offs_shift > 0);

	/* Adjust the value offsets of the entries */
	for (; !IS_LAST_ENTRY(last); last = EXT4_XATTR_NEXT(last)) {
		if (!last->e_value_inum && last->e_value_size) {
			new_offs = le16_to_cpu(last->e_value_offs) +
							value_offs_shift;
			last->e_value_offs = cpu_to_le16(new_offs);
		}
	}
	/* Shift the entries by n bytes */
	memmove(to, from, n);
}

/*
 * Move xattr pointed to by 'entry' from inode into external xattr block
 */
static int ext4_xattr_move_to_block(handle_t *handle, struct inode *inode,
				    struct ext4_inode *raw_inode,
				    struct ext4_xattr_entry *entry)
{
	struct ext4_xattr_ibody_find *is = NULL;
	struct ext4_xattr_block_find *bs = NULL;
	char *buffer = NULL, *b_entry_name = NULL;
	size_t value_size = le32_to_cpu(entry->e_value_size);
	struct ext4_xattr_info i = {
		.value = NULL,
		.value_len = 0,
		.name_index = entry->e_name_index,
		.in_inode = !!entry->e_value_inum,
	};
	struct ext4_xattr_ibody_header *header = IHDR(inode, raw_inode);
	int error;

	is = kzalloc(sizeof(struct ext4_xattr_ibody_find), GFP_NOFS);
	bs = kzalloc(sizeof(struct ext4_xattr_block_find), GFP_NOFS);
	buffer = kmalloc(value_size, GFP_NOFS);
	b_entry_name = kmalloc(entry->e_name_len + 1, GFP_NOFS);
	if (!is || !bs || !buffer || !b_entry_name) {
		error = -ENOMEM;
		goto out;
	}

	is->s.not_found = -ENODATA;
	bs->s.not_found = -ENODATA;
	is->iloc.bh = NULL;
	bs->bh = NULL;

	/* Save the entry name and the entry value */
	if (entry->e_value_inum) {
		error = ext4_xattr_inode_get(inode, entry, buffer, value_size);
		if (error)
			goto out;
	} else {
		size_t value_offs = le16_to_cpu(entry->e_value_offs);
		memcpy(buffer, (void *)IFIRST(header) + value_offs, value_size);
	}

	memcpy(b_entry_name, entry->e_name, entry->e_name_len);
	b_entry_name[entry->e_name_len] = '\0';
	i.name = b_entry_name;

	error = ext4_get_inode_loc(inode, &is->iloc);
	if (error)
		goto out;

	error = ext4_xattr_ibody_find(inode, &i, is);
	if (error)
		goto out;

	/* Remove the chosen entry from the inode */
	error = ext4_xattr_ibody_set(handle, inode, &i, is);
	if (error)
		goto out;

	i.value = buffer;
	i.value_len = value_size;
	error = ext4_xattr_block_find(inode, &i, bs);
	if (error)
		goto out;

	/* Add entry which was removed from the inode into the block */
	error = ext4_xattr_block_set(handle, inode, &i, bs);
	if (error)
		goto out;
	error = 0;
out:
	kfree(b_entry_name);
	kfree(buffer);
	if (is)
		brelse(is->iloc.bh);
	if (bs)
		brelse(bs->bh);
	kfree(is);
	kfree(bs);

	return error;
}

static int ext4_xattr_make_inode_space(handle_t *handle, struct inode *inode,
				       struct ext4_inode *raw_inode,
				       int isize_diff, size_t ifree,
				       size_t bfree, int *total_ino)
{
	struct ext4_xattr_ibody_header *header = IHDR(inode, raw_inode);
	struct ext4_xattr_entry *small_entry;
	struct ext4_xattr_entry *entry;
	struct ext4_xattr_entry *last;
	unsigned int entry_size;	/* EA entry size */
	unsigned int total_size;	/* EA entry size + value size */
	unsigned int min_total_size;
	int error;

	while (isize_diff > ifree) {
		entry = NULL;
		small_entry = NULL;
		min_total_size = ~0U;
		last = IFIRST(header);
		/* Find the entry best suited to be pushed into EA block */
		for (; !IS_LAST_ENTRY(last); last = EXT4_XATTR_NEXT(last)) {
			/* never move system.data out of the inode */
			if ((last->e_name_len == 4) &&
			    (last->e_name_index == EXT4_XATTR_INDEX_SYSTEM) &&
			    !memcmp(last->e_name, "data", 4))
				continue;
			total_size = EXT4_XATTR_LEN(last->e_name_len);
			if (!last->e_value_inum)
				total_size += EXT4_XATTR_SIZE(
					       le32_to_cpu(last->e_value_size));
			if (total_size <= bfree &&
			    total_size < min_total_size) {
				if (total_size + ifree < isize_diff) {
					small_entry = last;
				} else {
					entry = last;
					min_total_size = total_size;
				}
			}
		}

		if (entry == NULL) {
			if (small_entry == NULL)
				return -ENOSPC;
			entry = small_entry;
		}

		entry_size = EXT4_XATTR_LEN(entry->e_name_len);
		total_size = entry_size;
		if (!entry->e_value_inum)
			total_size += EXT4_XATTR_SIZE(
					      le32_to_cpu(entry->e_value_size));
		error = ext4_xattr_move_to_block(handle, inode, raw_inode,
						 entry);
		if (error)
			return error;

		*total_ino -= entry_size;
		ifree += total_size;
		bfree -= total_size;
	}

	return 0;
}

/*
 * Expand an inode by new_extra_isize bytes when EAs are present.
 * Returns 0 on success or negative error number on failure.
 */
int ext4_expand_extra_isize_ea(struct inode *inode, int new_extra_isize,
			       struct ext4_inode *raw_inode, handle_t *handle)
{
	struct ext4_xattr_ibody_header *header;
	struct ext4_sb_info *sbi = EXT4_SB(inode->i_sb);
	static unsigned int mnt_count;
	size_t min_offs;
	size_t ifree, bfree;
	int total_ino;
	void *base, *end;
	int error = 0, tried_min_extra_isize = 0;
	int s_min_extra_isize = le16_to_cpu(sbi->s_es->s_min_extra_isize);
	int isize_diff;	/* How much do we need to grow i_extra_isize */

retry:
	isize_diff = new_extra_isize - EXT4_I(inode)->i_extra_isize;
	if (EXT4_I(inode)->i_extra_isize >= new_extra_isize)
		return 0;

	header = IHDR(inode, raw_inode);

	/*
	 * Check if enough free space is available in the inode to shift the
	 * entries ahead by new_extra_isize.
	 */

	base = IFIRST(header);
	end = (void *)raw_inode + EXT4_SB(inode->i_sb)->s_inode_size;
	min_offs = end - base;
	total_ino = sizeof(struct ext4_xattr_ibody_header) + sizeof(u32);

	error = xattr_check_inode(inode, header, end);
	if (error) {
		printk(KERN_ERR "printing inode..\n");
		print_block_data(inode->i_sb, 0, (unsigned char *)raw_inode,
					0, EXT4_INODE_SIZE(inode->i_sb));
		__ext4_error_inode(inode, __func__, __LINE__, 0,
				   "corrupted in-inode xattr");
		goto cleanup;
	}

	ifree = ext4_xattr_free_space(base, &min_offs, base, &total_ino);
	if (ifree >= isize_diff)
		goto shift;

	/*
	 * Enough free space isn't available in the inode, check if
	 * EA block can hold new_extra_isize bytes.
	 */
	if (EXT4_I(inode)->i_file_acl) {
		struct buffer_head *bh;

		bh = ext4_sb_bread(inode->i_sb, EXT4_I(inode)->i_file_acl, REQ_PRIO);
		if (IS_ERR(bh)) {
			error = PTR_ERR(bh);
			goto cleanup;
		}
		error = ext4_xattr_check_block(inode, bh);
		if (error) {
			brelse(bh);
			goto cleanup;
		}
		base = BHDR(bh);
		end = bh->b_data + bh->b_size;
		min_offs = end - base;
		bfree = ext4_xattr_free_space(BFIRST(bh), &min_offs, base,
					      NULL);
		brelse(bh);
		if (bfree + ifree < isize_diff) {
			if (!tried_min_extra_isize && s_min_extra_isize) {
				tried_min_extra_isize++;
				new_extra_isize = s_min_extra_isize;
				goto retry;
			}
			error = -ENOSPC;
			goto cleanup;
		}
	} else {
		bfree = inode->i_sb->s_blocksize;
	}

	error = ext4_xattr_make_inode_space(handle, inode, raw_inode,
					    isize_diff, ifree, bfree,
					    &total_ino);
	if (error) {
		if (error == -ENOSPC && !tried_min_extra_isize &&
		    s_min_extra_isize) {
			tried_min_extra_isize++;
			new_extra_isize = s_min_extra_isize;
			goto retry;
		}
		goto cleanup;
	}
shift:
	/* Adjust the offsets and shift the remaining entries ahead */
	ext4_xattr_shift_entries(IFIRST(header), EXT4_I(inode)->i_extra_isize
			- new_extra_isize, (void *)raw_inode +
			EXT4_GOOD_OLD_INODE_SIZE + new_extra_isize,
			(void *)header, total_ino);
	EXT4_I(inode)->i_extra_isize = new_extra_isize;

cleanup:
	if (error && (mnt_count != le16_to_cpu(sbi->s_es->s_mnt_count))) {
		ext4_warning(inode->i_sb, "Unable to expand inode %lu. Delete some EAs or run e2fsck.",
			     inode->i_ino);
		mnt_count = le16_to_cpu(sbi->s_es->s_mnt_count);
	}
	return error;
}

#define EIA_INCR 16 /* must be 2^n */
#define EIA_MASK (EIA_INCR - 1)

/* Add the large xattr @inode into @ea_inode_array for deferred iput().
 * If @ea_inode_array is new or full it will be grown and the old
 * contents copied over.
 */
static int
ext4_expand_inode_array(struct ext4_xattr_inode_array **ea_inode_array,
			struct inode *inode)
{
	if (*ea_inode_array == NULL) {
		/*
		 * Start with 15 inodes, so it fits into a power-of-two size.
		 * If *ea_inode_array is NULL, this is essentially offsetof()
		 */
		(*ea_inode_array) =
			kmalloc(offsetof(struct ext4_xattr_inode_array,
					 inodes[EIA_MASK]),
				GFP_NOFS);
		if (*ea_inode_array == NULL)
			return -ENOMEM;
		(*ea_inode_array)->count = 0;
	} else if (((*ea_inode_array)->count & EIA_MASK) == EIA_MASK) {
		/* expand the array once all 15 + n * 16 slots are full */
		struct ext4_xattr_inode_array *new_array = NULL;
		int count = (*ea_inode_array)->count;

		/* if new_array is NULL, this is essentially offsetof() */
		new_array = kmalloc(
				offsetof(struct ext4_xattr_inode_array,
					 inodes[count + EIA_INCR]),
				GFP_NOFS);
		if (new_array == NULL)
			return -ENOMEM;
		memcpy(new_array, *ea_inode_array,
		       offsetof(struct ext4_xattr_inode_array, inodes[count]));
		kfree(*ea_inode_array);
		*ea_inode_array = new_array;
	}
	(*ea_inode_array)->inodes[(*ea_inode_array)->count++] = inode;
	return 0;
}

/*
 * ext4_xattr_delete_inode()
 *
 * Free extended attribute resources associated with this inode. Traverse
 * all entries and decrement reference on any xattr inodes associated with this
 * inode. This is called immediately before an inode is freed. We have exclusive
 * access to the inode. If an orphan inode is deleted it will also release its
 * references on xattr block and xattr inodes.
 */
int ext4_xattr_delete_inode(handle_t *handle, struct inode *inode,
			    struct ext4_xattr_inode_array **ea_inode_array,
			    int extra_credits)
{
	struct buffer_head *bh = NULL;
	struct ext4_xattr_ibody_header *header;
	struct ext4_iloc iloc = { .bh = NULL };
	struct ext4_xattr_entry *entry;
	struct inode *ea_inode;
	int error;

	error = ext4_xattr_ensure_credits(handle, inode, extra_credits,
					  NULL /* bh */,
					  false /* dirty */,
					  false /* block_csum */);
	if (error) {
		EXT4_ERROR_INODE(inode, "ensure credits (error %d)", error);
		goto cleanup;
	}

	if (ext4_has_feature_ea_inode(inode->i_sb) &&
	    ext4_test_inode_state(inode, EXT4_STATE_XATTR)) {

		error = ext4_get_inode_loc(inode, &iloc);
		if (error) {
			EXT4_ERROR_INODE(inode, "inode loc (error %d)", error);
			goto cleanup;
		}

		error = ext4_journal_get_write_access(handle, iloc.bh);
		if (error) {
			EXT4_ERROR_INODE(inode, "write access (error %d)",
					 error);
			goto cleanup;
		}

		header = IHDR(inode, ext4_raw_inode(&iloc));
		if (header->h_magic == cpu_to_le32(EXT4_XATTR_MAGIC))
			ext4_xattr_inode_dec_ref_all(handle, inode, iloc.bh,
						     IFIRST(header),
						     false /* block_csum */,
						     ea_inode_array,
						     extra_credits,
						     false /* skip_quota */);
	}

	if (EXT4_I(inode)->i_file_acl) {
		bh = ext4_sb_bread(inode->i_sb, EXT4_I(inode)->i_file_acl, REQ_PRIO);
		if (IS_ERR(bh)) {
			error = PTR_ERR(bh);
			if (error == -EIO)
				EXT4_ERROR_INODE(inode, "block %llu read error",
						 EXT4_I(inode)->i_file_acl);
			bh = NULL;
			goto cleanup;
		}
		error = ext4_xattr_check_block(inode, bh);
		if (error)
			goto cleanup;

		if (ext4_has_feature_ea_inode(inode->i_sb)) {
			for (entry = BFIRST(bh); !IS_LAST_ENTRY(entry);
			     entry = EXT4_XATTR_NEXT(entry)) {
				if (!entry->e_value_inum)
					continue;
				error = ext4_xattr_inode_iget(inode,
					      le32_to_cpu(entry->e_value_inum),
					      le32_to_cpu(entry->e_hash),
					      &ea_inode);
				if (error)
					continue;
				ext4_xattr_inode_free_quota(inode, ea_inode,
					      le32_to_cpu(entry->e_value_size));
				iput(ea_inode);
			}

		}

		ext4_xattr_release_block(handle, inode, bh, ea_inode_array,
					 extra_credits);
		spin_lock(&EXT4_I(inode)->i_file_acl_debug_lock);
		ext4_clear_inode_state(inode, EXT4_STATE_HAS_EXTENDED_EA_BLOCK);
		/*
		 * Update i_file_acl value in the same transaction that releases
		 * block.
		 */
		EXT4_I(inode)->i_file_acl = 0;
		spin_unlock(&EXT4_I(inode)->i_file_acl_debug_lock);
		error = ext4_mark_inode_dirty(handle, inode);
		if (error) {
			EXT4_ERROR_INODE(inode, "mark inode dirty (error %d)",
					 error);
			goto cleanup;
		}
	}
	error = 0;
cleanup:
	brelse(iloc.bh);
	brelse(bh);
	return error;
}

void ext4_xattr_inode_array_free(struct ext4_xattr_inode_array *ea_inode_array)
{
	int idx;

	if (ea_inode_array == NULL)
		return;

	for (idx = 0; idx < ea_inode_array->count; ++idx)
		iput(ea_inode_array->inodes[idx]);
	kfree(ea_inode_array);
}

/*
 * ext4_xattr_block_cache_insert()
 *
 * Create a new entry in the extended attribute block cache, and insert
 * it unless such an entry is already in the cache.
 *
 * Returns 0, or a negative error number on failure.
 */
static void
ext4_xattr_block_cache_insert(struct mb_cache *ea_block_cache,
			      struct buffer_head *bh)
{
	struct ext4_xattr_header *header = BHDR(bh);
	__u32 hash = le32_to_cpu(header->h_hash);
	int reusable = le32_to_cpu(header->h_refcount) <
		       EXT4_XATTR_REFCOUNT_MAX;
	int error;

	if (!ea_block_cache)
		return;
	error = mb_cache_entry_create(ea_block_cache, GFP_NOFS, hash,
				      bh->b_blocknr, reusable);
	if (error) {
		if (error == -EBUSY)
			ea_bdebug(bh, "already in cache");
	} else
		ea_bdebug(bh, "inserting [%x]", (int)hash);
}

/*
 * ext4_xattr_cmp()
 *
 * Compare two extended attribute blocks for equality.
 *
 * Returns 0 if the blocks are equal, 1 if they differ, and
 * a negative error number on errors.
 */
static int
ext4_xattr_cmp(struct ext4_xattr_header *header1,
	       struct ext4_xattr_header *header2)
{
	struct ext4_xattr_entry *entry1, *entry2;

	entry1 = ENTRY(header1+1);
	entry2 = ENTRY(header2+1);
	while (!IS_LAST_ENTRY(entry1)) {
		if (IS_LAST_ENTRY(entry2))
			return 1;
		if (entry1->e_hash != entry2->e_hash ||
		    entry1->e_name_index != entry2->e_name_index ||
		    entry1->e_name_len != entry2->e_name_len ||
		    entry1->e_value_size != entry2->e_value_size ||
		    entry1->e_value_inum != entry2->e_value_inum ||
		    memcmp(entry1->e_name, entry2->e_name, entry1->e_name_len))
			return 1;
		if (!entry1->e_value_inum &&
		    memcmp((char *)header1 + le16_to_cpu(entry1->e_value_offs),
			   (char *)header2 + le16_to_cpu(entry2->e_value_offs),
			   le32_to_cpu(entry1->e_value_size)))
			return 1;

		entry1 = EXT4_XATTR_NEXT(entry1);
		entry2 = EXT4_XATTR_NEXT(entry2);
	}
	if (!IS_LAST_ENTRY(entry2))
		return 1;
	return 0;
}

/*
 * ext4_xattr_block_cache_find()
 *
 * Find an identical extended attribute block.
 *
 * Returns a pointer to the block found, or NULL if such a block was
 * not found or an error occurred.
 */
static struct buffer_head *
ext4_xattr_block_cache_find(struct inode *inode,
			    struct ext4_xattr_header *header,
			    struct mb_cache_entry **pce)
{
	__u32 hash = le32_to_cpu(header->h_hash);
	struct mb_cache_entry *ce;
	struct mb_cache *ea_block_cache = EA_BLOCK_CACHE(inode);

	if (!ea_block_cache)
		return NULL;
	if (!header->h_hash)
		return NULL;  /* never share */
	ea_idebug(inode, "looking for cached blocks [%x]", (int)hash);
	ce = mb_cache_entry_find_first(ea_block_cache, hash);
	while (ce) {
		struct buffer_head *bh;

		bh = ext4_sb_bread(inode->i_sb, ce->e_value, REQ_PRIO);
		if (IS_ERR(bh)) {
			if (PTR_ERR(bh) == -ENOMEM)
				return NULL;
			bh = NULL;
			EXT4_ERROR_INODE(inode, "block %lu read error",
					 (unsigned long)ce->e_value);
		} else if (ext4_xattr_cmp(header, BHDR(bh)) == 0) {
			*pce = ce;
			return bh;
		}
		brelse(bh);
		ce = mb_cache_entry_find_next(ea_block_cache, ce);
	}
	return NULL;
}

#define NAME_HASH_SHIFT 5
#define VALUE_HASH_SHIFT 16

/*
 * ext4_xattr_hash_entry()
 *
 * Compute the hash of an extended attribute.
 */
static __le32 ext4_xattr_hash_entry(char *name, size_t name_len, __le32 *value,
				    size_t value_count)
{
	__u32 hash = 0;

	while (name_len--) {
		hash = (hash << NAME_HASH_SHIFT) ^
		       (hash >> (8*sizeof(hash) - NAME_HASH_SHIFT)) ^
		       *name++;
	}
	while (value_count--) {
		hash = (hash << VALUE_HASH_SHIFT) ^
		       (hash >> (8*sizeof(hash) - VALUE_HASH_SHIFT)) ^
		       le32_to_cpu(*value++);
	}
	return cpu_to_le32(hash);
}

#undef NAME_HASH_SHIFT
#undef VALUE_HASH_SHIFT

#define BLOCK_HASH_SHIFT 16

/*
 * ext4_xattr_rehash()
 *
 * Re-compute the extended attribute hash value after an entry has changed.
 */
static void ext4_xattr_rehash(struct ext4_xattr_header *header)
{
	struct ext4_xattr_entry *here;
	__u32 hash = 0;

	here = ENTRY(header+1);
	while (!IS_LAST_ENTRY(here)) {
		if (!here->e_hash) {
			/* Block is not shared if an entry's hash value == 0 */
			hash = 0;
			break;
		}
		hash = (hash << BLOCK_HASH_SHIFT) ^
		       (hash >> (8*sizeof(hash) - BLOCK_HASH_SHIFT)) ^
		       le32_to_cpu(here->e_hash);
		here = EXT4_XATTR_NEXT(here);
	}
	header->h_hash = cpu_to_le32(hash);
}

#undef BLOCK_HASH_SHIFT

#define	HASH_BUCKET_BITS	10

struct mb_cache *
ext4_xattr_create_cache(void)
{
	return mb_cache_create(HASH_BUCKET_BITS);
}

void ext4_xattr_destroy_cache(struct mb_cache *cache)
{
	if (cache)
		mb_cache_destroy(cache);
}
<|MERGE_RESOLUTION|>--- conflicted
+++ resolved
@@ -2249,12 +2249,8 @@
 	struct ext4_xattr_search *s = &is->s;
 	int error;
 
-<<<<<<< HEAD
-	if (EXT4_I(inode)->i_extra_isize == 0 ||
+	if (!EXT4_INODE_HAS_XATTR_SPACE(inode) ||
 			(void *) EXT4_XATTR_NEXT(s->first) >= s->end)
-=======
-	if (!EXT4_INODE_HAS_XATTR_SPACE(inode))
->>>>>>> 0188a7a0
 		return -ENOSPC;
 
 	error = ext4_xattr_set_entry(i, s, handle, inode, false /* is_block */);
