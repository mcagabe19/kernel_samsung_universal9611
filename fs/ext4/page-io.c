--- conflicted
+++ resolved
@@ -347,8 +347,6 @@
 				  REQ_SYNC : 0;
 		io->io_bio->bi_write_hint = io->io_end->inode->i_write_hint;
 		bio_set_op_attrs(io->io_bio, REQ_OP_WRITE, io_op_flags);
-		if (fscrypt_inline_encrypted(io->io_end->inode))
-			fscrypt_set_bio_cryptd(io->io_end->inode, io->io_bio);
 		submit_bio(io->io_bio);
 	}
 	io->io_bio = NULL;
@@ -475,12 +473,7 @@
 
 	bh = head = page_buffers(page);
 
-<<<<<<< HEAD
-	if (ext4_encrypted_inode(inode) && S_ISREG(inode->i_mode) &&
-	    nr_to_submit && !fscrypt_inline_encrypted(inode)) {
-=======
 	if (fscrypt_inode_uses_fs_layer_crypto(inode) && nr_to_submit) {
->>>>>>> 8a685dfc
 		gfp_t gfp_flags = GFP_NOFS;
 
 		/*
