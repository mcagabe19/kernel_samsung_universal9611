--- conflicted
+++ resolved
@@ -417,18 +417,6 @@
 			ext4_journal_stop(handle);
 		}
 	}
-<<<<<<< HEAD
-	if (ext4_encrypted_inode(inode)) {
-		ret = fscrypt_get_encryption_info(inode);
-		if (ret) {
-			printk(KERN_ERR "%s: failed to get encryption info (%d)", __func__, ret);
-			return -EACCES;
-		}
-		if (!fscrypt_has_encryption_key(inode))
-			return -ENOKEY;
-	}
-=======
->>>>>>> 8a685dfc
 
 	ret = fscrypt_file_open(inode, filp);
 	if (ret)
