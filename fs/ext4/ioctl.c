--- conflicted
+++ resolved
@@ -23,10 +23,6 @@
 #include <linux/fsmap.h>
 #include "fsmap.h"
 #include <trace/events/ext4.h>
-
-#ifdef CONFIG_FSCRYPT_SDP
-#include <linux/fscrypto_sdp_ioctl.h>
-#endif
 
 /**
  * Swap memory between @a and @b for @len bytes.
@@ -1171,17 +1167,6 @@
 	}
 	case EXT4_IOC_SHUTDOWN:
 		return ext4_shutdown(sb, arg);
-<<<<<<< HEAD
-#ifdef CONFIG_FSCRYPT_SDP
-	case FS_IOC_GET_SDP_INFO:
-	case FS_IOC_SET_SDP_POLICY:
-	case FS_IOC_SET_SENSITIVE:
-	case FS_IOC_SET_PROTECTED:
-	case FS_IOC_ADD_CHAMBER:
-	case FS_IOC_REMOVE_CHAMBER:
-		return fscrypt_sdp_ioctl(filp, cmd, arg);
-#endif
-=======
 
 	case FS_IOC_ENABLE_VERITY:
 		if (!ext4_has_feature_verity(sb))
@@ -1192,7 +1177,6 @@
 		if (!ext4_has_feature_verity(sb))
 			return -EOPNOTSUPP;
 		return fsverity_ioctl_measure(filp, (void __user *)arg);
->>>>>>> 8a685dfc
 
 	default:
 		return -ENOTTY;
@@ -1268,21 +1252,10 @@
 	case FS_IOC_GET_ENCRYPTION_NONCE:
 	case EXT4_IOC_SHUTDOWN:
 	case FS_IOC_GETFSMAP:
-<<<<<<< HEAD
-#ifdef CONFIG_FSCRYPT_SDP
-	case FS_IOC_GET_SDP_INFO:
-	case FS_IOC_SET_SDP_POLICY:
-	case FS_IOC_SET_SENSITIVE:
-	case FS_IOC_SET_PROTECTED:
-	case FS_IOC_ADD_CHAMBER:
-	case FS_IOC_REMOVE_CHAMBER:
-#endif
-=======
 	case FS_IOC_ENABLE_VERITY:
 	case FS_IOC_MEASURE_VERITY:
 	case EXT4_IOC_FSGETXATTR:
 	case EXT4_IOC_FSSETXATTR:
->>>>>>> 8a685dfc
 		break;
 	default:
 		return -ENOIOCTLCMD;
