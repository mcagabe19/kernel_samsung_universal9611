// SPDX-License-Identifier: GPL-2.0
/*
 *  linux/fs/ext4/namei.c
 *
 * Copyright (C) 1992, 1993, 1994, 1995
 * Remy Card (card@masi.ibp.fr)
 * Laboratoire MASI - Institut Blaise Pascal
 * Universite Pierre et Marie Curie (Paris VI)
 *
 *  from
 *
 *  linux/fs/minix/namei.c
 *
 *  Copyright (C) 1991, 1992  Linus Torvalds
 *
 *  Big-endian to little-endian byte-swapping/bitmaps by
 *        David S. Miller (davem@caip.rutgers.edu), 1995
 *  Directory entry file type support and forward compatibility hooks
 *	for B-tree directories by Theodore Ts'o (tytso@mit.edu), 1998
 *  Hash Tree Directory indexing (c)
 *	Daniel Phillips, 2001
 *  Hash Tree Directory indexing porting
 *	Christopher Li, 2002
 *  Hash Tree Directory indexing cleanup
 *	Theodore Ts'o, 2002
 */

#include <linux/fs.h>
#include <linux/pagemap.h>
#include <linux/time.h>
#include <linux/fcntl.h>
#include <linux/stat.h>
#include <linux/string.h>
#include <linux/quotaops.h>
#include <linux/buffer_head.h>
#include <linux/bio.h>
#include "ext4.h"
#include "ext4_jbd2.h"
#include <linux/sec_debug.h>

#include "xattr.h"
#include "acl.h"

#include <trace/events/ext4.h>
/*
 * define how far ahead to read directories while searching them.
 */
#define NAMEI_RA_CHUNKS  2
#define NAMEI_RA_BLOCKS  4
#define NAMEI_RA_SIZE	     (NAMEI_RA_CHUNKS * NAMEI_RA_BLOCKS)

static struct buffer_head *ext4_append(handle_t *handle,
					struct inode *inode,
					ext4_lblk_t *block)
{
	struct buffer_head *bh;
	int err;

	if (unlikely(EXT4_SB(inode->i_sb)->s_max_dir_size_kb &&
		     ((inode->i_size >> 10) >=
		      EXT4_SB(inode->i_sb)->s_max_dir_size_kb)))
		return ERR_PTR(-ENOSPC);

	*block = inode->i_size >> inode->i_sb->s_blocksize_bits;

	bh = ext4_bread(handle, inode, *block, EXT4_GET_BLOCKS_CREATE);
	if (IS_ERR(bh))
		return bh;
	inode->i_size += inode->i_sb->s_blocksize;
	EXT4_I(inode)->i_disksize = inode->i_size;
	BUFFER_TRACE(bh, "get_write_access");
	err = ext4_journal_get_write_access(handle, bh);
	if (err) {
		brelse(bh);
		ext4_std_error(inode->i_sb, err);
		return ERR_PTR(err);
	}
	return bh;
}

static int ext4_dx_csum_verify(struct inode *inode,
			       struct ext4_dir_entry *dirent);

/*
 * Hints to ext4_read_dirblock regarding whether we expect a directory
 * block being read to be an index block, or a block containing
 * directory entries (and if the latter, whether it was found via a
 * logical block in an htree index block).  This is used to control
 * what sort of sanity checkinig ext4_read_dirblock() will do on the
 * directory block read from the storage device.  EITHER will means
 * the caller doesn't know what kind of directory block will be read,
 * so no specific verification will be done.
 */
typedef enum {
	EITHER, INDEX, DIRENT, DIRENT_HTREE
} dirblock_type_t;

#define ext4_read_dirblock(inode, block, type) \
	__ext4_read_dirblock((inode), (block), (type), __func__, __LINE__)

static struct buffer_head *__ext4_read_dirblock(struct inode *inode,
						ext4_lblk_t block,
						dirblock_type_t type,
						const char *func,
						unsigned int line)
{
	struct buffer_head *bh;
	struct ext4_dir_entry *dirent;
	int is_dx_block = 0;

	bh = ext4_bread(NULL, inode, block, 0);
	if (IS_ERR(bh)) {
		__ext4_warning(inode->i_sb, func, line,
			       "inode #%lu: lblock %lu: comm %s: "
			       "error %ld reading directory block",
			       inode->i_ino, (unsigned long)block,
			       current->comm, PTR_ERR(bh));

		return bh;
	}
	if (!bh && (type == INDEX || type == DIRENT_HTREE)) {
		ext4_error_inode(inode, func, line, block,
				 "Directory hole found for htree %s block",
				 (type == INDEX) ? "index" : "leaf");
		return ERR_PTR(-EFSCORRUPTED);
	}
	if (!bh)
		return NULL;
	dirent = (struct ext4_dir_entry *) bh->b_data;
	/* Determine whether or not we have an index block */
	if (is_dx(inode)) {
		if (block == 0)
			is_dx_block = 1;
		else if (ext4_rec_len_from_disk(dirent->rec_len,
						inode->i_sb->s_blocksize) ==
			 inode->i_sb->s_blocksize)
			is_dx_block = 1;
	}
	if (!is_dx_block && type == INDEX) {
		ext4_error_inode(inode, func, line, block,
		       "directory leaf block found instead of index block");
		brelse(bh);
		return ERR_PTR(-EFSCORRUPTED);
	}
	if (!ext4_has_metadata_csum(inode->i_sb) ||
	    buffer_verified(bh))
		return bh;

	/*
	 * An empty leaf block can get mistaken for a index block; for
	 * this reason, we can only check the index checksum when the
	 * caller is sure it should be an index block.
	 */
	if (is_dx_block && type == INDEX) {
		if (ext4_dx_csum_verify(inode, dirent))
			set_buffer_verified(bh);
		else {
			ext4_error_inode(inode, func, line, block,
					 "Directory index failed checksum");
			brelse(bh);
			return ERR_PTR(-EFSBADCRC);
		}
	}
	if (!is_dx_block) {
		if (ext4_dirent_csum_verify(inode, dirent))
			set_buffer_verified(bh);
		else {
			ext4_error_inode(inode, func, line, block,
					 "Directory block failed checksum");
			brelse(bh);
			return ERR_PTR(-EFSBADCRC);
		}
	}
	return bh;
}

#ifndef assert
#define assert(test) J_ASSERT(test)
#endif

#ifdef DX_DEBUG
#define dxtrace(command) command
#else
#define dxtrace(command)
#endif

struct fake_dirent
{
	__le32 inode;
	__le16 rec_len;
	u8 name_len;
	u8 file_type;
};

struct dx_countlimit
{
	__le16 limit;
	__le16 count;
};

struct dx_entry
{
	__le32 hash;
	__le32 block;
};

/*
 * dx_root_info is laid out so that if it should somehow get overlaid by a
 * dirent the two low bits of the hash version will be zero.  Therefore, the
 * hash version mod 4 should never be 0.  Sincerely, the paranoia department.
 */

struct dx_root
{
	struct fake_dirent dot;
	char dot_name[4];
	struct fake_dirent dotdot;
	char dotdot_name[4];
	struct dx_root_info
	{
		__le32 reserved_zero;
		u8 hash_version;
		u8 info_length; /* 8 */
		u8 indirect_levels;
		u8 unused_flags;
	}
	info;
	struct dx_entry	entries[0];
};

struct dx_node
{
	struct fake_dirent fake;
	struct dx_entry	entries[0];
};


struct dx_frame
{
	struct buffer_head *bh;
	struct dx_entry *entries;
	struct dx_entry *at;
};

struct dx_map_entry
{
	u32 hash;
	u16 offs;
	u16 size;
};

/*
 * This goes at the end of each htree block.
 */
struct dx_tail {
	u32 dt_reserved;
	__le32 dt_checksum;	/* crc32c(uuid+inum+dirblock) */
};

static inline ext4_lblk_t dx_get_block(struct dx_entry *entry);
static void dx_set_block(struct dx_entry *entry, ext4_lblk_t value);
static inline unsigned dx_get_hash(struct dx_entry *entry);
static void dx_set_hash(struct dx_entry *entry, unsigned value);
static unsigned dx_get_count(struct dx_entry *entries);
static unsigned dx_get_limit(struct dx_entry *entries);
static void dx_set_count(struct dx_entry *entries, unsigned value);
static void dx_set_limit(struct dx_entry *entries, unsigned value);
static unsigned dx_root_limit(struct inode *dir, unsigned infosize);
static unsigned dx_node_limit(struct inode *dir);
static struct dx_frame *dx_probe(struct ext4_filename *fname,
				 struct inode *dir,
				 struct dx_hash_info *hinfo,
				 struct dx_frame *frame);
static void dx_release(struct dx_frame *frames);
static int dx_make_map(struct inode *dir, struct ext4_dir_entry_2 *de,
		       unsigned blocksize, struct dx_hash_info *hinfo,
		       struct dx_map_entry map[]);
static void dx_sort_map(struct dx_map_entry *map, unsigned count);
static struct ext4_dir_entry_2 *dx_move_dirents(char *from, char *to,
		struct dx_map_entry *offsets, int count, unsigned blocksize);
static struct ext4_dir_entry_2* dx_pack_dirents(char *base, unsigned blocksize);
static void dx_insert_block(struct dx_frame *frame,
					u32 hash, ext4_lblk_t block);
static int ext4_htree_next_block(struct inode *dir, __u32 hash,
				 struct dx_frame *frame,
				 struct dx_frame *frames,
				 __u32 *start_hash);
static struct buffer_head * ext4_dx_find_entry(struct inode *dir,
		struct ext4_filename *fname,
		struct ext4_dir_entry_2 **res_dir);
static int ext4_dx_add_entry(handle_t *handle, struct ext4_filename *fname,
			     struct inode *dir, struct inode *inode);

/* checksumming functions */
void initialize_dirent_tail(struct ext4_dir_entry_tail *t,
			    unsigned int blocksize)
{
	memset(t, 0, sizeof(struct ext4_dir_entry_tail));
	t->det_rec_len = ext4_rec_len_to_disk(
			sizeof(struct ext4_dir_entry_tail), blocksize);
	t->det_reserved_ft = EXT4_FT_DIR_CSUM;
}

/* Walk through a dirent block to find a checksum "dirent" at the tail */
static struct ext4_dir_entry_tail *get_dirent_tail(struct inode *inode,
						   struct ext4_dir_entry *de)
{
	struct ext4_dir_entry_tail *t;

#ifdef PARANOID
	struct ext4_dir_entry *d, *top;

	d = de;
	top = (struct ext4_dir_entry *)(((void *)de) +
		(EXT4_BLOCK_SIZE(inode->i_sb) -
		sizeof(struct ext4_dir_entry_tail)));
	while (d < top && d->rec_len)
		d = (struct ext4_dir_entry *)(((void *)d) +
		    le16_to_cpu(d->rec_len));

	if (d != top)
		return NULL;

	t = (struct ext4_dir_entry_tail *)d;
#else
	t = EXT4_DIRENT_TAIL(de, EXT4_BLOCK_SIZE(inode->i_sb));
#endif

	if (t->det_reserved_zero1 ||
	    le16_to_cpu(t->det_rec_len) != sizeof(struct ext4_dir_entry_tail) ||
	    t->det_reserved_zero2 ||
	    t->det_reserved_ft != EXT4_FT_DIR_CSUM)
		return NULL;

	return t;
}

static __le32 ext4_dirent_csum(struct inode *inode,
			       struct ext4_dir_entry *dirent, int size)
{
	struct ext4_sb_info *sbi = EXT4_SB(inode->i_sb);
	struct ext4_inode_info *ei = EXT4_I(inode);
	__u32 csum;

	csum = ext4_chksum(sbi, ei->i_csum_seed, (__u8 *)dirent, size);
	return cpu_to_le32(csum);
}

#define warn_no_space_for_csum(inode)					\
	__warn_no_space_for_csum((inode), __func__, __LINE__)

static void __warn_no_space_for_csum(struct inode *inode, const char *func,
				     unsigned int line)
{
	__ext4_warning_inode(inode, func, line,
		"No space for directory leaf checksum. Please run e2fsck -D.");
}

int ext4_dirent_csum_verify(struct inode *inode, struct ext4_dir_entry *dirent)
{
	struct ext4_dir_entry_tail *t;

	if (!ext4_has_metadata_csum(inode->i_sb))
		return 1;

	t = get_dirent_tail(inode, dirent);
	if (!t) {
		warn_no_space_for_csum(inode);
		return 0;
	}

	if (t->det_checksum != ext4_dirent_csum(inode, dirent,
						(void *)t - (void *)dirent))
		return 0;

	return 1;
}

static void ext4_dirent_csum_set(struct inode *inode,
				 struct ext4_dir_entry *dirent)
{
	struct ext4_dir_entry_tail *t;

	if (!ext4_has_metadata_csum(inode->i_sb))
		return;

	t = get_dirent_tail(inode, dirent);
	if (!t) {
		warn_no_space_for_csum(inode);
		return;
	}

	t->det_checksum = ext4_dirent_csum(inode, dirent,
					   (void *)t - (void *)dirent);
}

int ext4_handle_dirty_dirent_node(handle_t *handle,
				  struct inode *inode,
				  struct buffer_head *bh)
{
	ext4_dirent_csum_set(inode, (struct ext4_dir_entry *)bh->b_data);
	return ext4_handle_dirty_metadata(handle, inode, bh);
}

static struct dx_countlimit *get_dx_countlimit(struct inode *inode,
					       struct ext4_dir_entry *dirent,
					       int *offset)
{
	struct ext4_dir_entry *dp;
	struct dx_root_info *root;
	int count_offset;

	if (le16_to_cpu(dirent->rec_len) == EXT4_BLOCK_SIZE(inode->i_sb))
		count_offset = 8;
	else if (le16_to_cpu(dirent->rec_len) == 12) {
		dp = (struct ext4_dir_entry *)(((void *)dirent) + 12);
		if (le16_to_cpu(dp->rec_len) !=
		    EXT4_BLOCK_SIZE(inode->i_sb) - 12)
			return NULL;
		root = (struct dx_root_info *)(((void *)dp + 12));
		if (root->reserved_zero ||
		    root->info_length != sizeof(struct dx_root_info))
			return NULL;
		count_offset = 32;
	} else
		return NULL;

	if (offset)
		*offset = count_offset;
	return (struct dx_countlimit *)(((void *)dirent) + count_offset);
}

static __le32 ext4_dx_csum(struct inode *inode, struct ext4_dir_entry *dirent,
			   int count_offset, int count, struct dx_tail *t)
{
	struct ext4_sb_info *sbi = EXT4_SB(inode->i_sb);
	struct ext4_inode_info *ei = EXT4_I(inode);
	__u32 csum;
	int size;
	__u32 dummy_csum = 0;
	int offset = offsetof(struct dx_tail, dt_checksum);

	size = count_offset + (count * sizeof(struct dx_entry));
	csum = ext4_chksum(sbi, ei->i_csum_seed, (__u8 *)dirent, size);
	csum = ext4_chksum(sbi, csum, (__u8 *)t, offset);
	csum = ext4_chksum(sbi, csum, (__u8 *)&dummy_csum, sizeof(dummy_csum));

	return cpu_to_le32(csum);
}

static int ext4_dx_csum_verify(struct inode *inode,
			       struct ext4_dir_entry *dirent)
{
	struct dx_countlimit *c;
	struct dx_tail *t;
	int count_offset, limit, count;

	if (!ext4_has_metadata_csum(inode->i_sb))
		return 1;

	c = get_dx_countlimit(inode, dirent, &count_offset);
	if (!c) {
		EXT4_ERROR_INODE(inode, "dir seems corrupt?  Run e2fsck -D.");
		return 0;
	}
	limit = le16_to_cpu(c->limit);
	count = le16_to_cpu(c->count);
	if (count_offset + (limit * sizeof(struct dx_entry)) >
	    EXT4_BLOCK_SIZE(inode->i_sb) - sizeof(struct dx_tail)) {
		warn_no_space_for_csum(inode);
		return 0;
	}
	t = (struct dx_tail *)(((struct dx_entry *)c) + limit);

	if (t->dt_checksum != ext4_dx_csum(inode, dirent, count_offset,
					    count, t))
		return 0;
	return 1;
}

static void ext4_dx_csum_set(struct inode *inode, struct ext4_dir_entry *dirent)
{
	struct dx_countlimit *c;
	struct dx_tail *t;
	int count_offset, limit, count;

	if (!ext4_has_metadata_csum(inode->i_sb))
		return;

	c = get_dx_countlimit(inode, dirent, &count_offset);
	if (!c) {
		EXT4_ERROR_INODE(inode, "dir seems corrupt?  Run e2fsck -D.");
		return;
	}
	limit = le16_to_cpu(c->limit);
	count = le16_to_cpu(c->count);
	if (count_offset + (limit * sizeof(struct dx_entry)) >
	    EXT4_BLOCK_SIZE(inode->i_sb) - sizeof(struct dx_tail)) {
		warn_no_space_for_csum(inode);
		return;
	}
	t = (struct dx_tail *)(((struct dx_entry *)c) + limit);

	t->dt_checksum = ext4_dx_csum(inode, dirent, count_offset, count, t);
}

static inline int ext4_handle_dirty_dx_node(handle_t *handle,
					    struct inode *inode,
					    struct buffer_head *bh)
{
	ext4_dx_csum_set(inode, (struct ext4_dir_entry *)bh->b_data);
	return ext4_handle_dirty_metadata(handle, inode, bh);
}

/*
 * p is at least 6 bytes before the end of page
 */
static inline struct ext4_dir_entry_2 *
ext4_next_entry(struct ext4_dir_entry_2 *p, unsigned long blocksize)
{
	return (struct ext4_dir_entry_2 *)((char *)p +
		ext4_rec_len_from_disk(p->rec_len, blocksize));
}

/*
 * Future: use high four bits of block for coalesce-on-delete flags
 * Mask them off for now.
 */

static inline ext4_lblk_t dx_get_block(struct dx_entry *entry)
{
	return le32_to_cpu(entry->block) & 0x0fffffff;
}

static inline void dx_set_block(struct dx_entry *entry, ext4_lblk_t value)
{
	entry->block = cpu_to_le32(value);
}

static inline unsigned dx_get_hash(struct dx_entry *entry)
{
	return le32_to_cpu(entry->hash);
}

static inline void dx_set_hash(struct dx_entry *entry, unsigned value)
{
	entry->hash = cpu_to_le32(value);
}

static inline unsigned dx_get_count(struct dx_entry *entries)
{
	return le16_to_cpu(((struct dx_countlimit *) entries)->count);
}

static inline unsigned dx_get_limit(struct dx_entry *entries)
{
	return le16_to_cpu(((struct dx_countlimit *) entries)->limit);
}

static inline void dx_set_count(struct dx_entry *entries, unsigned value)
{
	((struct dx_countlimit *) entries)->count = cpu_to_le16(value);
}

static inline void dx_set_limit(struct dx_entry *entries, unsigned value)
{
	((struct dx_countlimit *) entries)->limit = cpu_to_le16(value);
}

static inline unsigned dx_root_limit(struct inode *dir, unsigned infosize)
{
	unsigned entry_space = dir->i_sb->s_blocksize - EXT4_DIR_REC_LEN(1) -
		EXT4_DIR_REC_LEN(2) - infosize;

	if (ext4_has_metadata_csum(dir->i_sb))
		entry_space -= sizeof(struct dx_tail);
	return entry_space / sizeof(struct dx_entry);
}

static inline unsigned dx_node_limit(struct inode *dir)
{
	unsigned entry_space = dir->i_sb->s_blocksize - EXT4_DIR_REC_LEN(0);

	if (ext4_has_metadata_csum(dir->i_sb))
		entry_space -= sizeof(struct dx_tail);
	return entry_space / sizeof(struct dx_entry);
}

/*
 * Debug
 */
#ifdef DX_DEBUG
static void dx_show_index(char * label, struct dx_entry *entries)
{
	int i, n = dx_get_count (entries);
	printk(KERN_DEBUG "%s index", label);
	for (i = 0; i < n; i++) {
		printk(KERN_CONT " %x->%lu",
		       i ? dx_get_hash(entries + i) : 0,
		       (unsigned long)dx_get_block(entries + i));
	}
	printk(KERN_CONT "\n");
}

struct stats
{
	unsigned names;
	unsigned space;
	unsigned bcount;
};

static struct stats dx_show_leaf(struct inode *dir,
				struct dx_hash_info *hinfo,
				struct ext4_dir_entry_2 *de,
				int size, int show_names)
{
	unsigned names = 0, space = 0;
	char *base = (char *) de;
	struct dx_hash_info h = *hinfo;

	printk("names: ");
	while ((char *) de < base + size)
	{
		if (de->inode)
		{
			if (show_names)
			{
#ifdef CONFIG_EXT4_FS_ENCRYPTION
				int len;
				char *name;
				struct fscrypt_str fname_crypto_str =
					FSTR_INIT(NULL, 0);
				int res = 0;

				name  = de->name;
				len = de->name_len;
				if (ext4_encrypted_inode(dir))
					res = fscrypt_get_encryption_info(dir);
				if (res) {
					printk(KERN_WARNING "Error setting up"
					       " fname crypto: %d\n", res);
				}
				if (!fscrypt_has_encryption_key(dir)) {
					/* Directory is not encrypted */
					ext4fs_dirhash(de->name,
						de->name_len, &h);
					printk("%*.s:(U)%x.%u ", len,
					       name, h.hash,
					       (unsigned) ((char *) de
							   - base));
				} else {
					struct fscrypt_str de_name =
						FSTR_INIT(name, len);

					/* Directory is encrypted */
					res = fscrypt_fname_alloc_buffer(
						dir, len,
						&fname_crypto_str);
					if (res)
						printk(KERN_WARNING "Error "
							"allocating crypto "
							"buffer--skipping "
							"crypto\n");
					res = fscrypt_fname_disk_to_usr(dir,
						0, 0, &de_name,
						&fname_crypto_str);
					if (res) {
						printk(KERN_WARNING "Error "
							"converting filename "
							"from disk to usr"
							"\n");
						name = "??";
						len = 2;
					} else {
						name = fname_crypto_str.name;
						len = fname_crypto_str.len;
					}
					ext4fs_dirhash(de->name, de->name_len,
						       &h);
					printk("%*.s:(E)%x.%u ", len, name,
					       h.hash, (unsigned) ((char *) de
								   - base));
					fscrypt_fname_free_buffer(
							&fname_crypto_str);
				}
#else
				int len = de->name_len;
				char *name = de->name;
				ext4fs_dirhash(de->name, de->name_len, &h);
				printk("%*.s:%x.%u ", len, name, h.hash,
				       (unsigned) ((char *) de - base));
#endif
			}
			space += EXT4_DIR_REC_LEN(de->name_len);
			names++;
		}
		de = ext4_next_entry(de, size);
	}
	printk(KERN_CONT "(%i)\n", names);
	return (struct stats) { names, space, 1 };
}

struct stats dx_show_entries(struct dx_hash_info *hinfo, struct inode *dir,
			     struct dx_entry *entries, int levels)
{
	unsigned blocksize = dir->i_sb->s_blocksize;
	unsigned count = dx_get_count(entries), names = 0, space = 0, i;
	unsigned bcount = 0;
	struct buffer_head *bh;
	printk("%i indexed blocks...\n", count);
	for (i = 0; i < count; i++, entries++)
	{
		ext4_lblk_t block = dx_get_block(entries);
		ext4_lblk_t hash  = i ? dx_get_hash(entries): 0;
		u32 range = i < count - 1? (dx_get_hash(entries + 1) - hash): ~hash;
		struct stats stats;
		printk("%s%3u:%03u hash %8x/%8x ",levels?"":"   ", i, block, hash, range);
		bh = ext4_bread(NULL,dir, block, 0);
		if (!bh || IS_ERR(bh))
			continue;
		stats = levels?
		   dx_show_entries(hinfo, dir, ((struct dx_node *) bh->b_data)->entries, levels - 1):
		   dx_show_leaf(dir, hinfo, (struct ext4_dir_entry_2 *)
			bh->b_data, blocksize, 0);
		names += stats.names;
		space += stats.space;
		bcount += stats.bcount;
		brelse(bh);
	}
	if (bcount)
		printk(KERN_DEBUG "%snames %u, fullness %u (%u%%)\n",
		       levels ? "" : "   ", names, space/bcount,
		       (space/bcount)*100/blocksize);
	return (struct stats) { names, space, bcount};
}
#endif /* DX_DEBUG */

/*
 * Probe for a directory leaf block to search.
 *
 * dx_probe can return ERR_BAD_DX_DIR, which means there was a format
 * error in the directory index, and the caller should fall back to
 * searching the directory normally.  The callers of dx_probe **MUST**
 * check for this error code, and make sure it never gets reflected
 * back to userspace.
 */
static struct dx_frame *
dx_probe(struct ext4_filename *fname, struct inode *dir,
	 struct dx_hash_info *hinfo, struct dx_frame *frame_in)
{
	unsigned count, indirect;
	struct dx_entry *at, *entries, *p, *q, *m;
	struct dx_root *root;
	struct dx_frame *frame = frame_in;
	struct dx_frame *ret_err = ERR_PTR(ERR_BAD_DX_DIR);
	u32 hash;

	memset(frame_in, 0, EXT4_HTREE_LEVEL * sizeof(frame_in[0]));
	frame->bh = ext4_read_dirblock(dir, 0, INDEX);
	if (IS_ERR(frame->bh))
		return (struct dx_frame *) frame->bh;

	root = (struct dx_root *) frame->bh->b_data;
	if (root->info.hash_version != DX_HASH_TEA &&
	    root->info.hash_version != DX_HASH_HALF_MD4 &&
	    root->info.hash_version != DX_HASH_LEGACY) {
		ext4_warning_inode(dir, "Unrecognised inode hash code %u",
				   root->info.hash_version);
		goto fail;
	}
	if (fname)
		hinfo = &fname->hinfo;
	hinfo->hash_version = root->info.hash_version;
	if (hinfo->hash_version <= DX_HASH_TEA)
		hinfo->hash_version += EXT4_SB(dir->i_sb)->s_hash_unsigned;
	hinfo->seed = EXT4_SB(dir->i_sb)->s_hash_seed;
	if (fname && fname_name(fname))
		ext4fs_dirhash(fname_name(fname), fname_len(fname), hinfo);
	hash = hinfo->hash;

	if (root->info.unused_flags & 1) {
		ext4_warning_inode(dir, "Unimplemented hash flags: %#06x",
				   root->info.unused_flags);
		goto fail;
	}

	indirect = root->info.indirect_levels;
	if (indirect >= ext4_dir_htree_level(dir->i_sb)) {
		ext4_warning(dir->i_sb,
			     "Directory (ino: %lu) htree depth %#06x exceed"
			     "supported value", dir->i_ino,
			     ext4_dir_htree_level(dir->i_sb));
		if (ext4_dir_htree_level(dir->i_sb) < EXT4_HTREE_LEVEL) {
			ext4_warning(dir->i_sb, "Enable large directory "
						"feature to access it");
		}
		goto fail;
	}

	entries = (struct dx_entry *)(((char *)&root->info) +
				      root->info.info_length);

	if (dx_get_limit(entries) != dx_root_limit(dir,
						   root->info.info_length)) {
		ext4_warning_inode(dir, "dx entry: limit %u != root limit %u",
				   dx_get_limit(entries),
				   dx_root_limit(dir, root->info.info_length));
		goto fail;
	}

	dxtrace(printk("Look up %x", hash));
	while (1) {
		count = dx_get_count(entries);
		if (!count || count > dx_get_limit(entries)) {
			ext4_warning_inode(dir,
					   "dx entry: count %u beyond limit %u",
					   count, dx_get_limit(entries));
			goto fail;
		}

		p = entries + 1;
		q = entries + count - 1;
		while (p <= q) {
			m = p + (q - p) / 2;
			dxtrace(printk(KERN_CONT "."));
			if (dx_get_hash(m) > hash)
				q = m - 1;
			else
				p = m + 1;
		}

		if (0) { // linear search cross check
			unsigned n = count - 1;
			at = entries;
			while (n--)
			{
				dxtrace(printk(KERN_CONT ","));
				if (dx_get_hash(++at) > hash)
				{
					at--;
					break;
				}
			}
			assert (at == p - 1);
		}

		at = p - 1;
		dxtrace(printk(KERN_CONT " %x->%u\n",
			       at == entries ? 0 : dx_get_hash(at),
			       dx_get_block(at)));
		frame->entries = entries;
		frame->at = at;
		if (!indirect--)
			return frame;
		frame++;
		frame->bh = ext4_read_dirblock(dir, dx_get_block(at), INDEX);
		if (IS_ERR(frame->bh)) {
			ret_err = (struct dx_frame *) frame->bh;
			frame->bh = NULL;
			goto fail;
		}
		entries = ((struct dx_node *) frame->bh->b_data)->entries;

		if (dx_get_limit(entries) != dx_node_limit(dir)) {
			ext4_warning_inode(dir,
				"dx entry: limit %u != node limit %u",
				dx_get_limit(entries), dx_node_limit(dir));
			goto fail;
		}
	}
fail:
	while (frame >= frame_in) {
		brelse(frame->bh);
		frame--;
	}

	if (ret_err == ERR_PTR(ERR_BAD_DX_DIR))
		ext4_warning_inode(dir,
			"Corrupt directory, running e2fsck is recommended");
	return ret_err;
}

static void dx_release(struct dx_frame *frames)
{
	struct dx_root_info *info;
	int i;
	unsigned int indirect_levels;

	if (frames[0].bh == NULL)
		return;

	info = &((struct dx_root *)frames[0].bh->b_data)->info;
	/* save local copy, "info" may be freed after brelse() */
	indirect_levels = info->indirect_levels;
	for (i = 0; i <= indirect_levels; i++) {
		if (frames[i].bh == NULL)
			break;
		brelse(frames[i].bh);
		frames[i].bh = NULL;
	}
}

/*
 * This function increments the frame pointer to search the next leaf
 * block, and reads in the necessary intervening nodes if the search
 * should be necessary.  Whether or not the search is necessary is
 * controlled by the hash parameter.  If the hash value is even, then
 * the search is only continued if the next block starts with that
 * hash value.  This is used if we are searching for a specific file.
 *
 * If the hash value is HASH_NB_ALWAYS, then always go to the next block.
 *
 * This function returns 1 if the caller should continue to search,
 * or 0 if it should not.  If there is an error reading one of the
 * index blocks, it will a negative error code.
 *
 * If start_hash is non-null, it will be filled in with the starting
 * hash of the next page.
 */
static int ext4_htree_next_block(struct inode *dir, __u32 hash,
				 struct dx_frame *frame,
				 struct dx_frame *frames,
				 __u32 *start_hash)
{
	struct dx_frame *p;
	struct buffer_head *bh;
	int num_frames = 0;
	__u32 bhash;

	p = frame;
	/*
	 * Find the next leaf page by incrementing the frame pointer.
	 * If we run out of entries in the interior node, loop around and
	 * increment pointer in the parent node.  When we break out of
	 * this loop, num_frames indicates the number of interior
	 * nodes need to be read.
	 */
	while (1) {
		if (++(p->at) < p->entries + dx_get_count(p->entries))
			break;
		if (p == frames)
			return 0;
		num_frames++;
		p--;
	}

	/*
	 * If the hash is 1, then continue only if the next page has a
	 * continuation hash of any value.  This is used for readdir
	 * handling.  Otherwise, check to see if the hash matches the
	 * desired contiuation hash.  If it doesn't, return since
	 * there's no point to read in the successive index pages.
	 */
	bhash = dx_get_hash(p->at);
	if (start_hash)
		*start_hash = bhash;
	if ((hash & 1) == 0) {
		if ((bhash & ~1) != hash)
			return 0;
	}
	/*
	 * If the hash is HASH_NB_ALWAYS, we always go to the next
	 * block so no check is necessary
	 */
	while (num_frames--) {
		bh = ext4_read_dirblock(dir, dx_get_block(p->at), INDEX);
		if (IS_ERR(bh))
			return PTR_ERR(bh);
		p++;
		brelse(p->bh);
		p->bh = bh;
		p->at = p->entries = ((struct dx_node *) bh->b_data)->entries;
	}
	return 1;
}


/*
 * This function fills a red-black tree with information from a
 * directory block.  It returns the number directory entries loaded
 * into the tree.  If there is an error it is returned in err.
 */
static int htree_dirblock_to_tree(struct file *dir_file,
				  struct inode *dir, ext4_lblk_t block,
				  struct dx_hash_info *hinfo,
				  __u32 start_hash, __u32 start_minor_hash)
{
	struct buffer_head *bh;
	struct ext4_dir_entry_2 *de, *top;
	int err = 0, count = 0;
	struct fscrypt_str fname_crypto_str = FSTR_INIT(NULL, 0), tmp_str;

	dxtrace(printk(KERN_INFO "In htree dirblock_to_tree: block %lu\n",
							(unsigned long)block));
	bh = ext4_read_dirblock(dir, block, DIRENT_HTREE);
	if (IS_ERR(bh))
		return PTR_ERR(bh);

	de = (struct ext4_dir_entry_2 *) bh->b_data;
	top = (struct ext4_dir_entry_2 *) ((char *) de +
					   dir->i_sb->s_blocksize -
					   EXT4_DIR_REC_LEN(0));
#ifdef CONFIG_EXT4_FS_ENCRYPTION
	/* Check if the directory is encrypted */
	if (ext4_encrypted_inode(dir)) {
		err = fscrypt_get_encryption_info(dir);
		if (err < 0) {
			brelse(bh);
			return err;
		}
		err = fscrypt_fname_alloc_buffer(dir, EXT4_NAME_LEN,
						     &fname_crypto_str);
		if (err < 0) {
			brelse(bh);
			return err;
		}
	}
#endif
	for (; de < top; de = ext4_next_entry(de, dir->i_sb->s_blocksize)) {
		if (ext4_check_dir_entry(dir, NULL, de, bh,
				bh->b_data, bh->b_size,
				(block<<EXT4_BLOCK_SIZE_BITS(dir->i_sb))
					 + ((char *)de - bh->b_data))) {
			/* silently ignore the rest of the block */
			break;
		}
		ext4fs_dirhash(de->name, de->name_len, hinfo);
		if ((hinfo->hash < start_hash) ||
		    ((hinfo->hash == start_hash) &&
		     (hinfo->minor_hash < start_minor_hash)))
			continue;
		if (de->inode == 0)
			continue;
		if (!ext4_encrypted_inode(dir)) {
			tmp_str.name = de->name;
			tmp_str.len = de->name_len;
			err = ext4_htree_store_dirent(dir_file,
				   hinfo->hash, hinfo->minor_hash, de,
				   &tmp_str);
		} else {
			int save_len = fname_crypto_str.len;
			struct fscrypt_str de_name = FSTR_INIT(de->name,
								de->name_len);

			/* Directory is encrypted */
			err = fscrypt_fname_disk_to_usr(dir, hinfo->hash,
					hinfo->minor_hash, &de_name,
					&fname_crypto_str);
			if (err) {
				count = err;
				goto errout;
			}
			err = ext4_htree_store_dirent(dir_file,
				   hinfo->hash, hinfo->minor_hash, de,
					&fname_crypto_str);
			fname_crypto_str.len = save_len;
		}
		if (err != 0) {
			count = err;
			goto errout;
		}
		count++;
	}
errout:
	brelse(bh);
#ifdef CONFIG_EXT4_FS_ENCRYPTION
	fscrypt_fname_free_buffer(&fname_crypto_str);
#endif
	return count;
}


/*
 * This function fills a red-black tree with information from a
 * directory.  We start scanning the directory in hash order, starting
 * at start_hash and start_minor_hash.
 *
 * This function returns the number of entries inserted into the tree,
 * or a negative error code.
 */
int ext4_htree_fill_tree(struct file *dir_file, __u32 start_hash,
			 __u32 start_minor_hash, __u32 *next_hash)
{
	struct dx_hash_info hinfo;
	struct ext4_dir_entry_2 *de;
	struct dx_frame frames[EXT4_HTREE_LEVEL], *frame;
	struct inode *dir;
	ext4_lblk_t block;
	int count = 0;
	int ret, err;
	__u32 hashval;
	struct fscrypt_str tmp_str;

	dxtrace(printk(KERN_DEBUG "In htree_fill_tree, start hash: %x:%x\n",
		       start_hash, start_minor_hash));
	dir = file_inode(dir_file);
	if (!(ext4_test_inode_flag(dir, EXT4_INODE_INDEX))) {
		hinfo.hash_version = EXT4_SB(dir->i_sb)->s_def_hash_version;
		if (hinfo.hash_version <= DX_HASH_TEA)
			hinfo.hash_version +=
				EXT4_SB(dir->i_sb)->s_hash_unsigned;
		hinfo.seed = EXT4_SB(dir->i_sb)->s_hash_seed;
		if (ext4_has_inline_data(dir)) {
			int has_inline_data = 1;
			count = htree_inlinedir_to_tree(dir_file, dir, 0,
							&hinfo, start_hash,
							start_minor_hash,
							&has_inline_data);
			if (has_inline_data) {
				*next_hash = ~0;
				return count;
			}
		}
		count = htree_dirblock_to_tree(dir_file, dir, 0, &hinfo,
					       start_hash, start_minor_hash);
		*next_hash = ~0;
		return count;
	}
	hinfo.hash = start_hash;
	hinfo.minor_hash = 0;
	frame = dx_probe(NULL, dir, &hinfo, frames);
	if (IS_ERR(frame))
		return PTR_ERR(frame);

	/* Add '.' and '..' from the htree header */
	if (!start_hash && !start_minor_hash) {
		de = (struct ext4_dir_entry_2 *) frames[0].bh->b_data;
		tmp_str.name = de->name;
		tmp_str.len = de->name_len;
		err = ext4_htree_store_dirent(dir_file, 0, 0,
					      de, &tmp_str);
		if (err != 0)
			goto errout;
		count++;
	}
	if (start_hash < 2 || (start_hash ==2 && start_minor_hash==0)) {
		de = (struct ext4_dir_entry_2 *) frames[0].bh->b_data;
		de = ext4_next_entry(de, dir->i_sb->s_blocksize);
		tmp_str.name = de->name;
		tmp_str.len = de->name_len;
		err = ext4_htree_store_dirent(dir_file, 2, 0,
					      de, &tmp_str);
		if (err != 0)
			goto errout;
		count++;
	}

	while (1) {
		if (fatal_signal_pending(current)) {
			err = -ERESTARTSYS;
			goto errout;
		}
		cond_resched();
		block = dx_get_block(frame->at);
		ret = htree_dirblock_to_tree(dir_file, dir, block, &hinfo,
					     start_hash, start_minor_hash);
		if (ret < 0) {
			err = ret;
			goto errout;
		}
		count += ret;
		hashval = ~0;
		ret = ext4_htree_next_block(dir, HASH_NB_ALWAYS,
					    frame, frames, &hashval);
		*next_hash = hashval;
		if (ret < 0) {
			err = ret;
			goto errout;
		}
		/*
		 * Stop if:  (a) there are no more entries, or
		 * (b) we have inserted at least one entry and the
		 * next hash value is not a continuation
		 */
		if ((ret == 0) ||
		    (count && ((hashval & 1) == 0)))
			break;
	}
	dx_release(frames);
	dxtrace(printk(KERN_DEBUG "Fill tree: returned %d entries, "
		       "next hash: %x\n", count, *next_hash));
	return count;
errout:
	dx_release(frames);
	return (err);
}

static inline int search_dirblock(struct buffer_head *bh,
				  struct inode *dir,
				  struct ext4_filename *fname,
				  unsigned int offset,
				  struct ext4_dir_entry_2 **res_dir)
{
	return ext4_search_dir(bh, bh->b_data, dir->i_sb->s_blocksize, dir,
			       fname, offset, res_dir);
}

/*
 * Directory block splitting, compacting
 */

/*
 * Create map of hash values, offsets, and sizes, stored at end of block.
 * Returns number of entries mapped.
 */
static int dx_make_map(struct inode *dir, struct ext4_dir_entry_2 *de,
		       unsigned blocksize, struct dx_hash_info *hinfo,
		       struct dx_map_entry *map_tail)
{
	int count = 0;
	char *base = (char *) de;
	struct dx_hash_info h = *hinfo;

	while ((char *) de < base + blocksize) {
		if (de->name_len && de->inode) {
			ext4fs_dirhash(de->name, de->name_len, &h);
			map_tail--;
			map_tail->hash = h.hash;
			map_tail->offs = ((char *) de - base)>>2;
			map_tail->size = le16_to_cpu(de->rec_len);
			count++;
			cond_resched();
		}
		/* XXX: do we need to check rec_len == 0 case? -Chris */
		de = ext4_next_entry(de, blocksize);
	}
	return count;
}

/* Sort map by hash value */
static void dx_sort_map (struct dx_map_entry *map, unsigned count)
{
	struct dx_map_entry *p, *q, *top = map + count - 1;
	int more;
	/* Combsort until bubble sort doesn't suck */
	while (count > 2) {
		count = count*10/13;
		if (count - 9 < 2) /* 9, 10 -> 11 */
			count = 11;
		for (p = top, q = p - count; q >= map; p--, q--)
			if (p->hash < q->hash)
				swap(*p, *q);
	}
	/* Garden variety bubble sort */
	do {
		more = 0;
		q = top;
		while (q-- > map) {
			if (q[1].hash >= q[0].hash)
				continue;
			swap(*(q+1), *q);
			more = 1;
		}
	} while(more);
}

static void dx_insert_block(struct dx_frame *frame, u32 hash, ext4_lblk_t block)
{
	struct dx_entry *entries = frame->entries;
	struct dx_entry *old = frame->at, *new = old + 1;
	int count = dx_get_count(entries);

	assert(count < dx_get_limit(entries));
	assert(old < entries + count);
	memmove(new + 1, new, (char *)(entries + count) - (char *)(new));
	dx_set_hash(new, hash);
	dx_set_block(new, block);
	dx_set_count(entries, count + 1);
}

/*
 * Test whether a directory entry matches the filename being searched for.
 *
 * Return: %true if the directory entry matches, otherwise %false.
 */
static inline bool ext4_match(const struct ext4_filename *fname,
			      const struct ext4_dir_entry_2 *de)
{
	struct fscrypt_name f;

	if (!de->inode)
		return false;

	f.usr_fname = fname->usr_fname;
	f.disk_name = fname->disk_name;
#ifdef CONFIG_EXT4_FS_ENCRYPTION
	f.crypto_buf = fname->crypto_buf;
#endif
	return fscrypt_match_name(&f, de->name, de->name_len);
}

/*
 * Returns 0 if not found, -1 on failure, and 1 on success
 */
int ext4_search_dir(struct buffer_head *bh, char *search_buf, int buf_size,
		    struct inode *dir, struct ext4_filename *fname,
		    unsigned int offset, struct ext4_dir_entry_2 **res_dir)
{
	struct ext4_dir_entry_2 * de;
	char * dlimit;
	int de_len;

	de = (struct ext4_dir_entry_2 *)search_buf;
	dlimit = search_buf + buf_size;
	while ((char *) de < dlimit) {
		/* this code is executed quadratically often */
		/* do minimal checking `by hand' */
		if ((char *) de + de->name_len <= dlimit &&
		    ext4_match(fname, de)) {
			/* found a match - just to be sure, do
			 * a full check */
			if (ext4_check_dir_entry(dir, NULL, de, bh, bh->b_data,
						 bh->b_size, offset))
				return -1;
			*res_dir = de;
			return 1;
		}
		/* prevent looping on a bad block */
		de_len = ext4_rec_len_from_disk(de->rec_len,
						dir->i_sb->s_blocksize);
		if (de_len <= 0)
			return -1;
		offset += de_len;
		de = (struct ext4_dir_entry_2 *) ((char *) de + de_len);
	}
	return 0;
}

static int is_dx_internal_node(struct inode *dir, ext4_lblk_t block,
			       struct ext4_dir_entry *de)
{
	struct super_block *sb = dir->i_sb;

	if (!is_dx(dir))
		return 0;
	if (block == 0)
		return 1;
	if (de->inode == 0 &&
	    ext4_rec_len_from_disk(de->rec_len, sb->s_blocksize) ==
			sb->s_blocksize)
		return 1;
	return 0;
}

/*
 *	ext4_find_entry()
 *
 * finds an entry in the specified directory with the wanted name. It
 * returns the cache buffer in which the entry was found, and the entry
 * itself (as a parameter - res_dir). It does NOT read the inode of the
 * entry - you'll have to do that yourself if you want to.
 *
 * The returned buffer_head has ->b_count elevated.  The caller is expected
 * to brelse() it when appropriate.
 */
static struct buffer_head * ext4_find_entry (struct inode *dir,
					const struct qstr *d_name,
					struct ext4_dir_entry_2 **res_dir,
					int *inlined)
{
	struct super_block *sb;
	struct buffer_head *bh_use[NAMEI_RA_SIZE];
	struct buffer_head *bh, *ret = NULL;
	ext4_lblk_t start, block;
	const u8 *name = d_name->name;
	size_t ra_max = 0;	/* Number of bh's in the readahead
				   buffer, bh_use[] */
	size_t ra_ptr = 0;	/* Current index into readahead
				   buffer */
	ext4_lblk_t  nblocks;
	int i, namelen, retval;
	struct ext4_filename fname;

	*res_dir = NULL;
	sb = dir->i_sb;
	namelen = d_name->len;
	if (namelen > EXT4_NAME_LEN)
		return NULL;

	retval = ext4_fname_setup_filename(dir, d_name, 1, &fname);
	if (retval == -ENOENT)
		return NULL;
	if (retval)
		return ERR_PTR(retval);

	if (ext4_has_inline_data(dir)) {
		int has_inline_data = 1;
		ret = ext4_find_inline_entry(dir, &fname, res_dir,
					     &has_inline_data);
		if (has_inline_data) {
			if (inlined)
				*inlined = 1;
			goto cleanup_and_exit;
		}
	}

	if ((namelen <= 2) && (name[0] == '.') &&
	    (name[1] == '.' || name[1] == '\0')) {
		/*
		 * "." or ".." will only be in the first block
		 * NFS may look up ".."; "." should be handled by the VFS
		 */
		block = start = 0;
		nblocks = 1;
		goto restart;
	}
	if (is_dx(dir)) {
		ret = ext4_dx_find_entry(dir, &fname, res_dir);
		/*
		 * On success, or if the error was file not found,
		 * return.  Otherwise, fall back to doing a search the
		 * old fashioned way.
		 */
		if (!IS_ERR(ret) || PTR_ERR(ret) != ERR_BAD_DX_DIR)
			goto cleanup_and_exit;
		dxtrace(printk(KERN_DEBUG "ext4_find_entry: dx failed, "
			       "falling back\n"));
		ret = NULL;
	}
	nblocks = dir->i_size >> EXT4_BLOCK_SIZE_BITS(sb);
	if (!nblocks) {
		ret = NULL;
		goto cleanup_and_exit;
	}
	start = EXT4_I(dir)->i_dir_start_lookup;
	if (start >= nblocks)
		start = 0;
	block = start;
restart:
	do {
		/*
		 * We deal with the read-ahead logic here.
		 */
		if (ra_ptr >= ra_max) {
			/* Refill the readahead buffer */
			ra_ptr = 0;
			if (block < start)
				ra_max = start - block;
			else
				ra_max = nblocks - block;
			ra_max = min(ra_max, ARRAY_SIZE(bh_use));
			retval = ext4_bread_batch(dir, block, ra_max,
						  false /* wait */, bh_use);
			if (retval) {
				ret = ERR_PTR(retval);
				ra_max = 0;
				goto cleanup_and_exit;
			}
		}
		if ((bh = bh_use[ra_ptr++]) == NULL)
			goto next;
		wait_on_buffer(bh);
		if (!buffer_uptodate(bh)) {
			EXT4_ERROR_INODE(dir, "reading directory lblock %lu",
					 (unsigned long) block);
			brelse(bh);
			ret = ERR_PTR(-EIO);
			goto cleanup_and_exit;
		}
		if (!buffer_verified(bh) &&
		    !is_dx_internal_node(dir, block,
					 (struct ext4_dir_entry *)bh->b_data) &&
		    !ext4_dirent_csum_verify(dir,
				(struct ext4_dir_entry *)bh->b_data)) {
			EXT4_ERROR_INODE(dir, "checksumming directory "
					 "block %lu", (unsigned long)block);
			brelse(bh);
			ret = ERR_PTR(-EFSBADCRC);
			goto cleanup_and_exit;
		}
		set_buffer_verified(bh);
		i = search_dirblock(bh, dir, &fname,
			    block << EXT4_BLOCK_SIZE_BITS(sb), res_dir);
		if (i == 1) {
			EXT4_I(dir)->i_dir_start_lookup = block;
			ret = bh;
			goto cleanup_and_exit;
		} else {
			brelse(bh);
			if (i < 0)
				goto cleanup_and_exit;
		}
	next:
		if (++block >= nblocks)
			block = 0;
	} while (block != start);

	/*
	 * If the directory has grown while we were searching, then
	 * search the last part of the directory before giving up.
	 */
	block = nblocks;
	nblocks = dir->i_size >> EXT4_BLOCK_SIZE_BITS(sb);
	if (block < nblocks) {
		start = 0;
		goto restart;
	}

cleanup_and_exit:
	/* Clean up the read-ahead blocks */
	for (; ra_ptr < ra_max; ra_ptr++)
		brelse(bh_use[ra_ptr]);
	ext4_fname_free_filename(&fname);
	return ret;
}

static struct buffer_head * ext4_dx_find_entry(struct inode *dir,
			struct ext4_filename *fname,
			struct ext4_dir_entry_2 **res_dir)
{
	struct super_block * sb = dir->i_sb;
	struct dx_frame frames[EXT4_HTREE_LEVEL], *frame;
	struct buffer_head *bh;
	ext4_lblk_t block;
	int retval;

#ifdef CONFIG_EXT4_FS_ENCRYPTION
	*res_dir = NULL;
#endif
	frame = dx_probe(fname, dir, NULL, frames);
	if (IS_ERR(frame))
		return (struct buffer_head *) frame;
	do {
		block = dx_get_block(frame->at);
		bh = ext4_read_dirblock(dir, block, DIRENT_HTREE);
		if (IS_ERR(bh))
			goto errout;

		retval = search_dirblock(bh, dir, fname,
					 block << EXT4_BLOCK_SIZE_BITS(sb),
					 res_dir);
		if (retval == 1)
			goto success;
		brelse(bh);
		if (retval == -1) {
			bh = ERR_PTR(ERR_BAD_DX_DIR);
			goto errout;
		}

		/* Check to see if we should continue to search */
		retval = ext4_htree_next_block(dir, fname->hinfo.hash, frame,
					       frames, NULL);
		if (retval < 0) {
			ext4_warning_inode(dir,
				"error %d reading directory index block",
				retval);
			bh = ERR_PTR(retval);
			goto errout;
		}
	} while (retval == 1);

	bh = NULL;
errout:
	dxtrace(printk(KERN_DEBUG "%s not found\n", fname->usr_fname->name));
success:
	dx_release(frames);
	return bh;
}

static struct dentry *ext4_lookup(struct inode *dir, struct dentry *dentry, unsigned int flags)
{
	struct inode *inode;
	struct ext4_dir_entry_2 *de;
	struct buffer_head *bh;
	int err;

	err = fscrypt_prepare_lookup(dir, dentry, flags);
	if (err)
		return ERR_PTR(err);

	if (dentry->d_name.len > EXT4_NAME_LEN)
		return ERR_PTR(-ENAMETOOLONG);

	bh = ext4_find_entry(dir, &dentry->d_name, &de, NULL);
	if (IS_ERR(bh))
		return (struct dentry *) bh;
	inode = NULL;
	if (bh) {
		__u32 ino = le32_to_cpu(de->inode);
		if (!ext4_valid_inum(dir->i_sb, ino)) {
			printk(KERN_ERR "Name of directory entry has bad");
			print_bh(dir->i_sb, bh, 0, EXT4_BLOCK_SIZE(dir->i_sb));
			brelse(bh);
			EXT4_ERROR_INODE(dir, "bad inode number: %u", ino);
			return ERR_PTR(-EFSCORRUPTED);
		}
		brelse(bh);
		if (unlikely(ino == dir->i_ino)) {
			EXT4_ERROR_INODE(dir, "'%pd' linked to parent dir",
					 dentry);
			return ERR_PTR(-EFSCORRUPTED);
		}
		inode = ext4_iget_normal(dir->i_sb, ino);
		if (inode == ERR_PTR(-ESTALE)) {
			EXT4_ERROR_INODE(dir,
					"deleted inode referenced: %u"
					"at parent inode : %lu",
					ino, dir->i_ino);
			return ERR_PTR(-EFSCORRUPTED);
		}
		if (!IS_ERR(inode) && ext4_encrypted_inode(dir) &&
		    (S_ISDIR(inode->i_mode) || S_ISLNK(inode->i_mode)) &&
		    !fscrypt_has_permitted_context(dir, inode)) {
			ext4_warning(inode->i_sb,
				     "Inconsistent encryption contexts: %lu/%lu",
				     dir->i_ino, inode->i_ino);
			iput(inode);
			return ERR_PTR(-EPERM);
		}
	}
	return d_splice_alias(inode, dentry);
}


struct dentry *ext4_get_parent(struct dentry *child)
{
	__u32 ino;
	static const struct qstr dotdot = QSTR_INIT("..", 2);
	struct ext4_dir_entry_2 * de;
	struct buffer_head *bh;

	bh = ext4_find_entry(d_inode(child), &dotdot, &de, NULL);
	if (IS_ERR(bh))
		return (struct dentry *) bh;
	if (!bh)
		return ERR_PTR(-ENOENT);
	ino = le32_to_cpu(de->inode);
	brelse(bh);

	if (!ext4_valid_inum(child->d_sb, ino)) {
		EXT4_ERROR_INODE(d_inode(child),
				 "bad parent inode number: %u", ino);
		return ERR_PTR(-EFSCORRUPTED);
	}

	return d_obtain_alias(ext4_iget_normal(child->d_sb, ino));
}

/*
 * Move count entries from end of map between two memory locations.
 * Returns pointer to last entry moved.
 */
static struct ext4_dir_entry_2 *
dx_move_dirents(char *from, char *to, struct dx_map_entry *map, int count,
		unsigned blocksize)
{
	unsigned rec_len = 0;

	while (count--) {
		struct ext4_dir_entry_2 *de = (struct ext4_dir_entry_2 *)
						(from + (map->offs<<2));
		rec_len = EXT4_DIR_REC_LEN(de->name_len);
		memcpy (to, de, rec_len);
		((struct ext4_dir_entry_2 *) to)->rec_len =
				ext4_rec_len_to_disk(rec_len, blocksize);
		de->inode = 0;
		map++;
		to += rec_len;
	}
	return (struct ext4_dir_entry_2 *) (to - rec_len);
}

/*
 * Compact each dir entry in the range to the minimal rec_len.
 * Returns pointer to last entry in range.
 */
static struct ext4_dir_entry_2* dx_pack_dirents(char *base, unsigned blocksize)
{
	struct ext4_dir_entry_2 *next, *to, *prev, *de = (struct ext4_dir_entry_2 *) base;
	unsigned rec_len = 0;

	prev = to = de;
	while ((char*)de < base + blocksize) {
		next = ext4_next_entry(de, blocksize);
		if (de->inode && de->name_len) {
			rec_len = EXT4_DIR_REC_LEN(de->name_len);
			if (de > to)
				memmove(to, de, rec_len);
			to->rec_len = ext4_rec_len_to_disk(rec_len, blocksize);
			prev = to;
			to = (struct ext4_dir_entry_2 *) (((char *) to) + rec_len);
		}
		de = next;
	}
	return prev;
}

/*
 * Split a full leaf block to make room for a new dir entry.
 * Allocate a new block, and move entries so that they are approx. equally full.
 * Returns pointer to de in block into which the new entry will be inserted.
 */
static struct ext4_dir_entry_2 *do_split(handle_t *handle, struct inode *dir,
			struct buffer_head **bh,struct dx_frame *frame,
			struct dx_hash_info *hinfo)
{
	unsigned blocksize = dir->i_sb->s_blocksize;
	unsigned count, continued;
	struct buffer_head *bh2;
	ext4_lblk_t newblock;
	u32 hash2;
	struct dx_map_entry *map;
	char *data1 = (*bh)->b_data, *data2;
	unsigned split, move, size;
	struct ext4_dir_entry_2 *de = NULL, *de2;
	struct ext4_dir_entry_tail *t;
	int	csum_size = 0;
	int	err = 0, i;

	if (ext4_has_metadata_csum(dir->i_sb))
		csum_size = sizeof(struct ext4_dir_entry_tail);

	bh2 = ext4_append(handle, dir, &newblock);
	if (IS_ERR(bh2)) {
		brelse(*bh);
		*bh = NULL;
		return (struct ext4_dir_entry_2 *) bh2;
	}

	BUFFER_TRACE(*bh, "get_write_access");
	err = ext4_journal_get_write_access(handle, *bh);
	if (err)
		goto journal_error;

	BUFFER_TRACE(frame->bh, "get_write_access");
	err = ext4_journal_get_write_access(handle, frame->bh);
	if (err)
		goto journal_error;

	data2 = bh2->b_data;

	/* create map in the end of data2 block */
	map = (struct dx_map_entry *) (data2 + blocksize);
	count = dx_make_map(dir, (struct ext4_dir_entry_2 *) data1,
			     blocksize, hinfo, map);
	map -= count;
	dx_sort_map(map, count);
	/* Split the existing block in the middle, size-wise */
	size = 0;
	move = 0;
	for (i = count-1; i >= 0; i--) {
		/* is more than half of this entry in 2nd half of the block? */
		if (size + map[i].size/2 > blocksize/2)
			break;
		size += map[i].size;
		move++;
	}
	/* map index at which we will split */
	split = count - move;
	hash2 = map[split].hash;
	continued = hash2 == map[split - 1].hash;
	dxtrace(printk(KERN_INFO "Split block %lu at %x, %i/%i\n",
			(unsigned long)dx_get_block(frame->at),
					hash2, split, count-split));

	/* Fancy dance to stay within two buffers */
	de2 = dx_move_dirents(data1, data2, map + split, count - split,
			      blocksize);
	de = dx_pack_dirents(data1, blocksize);
	de->rec_len = ext4_rec_len_to_disk(data1 + (blocksize - csum_size) -
					   (char *) de,
					   blocksize);
	de2->rec_len = ext4_rec_len_to_disk(data2 + (blocksize - csum_size) -
					    (char *) de2,
					    blocksize);
	if (csum_size) {
		t = EXT4_DIRENT_TAIL(data2, blocksize);
		initialize_dirent_tail(t, blocksize);

		t = EXT4_DIRENT_TAIL(data1, blocksize);
		initialize_dirent_tail(t, blocksize);
	}

	dxtrace(dx_show_leaf(dir, hinfo, (struct ext4_dir_entry_2 *) data1,
			blocksize, 1));
	dxtrace(dx_show_leaf(dir, hinfo, (struct ext4_dir_entry_2 *) data2,
			blocksize, 1));

	/* Which block gets the new entry? */
	if (hinfo->hash >= hash2) {
		swap(*bh, bh2);
		de = de2;
	}
	dx_insert_block(frame, hash2 + continued, newblock);
	err = ext4_handle_dirty_dirent_node(handle, dir, bh2);
	if (err)
		goto journal_error;
	err = ext4_handle_dirty_dx_node(handle, dir, frame->bh);
	if (err)
		goto journal_error;
	brelse(bh2);
	dxtrace(dx_show_index("frame", frame->entries));
	return de;

journal_error:
	brelse(*bh);
	brelse(bh2);
	*bh = NULL;
	ext4_std_error(dir->i_sb, err);
	return ERR_PTR(err);
}

int ext4_find_dest_de(struct inode *dir, struct inode *inode,
		      struct buffer_head *bh,
		      void *buf, int buf_size,
		      struct ext4_filename *fname,
		      struct ext4_dir_entry_2 **dest_de)
{
	struct ext4_dir_entry_2 *de;
	unsigned short reclen = EXT4_DIR_REC_LEN(fname_len(fname));
	int nlen, rlen;
	unsigned int offset = 0;
	char *top;

	de = (struct ext4_dir_entry_2 *)buf;
	top = buf + buf_size - reclen;
	while ((char *) de <= top) {
		if (ext4_check_dir_entry(dir, NULL, de, bh,
					 buf, buf_size, offset))
			return -EFSCORRUPTED;
		if (ext4_match(fname, de))
			return -EEXIST;
		nlen = EXT4_DIR_REC_LEN(de->name_len);
		rlen = ext4_rec_len_from_disk(de->rec_len, buf_size);
		if ((de->inode ? rlen - nlen : rlen) >= reclen)
			break;
		de = (struct ext4_dir_entry_2 *)((char *)de + rlen);
		offset += rlen;
	}
	if ((char *) de > top)
		return -ENOSPC;

	*dest_de = de;
	return 0;
}

void ext4_insert_dentry(struct inode *inode,
			struct ext4_dir_entry_2 *de,
			int buf_size,
			struct ext4_filename *fname)
{

	int nlen, rlen;

	nlen = EXT4_DIR_REC_LEN(de->name_len);
	rlen = ext4_rec_len_from_disk(de->rec_len, buf_size);
	if (de->inode) {
		struct ext4_dir_entry_2 *de1 =
			(struct ext4_dir_entry_2 *)((char *)de + nlen);
		de1->rec_len = ext4_rec_len_to_disk(rlen - nlen, buf_size);
		de->rec_len = ext4_rec_len_to_disk(nlen, buf_size);
		de = de1;
	}
	de->file_type = EXT4_FT_UNKNOWN;
	de->inode = cpu_to_le32(inode->i_ino);
	ext4_set_de_type(inode->i_sb, de, inode->i_mode);
	de->name_len = fname_len(fname);
	memcpy(de->name, fname_name(fname), fname_len(fname));
}

/*
 * Add a new entry into a directory (leaf) block.  If de is non-NULL,
 * it points to a directory entry which is guaranteed to be large
 * enough for new directory entry.  If de is NULL, then
 * add_dirent_to_buf will attempt search the directory block for
 * space.  It will return -ENOSPC if no space is available, and -EIO
 * and -EEXIST if directory entry already exists.
 */
static int add_dirent_to_buf(handle_t *handle, struct ext4_filename *fname,
			     struct inode *dir,
			     struct inode *inode, struct ext4_dir_entry_2 *de,
			     struct buffer_head *bh)
{
	unsigned int	blocksize = dir->i_sb->s_blocksize;
	int		csum_size = 0;
	int		err;

	if (ext4_has_metadata_csum(inode->i_sb))
		csum_size = sizeof(struct ext4_dir_entry_tail);

	if (!de) {
		err = ext4_find_dest_de(dir, inode, bh, bh->b_data,
					blocksize - csum_size, fname, &de);
		if (err)
			return err;
	}
	BUFFER_TRACE(bh, "get_write_access");
	err = ext4_journal_get_write_access(handle, bh);
	if (err) {
		ext4_std_error(dir->i_sb, err);
		return err;
	}

	/* By now the buffer is marked for journaling */
	ext4_insert_dentry(inode, de, blocksize, fname);

	/*
	 * XXX shouldn't update any times until successful
	 * completion of syscall, but too many callers depend
	 * on this.
	 *
	 * XXX similarly, too many callers depend on
	 * ext4_new_inode() setting the times, but error
	 * recovery deletes the inode, so the worst that can
	 * happen is that the times are slightly out of date
	 * and/or different from the directory change time.
	 */
	dir->i_mtime = dir->i_ctime = current_time(dir);
	ext4_update_dx_flag(dir);
	inode_inc_iversion(dir);
	ext4_mark_inode_dirty(handle, dir);
	BUFFER_TRACE(bh, "call ext4_handle_dirty_metadata");
	err = ext4_handle_dirty_dirent_node(handle, dir, bh);
	if (err)
		ext4_std_error(dir->i_sb, err);
	return 0;
}

/*
 * This converts a one block unindexed directory to a 3 block indexed
 * directory, and adds the dentry to the indexed directory.
 */
static int make_indexed_dir(handle_t *handle, struct ext4_filename *fname,
			    struct inode *dir,
			    struct inode *inode, struct buffer_head *bh)
{
	struct buffer_head *bh2;
	struct dx_root	*root;
	struct dx_frame	frames[EXT4_HTREE_LEVEL], *frame;
	struct dx_entry *entries;
	struct ext4_dir_entry_2	*de, *de2;
	struct ext4_dir_entry_tail *t;
	char		*data1, *top;
	unsigned	len;
	int		retval;
	unsigned	blocksize;
	ext4_lblk_t  block;
	struct fake_dirent *fde;
	int csum_size = 0;

	if (ext4_has_metadata_csum(inode->i_sb))
		csum_size = sizeof(struct ext4_dir_entry_tail);

	blocksize =  dir->i_sb->s_blocksize;
	dxtrace(printk(KERN_DEBUG "Creating index: inode %lu\n", dir->i_ino));
	BUFFER_TRACE(bh, "get_write_access");
	retval = ext4_journal_get_write_access(handle, bh);
	if (retval) {
		ext4_std_error(dir->i_sb, retval);
		brelse(bh);
		return retval;
	}
	root = (struct dx_root *) bh->b_data;

	/* The 0th block becomes the root, move the dirents out */
	fde = &root->dotdot;
	de = (struct ext4_dir_entry_2 *)((char *)fde +
		ext4_rec_len_from_disk(fde->rec_len, blocksize));
	if ((char *) de >= (((char *) root) + blocksize)) {
		EXT4_ERROR_INODE(dir, "invalid rec_len for '..'");
		brelse(bh);
		return -EFSCORRUPTED;
	}
	len = ((char *) root) + (blocksize - csum_size) - (char *) de;

	/* Allocate new block for the 0th block's dirents */
	bh2 = ext4_append(handle, dir, &block);
	if (IS_ERR(bh2)) {
		brelse(bh);
		return PTR_ERR(bh2);
	}
	ext4_set_inode_flag(dir, EXT4_INODE_INDEX);
	data1 = bh2->b_data;

	memcpy (data1, de, len);
	de = (struct ext4_dir_entry_2 *) data1;
	top = data1 + len;
	while ((char *)(de2 = ext4_next_entry(de, blocksize)) < top)
		de = de2;
	de->rec_len = ext4_rec_len_to_disk(data1 + (blocksize - csum_size) -
					   (char *) de,
					   blocksize);

	if (csum_size) {
		t = EXT4_DIRENT_TAIL(data1, blocksize);
		initialize_dirent_tail(t, blocksize);
	}

	/* Initialize the root; the dot dirents already exist */
	de = (struct ext4_dir_entry_2 *) (&root->dotdot);
	de->rec_len = ext4_rec_len_to_disk(blocksize - EXT4_DIR_REC_LEN(2),
					   blocksize);
	memset (&root->info, 0, sizeof(root->info));
	root->info.info_length = sizeof(root->info);
	root->info.hash_version = EXT4_SB(dir->i_sb)->s_def_hash_version;
	entries = root->entries;
	dx_set_block(entries, 1);
	dx_set_count(entries, 1);
	dx_set_limit(entries, dx_root_limit(dir, sizeof(root->info)));

	/* Initialize as for dx_probe */
	fname->hinfo.hash_version = root->info.hash_version;
	if (fname->hinfo.hash_version <= DX_HASH_TEA)
		fname->hinfo.hash_version += EXT4_SB(dir->i_sb)->s_hash_unsigned;
	fname->hinfo.seed = EXT4_SB(dir->i_sb)->s_hash_seed;
	ext4fs_dirhash(fname_name(fname), fname_len(fname), &fname->hinfo);

	memset(frames, 0, sizeof(frames));
	frame = frames;
	frame->entries = entries;
	frame->at = entries;
	frame->bh = bh;

	retval = ext4_handle_dirty_dx_node(handle, dir, frame->bh);
	if (retval)
		goto out_frames;	
	retval = ext4_handle_dirty_dirent_node(handle, dir, bh2);
	if (retval)
		goto out_frames;	

	de = do_split(handle,dir, &bh2, frame, &fname->hinfo);
	if (IS_ERR(de)) {
		retval = PTR_ERR(de);
		goto out_frames;
	}

	retval = add_dirent_to_buf(handle, fname, dir, inode, de, bh2);
out_frames:
	/*
	 * Even if the block split failed, we have to properly write
	 * out all the changes we did so far. Otherwise we can end up
	 * with corrupted filesystem.
	 */
	if (retval)
		ext4_mark_inode_dirty(handle, dir);
	dx_release(frames);
	brelse(bh2);
	return retval;
}

/*
 *	ext4_add_entry()
 *
 * adds a file entry to the specified directory, using the same
 * semantics as ext4_find_entry(). It returns NULL if it failed.
 *
 * NOTE!! The inode part of 'de' is left at 0 - which means you
 * may not sleep between calling this and putting something into
 * the entry, as someone else might have used it while you slept.
 */
static int ext4_add_entry(handle_t *handle, struct dentry *dentry,
			  struct inode *inode)
{
	struct inode *dir = d_inode(dentry->d_parent);
	struct buffer_head *bh = NULL;
	struct ext4_dir_entry_2 *de;
	struct ext4_dir_entry_tail *t;
	struct super_block *sb;
	struct ext4_filename fname;
	int	retval;
	int	dx_fallback=0;
	unsigned blocksize;
	ext4_lblk_t block, blocks;
	int	csum_size = 0;

	if (ext4_has_metadata_csum(inode->i_sb))
		csum_size = sizeof(struct ext4_dir_entry_tail);

	sb = dir->i_sb;
	blocksize = sb->s_blocksize;
	if (!dentry->d_name.len)
		return -EINVAL;

	retval = ext4_fname_setup_filename(dir, &dentry->d_name, 0, &fname);
	if (retval)
		return retval;

	if (ext4_has_inline_data(dir)) {
		retval = ext4_try_add_inline_entry(handle, &fname, dir, inode);
		if (retval < 0)
			goto out;
		if (retval == 1) {
			retval = 0;
			goto out;
		}
	}

	if (is_dx(dir)) {
		retval = ext4_dx_add_entry(handle, &fname, dir, inode);
		if (!retval || (retval != ERR_BAD_DX_DIR))
			goto out;
		ext4_clear_inode_flag(dir, EXT4_INODE_INDEX);
		dx_fallback++;
		ext4_mark_inode_dirty(handle, dir);
	}
	blocks = dir->i_size >> sb->s_blocksize_bits;
	for (block = 0; block < blocks; block++) {
		bh = ext4_read_dirblock(dir, block, DIRENT);
		if (bh == NULL) {
			bh = ext4_bread(handle, dir, block,
					EXT4_GET_BLOCKS_CREATE);
			goto add_to_new_block;
		}
		if (IS_ERR(bh)) {
			retval = PTR_ERR(bh);
			bh = NULL;
			goto out;
		}
		retval = add_dirent_to_buf(handle, &fname, dir, inode,
					   NULL, bh);
		if (retval != -ENOSPC)
			goto out;

		if (blocks == 1 && !dx_fallback &&
		    ext4_has_feature_dir_index(sb)) {
			retval = make_indexed_dir(handle, &fname, dir,
						  inode, bh);
			bh = NULL; /* make_indexed_dir releases bh */
			goto out;
		}
		brelse(bh);
	}
	bh = ext4_append(handle, dir, &block);
add_to_new_block:
	if (IS_ERR(bh)) {
		retval = PTR_ERR(bh);
		bh = NULL;
		goto out;
	}
	de = (struct ext4_dir_entry_2 *) bh->b_data;
	de->inode = 0;
	de->rec_len = ext4_rec_len_to_disk(blocksize - csum_size, blocksize);

	if (csum_size) {
		t = EXT4_DIRENT_TAIL(bh->b_data, blocksize);
		initialize_dirent_tail(t, blocksize);
	}

	retval = add_dirent_to_buf(handle, &fname, dir, inode, de, bh);
out:
	ext4_fname_free_filename(&fname);
	brelse(bh);
	if (retval == 0)
		ext4_set_inode_state(inode, EXT4_STATE_NEWENTRY);
	return retval;
}

/*
 * Returns 0 for success, or a negative error value
 */
static int ext4_dx_add_entry(handle_t *handle, struct ext4_filename *fname,
			     struct inode *dir, struct inode *inode)
{
	struct dx_frame frames[EXT4_HTREE_LEVEL], *frame;
	struct dx_entry *entries, *at;
	struct buffer_head *bh;
	struct super_block *sb = dir->i_sb;
	struct ext4_dir_entry_2 *de;
	int restart;
	int err;

again:
	restart = 0;
	frame = dx_probe(fname, dir, NULL, frames);
	if (IS_ERR(frame))
		return PTR_ERR(frame);
	entries = frame->entries;
	at = frame->at;
	bh = ext4_read_dirblock(dir, dx_get_block(frame->at), DIRENT_HTREE);
	if (IS_ERR(bh)) {
		err = PTR_ERR(bh);
		bh = NULL;
		goto cleanup;
	}

	BUFFER_TRACE(bh, "get_write_access");
	err = ext4_journal_get_write_access(handle, bh);
	if (err)
		goto journal_error;

	err = add_dirent_to_buf(handle, fname, dir, inode, NULL, bh);
	if (err != -ENOSPC)
		goto cleanup;

	err = 0;
	/* Block full, should compress but for now just split */
	dxtrace(printk(KERN_DEBUG "using %u of %u node entries\n",
		       dx_get_count(entries), dx_get_limit(entries)));
	/* Need to split index? */
	if (dx_get_count(entries) == dx_get_limit(entries)) {
		ext4_lblk_t newblock;
		int levels = frame - frames + 1;
		unsigned int icount;
		int add_level = 1;
		struct dx_entry *entries2;
		struct dx_node *node2;
		struct buffer_head *bh2;

		while (frame > frames) {
			if (dx_get_count((frame - 1)->entries) <
			    dx_get_limit((frame - 1)->entries)) {
				add_level = 0;
				break;
			}
			frame--; /* split higher index block */
			at = frame->at;
			entries = frame->entries;
			restart = 1;
		}
		if (add_level && levels == ext4_dir_htree_level(sb)) {
			ext4_warning(sb, "Directory (ino: %lu) index full, "
					 "reach max htree level :%d",
					 dir->i_ino, levels);
			if (ext4_dir_htree_level(sb) < EXT4_HTREE_LEVEL) {
				ext4_warning(sb, "Large directory feature is "
						 "not enabled on this "
						 "filesystem");
			}
			err = -ENOSPC;
			goto cleanup;
		}
		icount = dx_get_count(entries);
		bh2 = ext4_append(handle, dir, &newblock);
		if (IS_ERR(bh2)) {
			err = PTR_ERR(bh2);
			goto cleanup;
		}
		node2 = (struct dx_node *)(bh2->b_data);
		entries2 = node2->entries;
		memset(&node2->fake, 0, sizeof(struct fake_dirent));
		node2->fake.rec_len = ext4_rec_len_to_disk(sb->s_blocksize,
							   sb->s_blocksize);
		BUFFER_TRACE(frame->bh, "get_write_access");
		err = ext4_journal_get_write_access(handle, frame->bh);
		if (err)
			goto journal_error;
		if (!add_level) {
			unsigned icount1 = icount/2, icount2 = icount - icount1;
			unsigned hash2 = dx_get_hash(entries + icount1);
			dxtrace(printk(KERN_DEBUG "Split index %i/%i\n",
				       icount1, icount2));

			BUFFER_TRACE(frame->bh, "get_write_access"); /* index root */
			err = ext4_journal_get_write_access(handle,
							     (frame - 1)->bh);
			if (err)
				goto journal_error;

			memcpy((char *) entries2, (char *) (entries + icount1),
			       icount2 * sizeof(struct dx_entry));
			dx_set_count(entries, icount1);
			dx_set_count(entries2, icount2);
			dx_set_limit(entries2, dx_node_limit(dir));

			/* Which index block gets the new entry? */
			if (at - entries >= icount1) {
				frame->at = at = at - entries - icount1 + entries2;
				frame->entries = entries = entries2;
				swap(frame->bh, bh2);
			}
			dx_insert_block((frame - 1), hash2, newblock);
			dxtrace(dx_show_index("node", frame->entries));
			dxtrace(dx_show_index("node",
			       ((struct dx_node *) bh2->b_data)->entries));
			err = ext4_handle_dirty_dx_node(handle, dir, bh2);
			if (err)
				goto journal_error;
			brelse (bh2);
			err = ext4_handle_dirty_dx_node(handle, dir,
						   (frame - 1)->bh);
			if (err)
				goto journal_error;
			if (restart) {
				err = ext4_handle_dirty_dx_node(handle, dir,
							   frame->bh);
				goto journal_error;
			}
		} else {
			struct dx_root *dxroot;
			memcpy((char *) entries2, (char *) entries,
			       icount * sizeof(struct dx_entry));
			dx_set_limit(entries2, dx_node_limit(dir));

			/* Set up root */
			dx_set_count(entries, 1);
			dx_set_block(entries + 0, newblock);
			dxroot = (struct dx_root *)frames[0].bh->b_data;
			dxroot->info.indirect_levels += 1;
			dxtrace(printk(KERN_DEBUG
				       "Creating %d level index...\n",
				       dxroot->info.indirect_levels));
			err = ext4_handle_dirty_dx_node(handle, dir, frame->bh);
			if (err)
				goto journal_error;
			err = ext4_handle_dirty_dx_node(handle, dir, bh2);
			brelse(bh2);
			restart = 1;
			goto journal_error;
		}
	}
	de = do_split(handle, dir, &bh, frame, &fname->hinfo);
	if (IS_ERR(de)) {
		err = PTR_ERR(de);
		goto cleanup;
	}
	err = add_dirent_to_buf(handle, fname, dir, inode, de, bh);
	goto cleanup;

journal_error:
	ext4_std_error(dir->i_sb, err); /* this is a no-op if err == 0 */
cleanup:
	brelse(bh);
	dx_release(frames);
	/* @restart is true means htree-path has been changed, we need to
	 * repeat dx_probe() to find out valid htree-path
	 */
	if (restart && err == 0)
		goto again;
	return err;
}

/*
 * ext4_generic_delete_entry deletes a directory entry by merging it
 * with the previous entry
 */
int ext4_generic_delete_entry(handle_t *handle,
			      struct inode *dir,
			      struct ext4_dir_entry_2 *de_del,
			      struct buffer_head *bh,
			      void *entry_buf,
			      int buf_size,
			      int csum_size)
{
	struct ext4_dir_entry_2 *de, *pde;
	unsigned int blocksize = dir->i_sb->s_blocksize;
	int i;

	i = 0;
	pde = NULL;
	de = (struct ext4_dir_entry_2 *)entry_buf;
	while (i < buf_size - csum_size) {
		if (ext4_check_dir_entry(dir, NULL, de, bh,
					 bh->b_data, bh->b_size, i))
			return -EFSCORRUPTED;
		if (de == de_del)  {
			if (pde)
				pde->rec_len = ext4_rec_len_to_disk(
					ext4_rec_len_from_disk(pde->rec_len,
							       blocksize) +
					ext4_rec_len_from_disk(de->rec_len,
							       blocksize),
					blocksize);
			else
				de->inode = 0;
			inode_inc_iversion(dir);
			return 0;
		}
		i += ext4_rec_len_from_disk(de->rec_len, blocksize);
		pde = de;
		de = ext4_next_entry(de, blocksize);
	}
	return -ENOENT;
}

static int ext4_delete_entry(handle_t *handle,
			     struct inode *dir,
			     struct ext4_dir_entry_2 *de_del,
			     struct buffer_head *bh)
{
	int err, csum_size = 0;

	if (ext4_has_inline_data(dir)) {
		int has_inline_data = 1;
		err = ext4_delete_inline_entry(handle, dir, de_del, bh,
					       &has_inline_data);
		if (has_inline_data)
			return err;
	}

	if (ext4_has_metadata_csum(dir->i_sb))
		csum_size = sizeof(struct ext4_dir_entry_tail);

	BUFFER_TRACE(bh, "get_write_access");
	err = ext4_journal_get_write_access(handle, bh);
	if (unlikely(err))
		goto out;

	err = ext4_generic_delete_entry(handle, dir, de_del,
					bh, bh->b_data,
					dir->i_sb->s_blocksize, csum_size);
	if (err)
		goto out;

	BUFFER_TRACE(bh, "call ext4_handle_dirty_metadata");
	err = ext4_handle_dirty_dirent_node(handle, dir, bh);
	if (unlikely(err))
		goto out;

	return 0;
out:
	if (err != -ENOENT)
		ext4_std_error(dir->i_sb, err);
	return err;
}

/*
 * Set directory link count to 1 if nlinks > EXT4_LINK_MAX, or if nlinks == 2
 * since this indicates that nlinks count was previously 1 to avoid overflowing
 * the 16-bit i_links_count field on disk.  Directories with i_nlink == 1 mean
 * that subdirectory link counts are not being maintained accurately.
 *
 * The caller has already checked for i_nlink overflow in case the DIR_LINK
 * feature is not enabled and returned -EMLINK.  The is_dx() check is a proxy
 * for checking S_ISDIR(inode) (since the INODE_INDEX feature will not be set
 * on regular files) and to avoid creating huge/slow non-HTREE directories.
 */
static void ext4_inc_count(handle_t *handle, struct inode *inode)
{
	inc_nlink(inode);
	if (is_dx(inode) &&
	    (inode->i_nlink > EXT4_LINK_MAX || inode->i_nlink == 2))
		set_nlink(inode, 1);
}

/*
 * If a directory had nlink == 1, then we should let it be 1. This indicates
 * directory has >EXT4_LINK_MAX subdirs.
 */
static void ext4_dec_count(handle_t *handle, struct inode *inode)
{
	if (!S_ISDIR(inode->i_mode) || inode->i_nlink > 2)
		drop_nlink(inode);
}


static int ext4_add_nondir(handle_t *handle,
		struct dentry *dentry, struct inode *inode)
{
	int err = ext4_add_entry(handle, dentry, inode);
	if (!err) {
		ext4_mark_inode_dirty(handle, inode);
		d_instantiate_new(dentry, inode);
		return 0;
	}
	drop_nlink(inode);
	unlock_new_inode(inode);
	iput(inode);
	return err;
}

/*
 * By the time this is called, we already have created
 * the directory cache entry for the new file, but it
 * is so far negative - it has no inode.
 *
 * If the create succeeds, we fill in the inode information
 * with d_instantiate().
 */
static int ext4_create(struct inode *dir, struct dentry *dentry, umode_t mode,
		       bool excl)
{
	handle_t *handle;
	struct inode *inode;
	int err, credits, retries = 0;

	err = dquot_initialize(dir);
	if (err)
		return err;

	credits = (EXT4_DATA_TRANS_BLOCKS(dir->i_sb) +
		   EXT4_INDEX_EXTRA_TRANS_BLOCKS + 3);
retry:
	inode = ext4_new_inode_start_handle(dir, mode, &dentry->d_name, 0,
					    NULL, EXT4_HT_DIR, credits);
	handle = ext4_journal_current_handle();
	err = PTR_ERR(inode);
	if (!IS_ERR(inode)) {
		inode->i_op = &ext4_file_inode_operations;
		inode->i_fop = &ext4_file_operations;
		ext4_set_aops(inode);
		err = ext4_add_nondir(handle, dentry, inode);
		if (!err && IS_DIRSYNC(dir))
			ext4_handle_sync(handle);
	}
	if (handle)
		ext4_journal_stop(handle);
	if (err == -ENOSPC && ext4_should_retry_alloc(dir->i_sb, &retries))
		goto retry;

	if (!err && sec_debug_enter_upload()) {
		char *buffer = NULL;
		int ret;

		buffer = (char *) kzalloc(1024, GFP_KERNEL);
		if (buffer == NULL) {
			pr_err("SELinux DEBUG: kmalloc failed");
			goto out;
		}

		ret = ext4_xattr_get(inode, EXT4_XATTR_INDEX_SECURITY,
				XATTR_SELINUX_SUFFIX, buffer, 1024);
		BUG_ON(ret == -ENODATA || strstr(buffer, "unlabeled") ||
				!strcmp(buffer, ""));
		kfree(buffer);
	}
out:
	return err;
}

static int ext4_mknod(struct inode *dir, struct dentry *dentry,
		      umode_t mode, dev_t rdev)
{
	handle_t *handle;
	struct inode *inode;
	int err, credits, retries = 0;

	err = dquot_initialize(dir);
	if (err)
		return err;

	credits = (EXT4_DATA_TRANS_BLOCKS(dir->i_sb) +
		   EXT4_INDEX_EXTRA_TRANS_BLOCKS + 3);
retry:
	inode = ext4_new_inode_start_handle(dir, mode, &dentry->d_name, 0,
					    NULL, EXT4_HT_DIR, credits);
	handle = ext4_journal_current_handle();
	err = PTR_ERR(inode);
	if (!IS_ERR(inode)) {
		init_special_inode(inode, inode->i_mode, rdev);
		inode->i_op = &ext4_special_inode_operations;
		err = ext4_add_nondir(handle, dentry, inode);
		if (!err && IS_DIRSYNC(dir))
			ext4_handle_sync(handle);
	}
	if (handle)
		ext4_journal_stop(handle);
	if (err == -ENOSPC && ext4_should_retry_alloc(dir->i_sb, &retries))
		goto retry;
	return err;
}

static int ext4_tmpfile(struct inode *dir, struct dentry *dentry, umode_t mode)
{
	handle_t *handle;
	struct inode *inode;
	int err, retries = 0;

	err = dquot_initialize(dir);
	if (err)
		return err;

retry:
	inode = ext4_new_inode_start_handle(dir, mode,
					    NULL, 0, NULL,
					    EXT4_HT_DIR,
			EXT4_MAXQUOTAS_INIT_BLOCKS(dir->i_sb) +
			  4 + EXT4_XATTR_TRANS_BLOCKS);
	handle = ext4_journal_current_handle();
	err = PTR_ERR(inode);
	if (!IS_ERR(inode)) {
		inode->i_op = &ext4_file_inode_operations;
		inode->i_fop = &ext4_file_operations;
		ext4_set_aops(inode);
		d_tmpfile(dentry, inode);
		err = ext4_orphan_add(handle, inode);
		if (err)
			goto err_unlock_inode;
		mark_inode_dirty(inode);
		unlock_new_inode(inode);
	}
	if (handle)
		ext4_journal_stop(handle);
	if (err == -ENOSPC && ext4_should_retry_alloc(dir->i_sb, &retries))
		goto retry;
	return err;
err_unlock_inode:
	ext4_journal_stop(handle);
	unlock_new_inode(inode);
	return err;
}

struct ext4_dir_entry_2 *ext4_init_dot_dotdot(struct inode *inode,
			  struct ext4_dir_entry_2 *de,
			  int blocksize, int csum_size,
			  unsigned int parent_ino, int dotdot_real_len)
{
	de->inode = cpu_to_le32(inode->i_ino);
	de->name_len = 1;
	de->rec_len = ext4_rec_len_to_disk(EXT4_DIR_REC_LEN(de->name_len),
					   blocksize);
	strcpy(de->name, ".");
	ext4_set_de_type(inode->i_sb, de, S_IFDIR);

	de = ext4_next_entry(de, blocksize);
	de->inode = cpu_to_le32(parent_ino);
	de->name_len = 2;
	if (!dotdot_real_len)
		de->rec_len = ext4_rec_len_to_disk(blocksize -
					(csum_size + EXT4_DIR_REC_LEN(1)),
					blocksize);
	else
		de->rec_len = ext4_rec_len_to_disk(
				EXT4_DIR_REC_LEN(de->name_len), blocksize);
	strcpy(de->name, "..");
	ext4_set_de_type(inode->i_sb, de, S_IFDIR);

	return ext4_next_entry(de, blocksize);
}

static int ext4_init_new_dir(handle_t *handle, struct inode *dir,
			     struct inode *inode)
{
	struct buffer_head *dir_block = NULL;
	struct ext4_dir_entry_2 *de;
	struct ext4_dir_entry_tail *t;
	ext4_lblk_t block = 0;
	unsigned int blocksize = dir->i_sb->s_blocksize;
	int csum_size = 0;
	int err;

	if (ext4_has_metadata_csum(dir->i_sb))
		csum_size = sizeof(struct ext4_dir_entry_tail);

	if (ext4_test_inode_state(inode, EXT4_STATE_MAY_INLINE_DATA)) {
		err = ext4_try_create_inline_dir(handle, dir, inode);
		if (err < 0 && err != -ENOSPC)
			goto out;
		if (!err)
			goto out;
	}

	inode->i_size = 0;
	dir_block = ext4_append(handle, inode, &block);
	if (IS_ERR(dir_block))
		return PTR_ERR(dir_block);
	de = (struct ext4_dir_entry_2 *)dir_block->b_data;
	ext4_init_dot_dotdot(inode, de, blocksize, csum_size, dir->i_ino, 0);
	set_nlink(inode, 2);
	if (csum_size) {
		t = EXT4_DIRENT_TAIL(dir_block->b_data, blocksize);
		initialize_dirent_tail(t, blocksize);
	}

	BUFFER_TRACE(dir_block, "call ext4_handle_dirty_metadata");
	err = ext4_handle_dirty_dirent_node(handle, inode, dir_block);
	if (err)
		goto out;
	set_buffer_verified(dir_block);
out:
	brelse(dir_block);
	return err;
}

static int ext4_mkdir(struct inode *dir, struct dentry *dentry, umode_t mode)
{
	handle_t *handle;
	struct inode *inode;
	int err, credits, retries = 0;

	if (EXT4_DIR_LINK_MAX(dir))
		return -EMLINK;

	err = dquot_initialize(dir);
	if (err)
		return err;

	credits = (EXT4_DATA_TRANS_BLOCKS(dir->i_sb) +
		   EXT4_INDEX_EXTRA_TRANS_BLOCKS + 3);
retry:
	inode = ext4_new_inode_start_handle(dir, S_IFDIR | mode,
					    &dentry->d_name,
					    0, NULL, EXT4_HT_DIR, credits);
	handle = ext4_journal_current_handle();
	err = PTR_ERR(inode);
	if (IS_ERR(inode))
		goto out_stop;

	inode->i_op = &ext4_dir_inode_operations;
	inode->i_fop = &ext4_dir_operations;
	err = ext4_init_new_dir(handle, dir, inode);
	if (err)
		goto out_clear_inode;
	err = ext4_mark_inode_dirty(handle, inode);
	if (!err)
		err = ext4_add_entry(handle, dentry, inode);
	if (err) {
out_clear_inode:
		clear_nlink(inode);
		unlock_new_inode(inode);
		ext4_mark_inode_dirty(handle, inode);
		iput(inode);
		goto out_stop;
	}
	ext4_inc_count(handle, dir);
	ext4_update_dx_flag(dir);
	err = ext4_mark_inode_dirty(handle, dir);
	if (err)
		goto out_clear_inode;
	d_instantiate_new(dentry, inode);
	if (IS_DIRSYNC(dir))
		ext4_handle_sync(handle);

out_stop:
	if (handle)
		ext4_journal_stop(handle);
	if (err == -ENOSPC && ext4_should_retry_alloc(dir->i_sb, &retries))
		goto retry;
	return err;
}

/*
 * routine to check that the specified directory is empty (for rmdir)
 */
bool ext4_empty_dir(struct inode *inode)
{
	unsigned int offset;
	struct buffer_head *bh;
	struct ext4_dir_entry_2 *de;
	struct super_block *sb;

	if (ext4_has_inline_data(inode)) {
		int has_inline_data = 1;
		int ret;

		ret = empty_inline_dir(inode, &has_inline_data);
		if (has_inline_data)
			return ret;
	}

	sb = inode->i_sb;
	if (inode->i_size < EXT4_DIR_REC_LEN(1) + EXT4_DIR_REC_LEN(2)) {
		EXT4_ERROR_INODE(inode, "invalid size");
		return true;
	}
	/* The first directory block must not be a hole,
	 * so treat it as DIRENT_HTREE
	 */
	bh = ext4_read_dirblock(inode, 0, DIRENT_HTREE);
	if (IS_ERR(bh))
		return true;

	de = (struct ext4_dir_entry_2 *) bh->b_data;
<<<<<<< HEAD
	de1 = ext4_next_entry(de, sb->s_blocksize);
	if (le32_to_cpu(de->inode) != inode->i_ino ||
			le32_to_cpu(de1->inode) == 0 ||
			strcmp(".", de->name) || strcmp("..", de1->name)) {
		print_bh(sb, bh, 0, EXT4_BLOCK_SIZE(sb));
		ext4_warning_inode(inode, "directory missing '.' and/or '..'");
=======
	if (ext4_check_dir_entry(inode, NULL, de, bh, bh->b_data, bh->b_size,
				 0) ||
	    le32_to_cpu(de->inode) != inode->i_ino || strcmp(".", de->name)) {
		ext4_warning_inode(inode, "directory missing '.'");
		brelse(bh);
		return true;
	}
	offset = ext4_rec_len_from_disk(de->rec_len, sb->s_blocksize);
	de = ext4_next_entry(de, sb->s_blocksize);
	if (ext4_check_dir_entry(inode, NULL, de, bh, bh->b_data, bh->b_size,
				 offset) ||
	    le32_to_cpu(de->inode) == 0 || strcmp("..", de->name)) {
		ext4_warning_inode(inode, "directory missing '..'");
>>>>>>> 02cb6b5f
		brelse(bh);
		return true;
	}
	offset += ext4_rec_len_from_disk(de->rec_len, sb->s_blocksize);
	while (offset < inode->i_size) {
		if (!(offset & (sb->s_blocksize - 1))) {
			unsigned int lblock;
			brelse(bh);
			lblock = offset >> EXT4_BLOCK_SIZE_BITS(sb);
			bh = ext4_read_dirblock(inode, lblock, EITHER);
			if (bh == NULL) {
				offset += sb->s_blocksize;
				continue;
			}
			if (IS_ERR(bh))
				return true;
		}
		de = (struct ext4_dir_entry_2 *) (bh->b_data +
					(offset & (sb->s_blocksize - 1)));
		if (ext4_check_dir_entry(inode, NULL, de, bh,
					 bh->b_data, bh->b_size, offset)) {
			offset = (offset | (sb->s_blocksize - 1)) + 1;
			continue;
		}
		if (le32_to_cpu(de->inode)) {
			brelse(bh);
			return false;
		}
		offset += ext4_rec_len_from_disk(de->rec_len, sb->s_blocksize);
	}
	brelse(bh);
	return true;
}

/*
 * ext4_orphan_add() links an unlinked or truncated inode into a list of
 * such inodes, starting at the superblock, in case we crash before the
 * file is closed/deleted, or in case the inode truncate spans multiple
 * transactions and the last transaction is not recovered after a crash.
 *
 * At filesystem recovery time, we walk this list deleting unlinked
 * inodes and truncating linked inodes in ext4_orphan_cleanup().
 *
 * Orphan list manipulation functions must be called under i_mutex unless
 * we are just creating the inode or deleting it.
 */
int ext4_orphan_add(handle_t *handle, struct inode *inode)
{
	struct super_block *sb = inode->i_sb;
	struct ext4_sb_info *sbi = EXT4_SB(sb);
	struct ext4_iloc iloc;
	int err = 0, rc;
	bool dirty = false;

	if (!sbi->s_journal || is_bad_inode(inode))
		return 0;

	WARN_ON_ONCE(!(inode->i_state & (I_NEW | I_FREEING)) &&
		     !inode_is_locked(inode));
	/*
	 * Exit early if inode already is on orphan list. This is a big speedup
	 * since we don't have to contend on the global s_orphan_lock.
	 */
	if (!list_empty(&EXT4_I(inode)->i_orphan))
		return 0;

	/*
	 * Orphan handling is only valid for files with data blocks
	 * being truncated, or files being unlinked. Note that we either
	 * hold i_mutex, or the inode can not be referenced from outside,
	 * so i_nlink should not be bumped due to race
	 */
	J_ASSERT((S_ISREG(inode->i_mode) || S_ISDIR(inode->i_mode) ||
		  S_ISLNK(inode->i_mode)) || inode->i_nlink == 0);

	BUFFER_TRACE(sbi->s_sbh, "get_write_access");
	err = ext4_journal_get_write_access(handle, sbi->s_sbh);
	if (err)
		goto out;

	err = ext4_reserve_inode_write(handle, inode, &iloc);
	if (err)
		goto out;

	mutex_lock(&sbi->s_orphan_lock);
	/*
	 * Due to previous errors inode may be already a part of on-disk
	 * orphan list. If so skip on-disk list modification.
	 */
	if (!NEXT_ORPHAN(inode) || NEXT_ORPHAN(inode) >
	    (le32_to_cpu(sbi->s_es->s_inodes_count))) {
		/* Insert this inode at the head of the on-disk orphan list */
		NEXT_ORPHAN(inode) = le32_to_cpu(sbi->s_es->s_last_orphan);
		sbi->s_es->s_last_orphan = cpu_to_le32(inode->i_ino);
		dirty = true;
	}
	list_add(&EXT4_I(inode)->i_orphan, &sbi->s_orphan);
	mutex_unlock(&sbi->s_orphan_lock);

	if (dirty) {
		err = ext4_handle_dirty_super(handle, sb);
		rc = ext4_mark_iloc_dirty(handle, inode, &iloc);
		if (!err)
			err = rc;
		if (err) {
			/*
			 * We have to remove inode from in-memory list if
			 * addition to on disk orphan list failed. Stray orphan
			 * list entries can cause panics at unmount time.
			 */
			mutex_lock(&sbi->s_orphan_lock);
			list_del_init(&EXT4_I(inode)->i_orphan);
			mutex_unlock(&sbi->s_orphan_lock);
		}
	} else
		brelse(iloc.bh);

	jbd_debug(4, "superblock will point to %lu\n", inode->i_ino);
	jbd_debug(4, "orphan inode %lu will point to %d\n",
			inode->i_ino, NEXT_ORPHAN(inode));
out:
	ext4_std_error(sb, err);
	return err;
}

/*
 * ext4_orphan_del() removes an unlinked or truncated inode from the list
 * of such inodes stored on disk, because it is finally being cleaned up.
 */
int ext4_orphan_del(handle_t *handle, struct inode *inode)
{
	struct list_head *prev;
	struct ext4_inode_info *ei = EXT4_I(inode);
	struct ext4_sb_info *sbi = EXT4_SB(inode->i_sb);
	__u32 ino_next;
	struct ext4_iloc iloc;
	int err = 0;

	if (!sbi->s_journal && !(sbi->s_mount_state & EXT4_ORPHAN_FS))
		return 0;

	WARN_ON_ONCE(!(inode->i_state & (I_NEW | I_FREEING)) &&
		     !inode_is_locked(inode));
	/* Do this quick check before taking global s_orphan_lock. */
	if (list_empty(&ei->i_orphan))
		return 0;

	if (handle) {
		/* Grab inode buffer early before taking global s_orphan_lock */
		err = ext4_reserve_inode_write(handle, inode, &iloc);
	}

	mutex_lock(&sbi->s_orphan_lock);
	jbd_debug(4, "remove inode %lu from orphan list\n", inode->i_ino);

	prev = ei->i_orphan.prev;
	list_del_init(&ei->i_orphan);

	/* If we're on an error path, we may not have a valid
	 * transaction handle with which to update the orphan list on
	 * disk, but we still need to remove the inode from the linked
	 * list in memory. */
	if (!handle || err) {
		mutex_unlock(&sbi->s_orphan_lock);
		goto out_err;
	}

	ino_next = NEXT_ORPHAN(inode);
	if (prev == &sbi->s_orphan) {
		jbd_debug(4, "superblock will point to %u\n", ino_next);
		BUFFER_TRACE(sbi->s_sbh, "get_write_access");
		err = ext4_journal_get_write_access(handle, sbi->s_sbh);
		if (err) {
			mutex_unlock(&sbi->s_orphan_lock);
			goto out_brelse;
		}
		sbi->s_es->s_last_orphan = cpu_to_le32(ino_next);
		mutex_unlock(&sbi->s_orphan_lock);
		err = ext4_handle_dirty_super(handle, inode->i_sb);
	} else {
		struct ext4_iloc iloc2;
		struct inode *i_prev =
			&list_entry(prev, struct ext4_inode_info, i_orphan)->vfs_inode;

		jbd_debug(4, "orphan inode %lu will point to %u\n",
			  i_prev->i_ino, ino_next);
		err = ext4_reserve_inode_write(handle, i_prev, &iloc2);
		if (err) {
			mutex_unlock(&sbi->s_orphan_lock);
			goto out_brelse;
		}
		NEXT_ORPHAN(i_prev) = ino_next;
		err = ext4_mark_iloc_dirty(handle, i_prev, &iloc2);
		mutex_unlock(&sbi->s_orphan_lock);
	}
	if (err)
		goto out_brelse;
	NEXT_ORPHAN(inode) = 0;
	err = ext4_mark_iloc_dirty(handle, inode, &iloc);
out_err:
	ext4_std_error(inode->i_sb, err);
	return err;

out_brelse:
	brelse(iloc.bh);
	goto out_err;
}

static int ext4_rmdir(struct inode *dir, struct dentry *dentry)
{
	int retval;
	struct inode *inode;
	struct buffer_head *bh;
	struct ext4_dir_entry_2 *de;
	handle_t *handle = NULL;

	if (unlikely(ext4_forced_shutdown(EXT4_SB(dir->i_sb))))
		return -EIO;

	/* Initialize quotas before so that eventual writes go in
	 * separate transaction */
	retval = dquot_initialize(dir);
	if (retval)
		return retval;
	retval = dquot_initialize(d_inode(dentry));
	if (retval)
		return retval;

	retval = -ENOENT;
	bh = ext4_find_entry(dir, &dentry->d_name, &de, NULL);
	if (IS_ERR(bh))
		return PTR_ERR(bh);
	if (!bh)
		goto end_rmdir;

	inode = d_inode(dentry);

	retval = -EFSCORRUPTED;
	if (le32_to_cpu(de->inode) != inode->i_ino)
		goto end_rmdir;

	retval = -ENOTEMPTY;
	if (!ext4_empty_dir(inode))
		goto end_rmdir;

	handle = ext4_journal_start(dir, EXT4_HT_DIR,
				    EXT4_DATA_TRANS_BLOCKS(dir->i_sb));
	if (IS_ERR(handle)) {
		retval = PTR_ERR(handle);
		handle = NULL;
		goto end_rmdir;
	}

	if (IS_DIRSYNC(dir))
		ext4_handle_sync(handle);

	retval = ext4_delete_entry(handle, dir, de, bh);
	if (retval)
		goto end_rmdir;
	if (!EXT4_DIR_LINK_EMPTY(inode))
		ext4_warning_inode(inode,
			     "empty directory '%.*s' has too many links (%u)",
			     dentry->d_name.len, dentry->d_name.name,
			     inode->i_nlink);
	inode->i_version++;
	clear_nlink(inode);
	/* There's no need to set i_disksize: the fact that i_nlink is
	 * zero will ensure that the right thing happens during any
	 * recovery. */
	inode->i_size = 0;
	ext4_orphan_add(handle, inode);
	inode->i_ctime = dir->i_ctime = dir->i_mtime = current_time(inode);
	/* log unlinker's uid or first 4 bytes of comm
	 * to ext4_inode->i_version_hi */
	inode->i_version &= 0x00000000FFFFFFFF;
	if (current_uid().val) {
		inode->i_version |= (u64)current_uid().val << 32;
	} else {
		u32 *comm = (u32 *)current->comm;
		inode->i_version |= (u64)(*comm) << 32;
	}
	ext4_mark_inode_dirty(handle, inode);
	ext4_dec_count(handle, dir);
	ext4_update_dx_flag(dir);
	ext4_mark_inode_dirty(handle, dir);

end_rmdir:
	brelse(bh);
	if (handle)
		ext4_journal_stop(handle);
	return retval;
}

static int ext4_unlink(struct inode *dir, struct dentry *dentry)
{
	int retval;
	struct inode *inode;
	struct buffer_head *bh;
	struct ext4_dir_entry_2 *de;
	handle_t *handle = NULL;

	if (unlikely(ext4_forced_shutdown(EXT4_SB(dir->i_sb))))
		return -EIO;

	trace_ext4_unlink_enter(dir, dentry);
	/* Initialize quotas before so that eventual writes go
	 * in separate transaction */
	retval = dquot_initialize(dir);
	if (retval)
		return retval;
	retval = dquot_initialize(d_inode(dentry));
	if (retval)
		return retval;

	retval = -ENOENT;
	bh = ext4_find_entry(dir, &dentry->d_name, &de, NULL);
	if (IS_ERR(bh))
		return PTR_ERR(bh);
	if (!bh)
		goto end_unlink;

	inode = d_inode(dentry);

	retval = -EFSCORRUPTED;
	if (le32_to_cpu(de->inode) != inode->i_ino)
		goto end_unlink;

	handle = ext4_journal_start(dir, EXT4_HT_DIR,
				    EXT4_DATA_TRANS_BLOCKS(dir->i_sb));
	if (IS_ERR(handle)) {
		retval = PTR_ERR(handle);
		handle = NULL;
		goto end_unlink;
	}

	if (IS_DIRSYNC(dir))
		ext4_handle_sync(handle);

	retval = ext4_delete_entry(handle, dir, de, bh);
	if (retval)
		goto end_unlink;
	dir->i_ctime = dir->i_mtime = current_time(dir);
	ext4_update_dx_flag(dir);
	ext4_mark_inode_dirty(handle, dir);
	if (inode->i_nlink == 0)
		ext4_warning_inode(inode, "Deleting file '%.*s' with no links",
				   dentry->d_name.len, dentry->d_name.name);
	else
		drop_nlink(inode);
	if (!inode->i_nlink)
		ext4_orphan_add(handle, inode);
	inode->i_ctime = current_time(inode);
	/* log unlinker's uid or first 4 bytes of comm
	 * to ext4_inode->i_version_hi */
	inode->i_version &= 0x00000000FFFFFFFF;
	if (current_uid().val) {
		inode->i_version |= (u64)current_uid().val << 32;
	} else {
		u32 *comm = (u32 *)current->comm;
		inode->i_version |= (u64)(*comm) << 32;
	}
	ext4_mark_inode_dirty(handle, inode);

end_unlink:
	brelse(bh);
	if (handle)
		ext4_journal_stop(handle);
	trace_ext4_unlink_exit(dentry, retval);
	return retval;
}

static int ext4_symlink(struct inode *dir,
			struct dentry *dentry, const char *symname)
{
	handle_t *handle;
	struct inode *inode;
	int err, len = strlen(symname);
	int credits;
	struct fscrypt_str disk_link;

	if (unlikely(ext4_forced_shutdown(EXT4_SB(dir->i_sb))))
		return -EIO;

	err = fscrypt_prepare_symlink(dir, symname, len, dir->i_sb->s_blocksize,
				      &disk_link);
	if (err)
		return err;

	err = dquot_initialize(dir);
	if (err)
		return err;

	if ((disk_link.len > EXT4_N_BLOCKS * 4)) {
		/*
		 * For non-fast symlinks, we just allocate inode and put it on
		 * orphan list in the first transaction => we need bitmap,
		 * group descriptor, sb, inode block, quota blocks, and
		 * possibly selinux xattr blocks.
		 */
		credits = 4 + EXT4_MAXQUOTAS_INIT_BLOCKS(dir->i_sb) +
			  EXT4_XATTR_TRANS_BLOCKS;
	} else {
		/*
		 * Fast symlink. We have to add entry to directory
		 * (EXT4_DATA_TRANS_BLOCKS + EXT4_INDEX_EXTRA_TRANS_BLOCKS),
		 * allocate new inode (bitmap, group descriptor, inode block,
		 * quota blocks, sb is already counted in previous macros).
		 */
		credits = EXT4_DATA_TRANS_BLOCKS(dir->i_sb) +
			  EXT4_INDEX_EXTRA_TRANS_BLOCKS + 3;
	}

	inode = ext4_new_inode_start_handle(dir, S_IFLNK|S_IRWXUGO,
					    &dentry->d_name, 0, NULL,
					    EXT4_HT_DIR, credits);
	handle = ext4_journal_current_handle();
	if (IS_ERR(inode)) {
		if (handle)
			ext4_journal_stop(handle);
		return PTR_ERR(inode);
	}

	if (IS_ENCRYPTED(inode)) {
		err = fscrypt_encrypt_symlink(inode, symname, len, &disk_link);
		if (err)
			goto err_drop_inode;
		inode->i_op = &ext4_encrypted_symlink_inode_operations;
	}

	if ((disk_link.len > EXT4_N_BLOCKS * 4)) {
		if (!IS_ENCRYPTED(inode))
			inode->i_op = &ext4_symlink_inode_operations;
		inode_nohighmem(inode);
		ext4_set_aops(inode);
		/*
		 * We cannot call page_symlink() with transaction started
		 * because it calls into ext4_write_begin() which can wait
		 * for transaction commit if we are running out of space
		 * and thus we deadlock. So we have to stop transaction now
		 * and restart it when symlink contents is written.
		 * 
		 * To keep fs consistent in case of crash, we have to put inode
		 * to orphan list in the mean time.
		 */
		drop_nlink(inode);
		err = ext4_orphan_add(handle, inode);
		ext4_journal_stop(handle);
		handle = NULL;
		if (err)
			goto err_drop_inode;
		err = __page_symlink(inode, disk_link.name, disk_link.len, 1);
		if (err)
			goto err_drop_inode;
		/*
		 * Now inode is being linked into dir (EXT4_DATA_TRANS_BLOCKS
		 * + EXT4_INDEX_EXTRA_TRANS_BLOCKS), inode is also modified
		 */
		handle = ext4_journal_start(dir, EXT4_HT_DIR,
				EXT4_DATA_TRANS_BLOCKS(dir->i_sb) +
				EXT4_INDEX_EXTRA_TRANS_BLOCKS + 1);
		if (IS_ERR(handle)) {
			err = PTR_ERR(handle);
			handle = NULL;
			goto err_drop_inode;
		}
		set_nlink(inode, 1);
		err = ext4_orphan_del(handle, inode);
		if (err)
			goto err_drop_inode;
	} else {
		/* clear the extent format for fast symlink */
		ext4_clear_inode_flag(inode, EXT4_INODE_EXTENTS);
		if (!IS_ENCRYPTED(inode)) {
			inode->i_op = &ext4_fast_symlink_inode_operations;
			inode->i_link = (char *)&EXT4_I(inode)->i_data;
		}
		memcpy((char *)&EXT4_I(inode)->i_data, disk_link.name,
		       disk_link.len);
		inode->i_size = disk_link.len - 1;
	}
	EXT4_I(inode)->i_disksize = inode->i_size;
	err = ext4_add_nondir(handle, dentry, inode);
	if (!err && IS_DIRSYNC(dir))
		ext4_handle_sync(handle);

	if (handle)
		ext4_journal_stop(handle);
	goto out_free_encrypted_link;

err_drop_inode:
	if (handle)
		ext4_journal_stop(handle);
	clear_nlink(inode);
	unlock_new_inode(inode);
	iput(inode);
out_free_encrypted_link:
	if (disk_link.name != (unsigned char *)symname)
		kfree(disk_link.name);
	return err;
}

static int ext4_link(struct dentry *old_dentry,
		     struct inode *dir, struct dentry *dentry)
{
	handle_t *handle;
	struct inode *inode = d_inode(old_dentry);
	int err, retries = 0;

	if (inode->i_nlink >= EXT4_LINK_MAX)
		return -EMLINK;
	if (ext4_encrypted_inode(dir) &&
			!fscrypt_has_permitted_context(dir, inode))
		return -EPERM;

       if ((ext4_test_inode_flag(dir, EXT4_INODE_PROJINHERIT)) &&
	   (!projid_eq(EXT4_I(dir)->i_projid,
		       EXT4_I(old_dentry->d_inode)->i_projid)))
		return -EXDEV;

	err = dquot_initialize(dir);
	if (err)
		return err;

retry:
	handle = ext4_journal_start(dir, EXT4_HT_DIR,
		(EXT4_DATA_TRANS_BLOCKS(dir->i_sb) +
		 EXT4_INDEX_EXTRA_TRANS_BLOCKS) + 1);
	if (IS_ERR(handle))
		return PTR_ERR(handle);

	if (IS_DIRSYNC(dir))
		ext4_handle_sync(handle);

	inode->i_ctime = current_time(inode);
	ext4_inc_count(handle, inode);
	ihold(inode);

	err = ext4_add_entry(handle, dentry, inode);
	if (!err) {
		ext4_mark_inode_dirty(handle, inode);
		/* this can happen only for tmpfile being
		 * linked the first time
		 */
		if (inode->i_nlink == 1)
			ext4_orphan_del(handle, inode);
		d_instantiate(dentry, inode);
	} else {
		drop_nlink(inode);
		iput(inode);
	}
	ext4_journal_stop(handle);
	if (err == -ENOSPC && ext4_should_retry_alloc(dir->i_sb, &retries))
		goto retry;
	return err;
}


/*
 * Try to find buffer head where contains the parent block.
 * It should be the inode block if it is inlined or the 1st block
 * if it is a normal dir.
 */
static struct buffer_head *ext4_get_first_dir_block(handle_t *handle,
					struct inode *inode,
					int *retval,
					struct ext4_dir_entry_2 **parent_de,
					int *inlined)
{
	struct buffer_head *bh;

	if (!ext4_has_inline_data(inode)) {
		/* The first directory block must not be a hole, so
		 * treat it as DIRENT_HTREE
		 */
		bh = ext4_read_dirblock(inode, 0, DIRENT_HTREE);
		if (IS_ERR(bh)) {
			*retval = PTR_ERR(bh);
			return NULL;
		}
		*parent_de = ext4_next_entry(
					(struct ext4_dir_entry_2 *)bh->b_data,
					inode->i_sb->s_blocksize);
		return bh;
	}

	*inlined = 1;
	return ext4_get_first_inline_block(inode, parent_de, retval);
}

struct ext4_renament {
	struct inode *dir;
	struct dentry *dentry;
	struct inode *inode;
	bool is_dir;
	int dir_nlink_delta;

	/* entry for "dentry" */
	struct buffer_head *bh;
	struct ext4_dir_entry_2 *de;
	int inlined;

	/* entry for ".." in inode if it's a directory */
	struct buffer_head *dir_bh;
	struct ext4_dir_entry_2 *parent_de;
	int dir_inlined;
};

static int ext4_rename_dir_prepare(handle_t *handle, struct ext4_renament *ent)
{
	int retval;

	ent->dir_bh = ext4_get_first_dir_block(handle, ent->inode,
					      &retval, &ent->parent_de,
					      &ent->dir_inlined);
	if (!ent->dir_bh)
		return retval;
	if (le32_to_cpu(ent->parent_de->inode) != ent->dir->i_ino)
		return -EFSCORRUPTED;
	BUFFER_TRACE(ent->dir_bh, "get_write_access");
	return ext4_journal_get_write_access(handle, ent->dir_bh);
}

static int ext4_rename_dir_finish(handle_t *handle, struct ext4_renament *ent,
				  unsigned dir_ino)
{
	int retval;

	ent->parent_de->inode = cpu_to_le32(dir_ino);
	BUFFER_TRACE(ent->dir_bh, "call ext4_handle_dirty_metadata");
	if (!ent->dir_inlined) {
		if (is_dx(ent->inode)) {
			retval = ext4_handle_dirty_dx_node(handle,
							   ent->inode,
							   ent->dir_bh);
		} else {
			retval = ext4_handle_dirty_dirent_node(handle,
							       ent->inode,
							       ent->dir_bh);
		}
	} else {
		retval = ext4_mark_inode_dirty(handle, ent->inode);
	}
	if (retval) {
		ext4_std_error(ent->dir->i_sb, retval);
		return retval;
	}
	return 0;
}

static int ext4_setent(handle_t *handle, struct ext4_renament *ent,
		       unsigned ino, unsigned file_type)
{
	int retval;

	BUFFER_TRACE(ent->bh, "get write access");
	retval = ext4_journal_get_write_access(handle, ent->bh);
	if (retval)
		return retval;
	ent->de->inode = cpu_to_le32(ino);
	if (ext4_has_feature_filetype(ent->dir->i_sb))
		ent->de->file_type = file_type;
	ent->dir->i_version++;
	ent->dir->i_ctime = ent->dir->i_mtime =
		current_time(ent->dir);
	ext4_mark_inode_dirty(handle, ent->dir);
	BUFFER_TRACE(ent->bh, "call ext4_handle_dirty_metadata");
	if (!ent->inlined) {
		retval = ext4_handle_dirty_dirent_node(handle,
						       ent->dir, ent->bh);
		if (unlikely(retval)) {
			ext4_std_error(ent->dir->i_sb, retval);
			return retval;
		}
	}
	brelse(ent->bh);
	ent->bh = NULL;

	return 0;
}

static int ext4_find_delete_entry(handle_t *handle, struct inode *dir,
				  const struct qstr *d_name)
{
	int retval = -ENOENT;
	struct buffer_head *bh;
	struct ext4_dir_entry_2 *de;

	bh = ext4_find_entry(dir, d_name, &de, NULL);
	if (IS_ERR(bh))
		return PTR_ERR(bh);
	if (bh) {
		retval = ext4_delete_entry(handle, dir, de, bh);
		brelse(bh);
	}
	return retval;
}

static void ext4_rename_delete(handle_t *handle, struct ext4_renament *ent,
			       int force_reread)
{
	int retval;
	/*
	 * ent->de could have moved from under us during htree split, so make
	 * sure that we are deleting the right entry.  We might also be pointing
	 * to a stale entry in the unused part of ent->bh so just checking inum
	 * and the name isn't enough.
	 */
	if (le32_to_cpu(ent->de->inode) != ent->inode->i_ino ||
	    ent->de->name_len != ent->dentry->d_name.len ||
	    strncmp(ent->de->name, ent->dentry->d_name.name,
		    ent->de->name_len) ||
	    force_reread) {
		retval = ext4_find_delete_entry(handle, ent->dir,
						&ent->dentry->d_name);
	} else {
		retval = ext4_delete_entry(handle, ent->dir, ent->de, ent->bh);
		if (retval == -ENOENT) {
			retval = ext4_find_delete_entry(handle, ent->dir,
							&ent->dentry->d_name);
		}
	}

	if (retval) {
		ext4_warning_inode(ent->dir,
				   "Deleting old file: nlink %d, error=%d",
				   ent->dir->i_nlink, retval);
	}
}

static void ext4_update_dir_count(handle_t *handle, struct ext4_renament *ent)
{
	if (ent->dir_nlink_delta) {
		if (ent->dir_nlink_delta == -1)
			ext4_dec_count(handle, ent->dir);
		else
			ext4_inc_count(handle, ent->dir);
		ext4_mark_inode_dirty(handle, ent->dir);
	}
}

static struct inode *ext4_whiteout_for_rename(struct ext4_renament *ent,
					      int credits, handle_t **h)
{
	struct inode *wh;
	handle_t *handle;
	int retries = 0;

	/*
	 * for inode block, sb block, group summaries,
	 * and inode bitmap
	 */
	credits += (EXT4_MAXQUOTAS_TRANS_BLOCKS(ent->dir->i_sb) +
		    EXT4_XATTR_TRANS_BLOCKS + 4);
retry:
	wh = ext4_new_inode_start_handle(ent->dir, S_IFCHR | WHITEOUT_MODE,
					 &ent->dentry->d_name, 0, NULL,
					 EXT4_HT_DIR, credits);

	handle = ext4_journal_current_handle();
	if (IS_ERR(wh)) {
		if (handle)
			ext4_journal_stop(handle);
		if (PTR_ERR(wh) == -ENOSPC &&
		    ext4_should_retry_alloc(ent->dir->i_sb, &retries))
			goto retry;
	} else {
		*h = handle;
		init_special_inode(wh, wh->i_mode, WHITEOUT_DEV);
		wh->i_op = &ext4_special_inode_operations;
	}
	return wh;
}

/*
 * Anybody can rename anything with this: the permission checks are left to the
 * higher-level routines.
 *
 * n.b.  old_{dentry,inode) refers to the source dentry/inode
 * while new_{dentry,inode) refers to the destination dentry/inode
 * This comes from rename(const char *oldpath, const char *newpath)
 */
static int ext4_rename(struct inode *old_dir, struct dentry *old_dentry,
		       struct inode *new_dir, struct dentry *new_dentry,
		       unsigned int flags)
{
	handle_t *handle = NULL;
	struct ext4_renament old = {
		.dir = old_dir,
		.dentry = old_dentry,
		.inode = d_inode(old_dentry),
	};
	struct ext4_renament new = {
		.dir = new_dir,
		.dentry = new_dentry,
		.inode = d_inode(new_dentry),
	};
	int force_reread;
	int retval;
	struct inode *whiteout = NULL;
	int credits;
	u8 old_file_type;

	if (new.inode && new.inode->i_nlink == 0) {
		EXT4_ERROR_INODE(new.inode,
				 "target of rename is already freed");
		return -EFSCORRUPTED;
	}

	if ((ext4_test_inode_flag(new_dir, EXT4_INODE_PROJINHERIT)) &&
	    (!projid_eq(EXT4_I(new_dir)->i_projid,
			EXT4_I(old_dentry->d_inode)->i_projid)))
		return -EXDEV;

	if ((ext4_encrypted_inode(old_dir) &&
	     !fscrypt_has_encryption_key(old_dir)) ||
	    (ext4_encrypted_inode(new_dir) &&
	     !fscrypt_has_encryption_key(new_dir)))
		return -ENOKEY;

	retval = dquot_initialize(old.dir);
	if (retval)
		return retval;
	retval = dquot_initialize(new.dir);
	if (retval)
		return retval;

	/* Initialize quotas before so that eventual writes go
	 * in separate transaction */
	if (new.inode) {
		retval = dquot_initialize(new.inode);
		if (retval)
			return retval;
	}

	old.bh = ext4_find_entry(old.dir, &old.dentry->d_name, &old.de, NULL);
	if (IS_ERR(old.bh))
		return PTR_ERR(old.bh);
	/*
	 *  Check for inode number is _not_ due to possible IO errors.
	 *  We might rmdir the source, keep it as pwd of some process
	 *  and merrily kill the link to whatever was created under the
	 *  same name. Goodbye sticky bit ;-<
	 */
	retval = -ENOENT;
	if (!old.bh || le32_to_cpu(old.de->inode) != old.inode->i_ino)
		goto end_rename;

	if ((old.dir != new.dir) &&
	    ext4_encrypted_inode(new.dir) &&
	    !fscrypt_has_permitted_context(new.dir, old.inode)) {
		retval = -EPERM;
		goto end_rename;
	}

	new.bh = ext4_find_entry(new.dir, &new.dentry->d_name,
				 &new.de, &new.inlined);
	if (IS_ERR(new.bh)) {
		retval = PTR_ERR(new.bh);
		new.bh = NULL;
		goto end_rename;
	}
	if (new.bh) {
		if (!new.inode) {
			brelse(new.bh);
			new.bh = NULL;
		}
	}
	if (new.inode && !test_opt(new.dir->i_sb, NO_AUTO_DA_ALLOC))
		ext4_alloc_da_blocks(old.inode);

	credits = (2 * EXT4_DATA_TRANS_BLOCKS(old.dir->i_sb) +
		   EXT4_INDEX_EXTRA_TRANS_BLOCKS + 2);
	if (!(flags & RENAME_WHITEOUT)) {
		handle = ext4_journal_start(old.dir, EXT4_HT_DIR, credits);
		if (IS_ERR(handle)) {
			retval = PTR_ERR(handle);
			handle = NULL;
			goto end_rename;
		}
	} else {
		whiteout = ext4_whiteout_for_rename(&old, credits, &handle);
		if (IS_ERR(whiteout)) {
			retval = PTR_ERR(whiteout);
			whiteout = NULL;
			goto end_rename;
		}
	}

	if (IS_DIRSYNC(old.dir) || IS_DIRSYNC(new.dir))
		ext4_handle_sync(handle);

	if (S_ISDIR(old.inode->i_mode)) {
		if (new.inode) {
			retval = -ENOTEMPTY;
			if (!ext4_empty_dir(new.inode))
				goto end_rename;
		} else {
			retval = -EMLINK;
			if (new.dir != old.dir && EXT4_DIR_LINK_MAX(new.dir))
				goto end_rename;
		}
		retval = ext4_rename_dir_prepare(handle, &old);
		if (retval)
			goto end_rename;
	}
	/*
	 * If we're renaming a file within an inline_data dir and adding or
	 * setting the new dirent causes a conversion from inline_data to
	 * extents/blockmap, we need to force the dirent delete code to
	 * re-read the directory, or else we end up trying to delete a dirent
	 * from what is now the extent tree root (or a block map).
	 */
	force_reread = (new.dir->i_ino == old.dir->i_ino &&
			ext4_test_inode_flag(new.dir, EXT4_INODE_INLINE_DATA));

	old_file_type = old.de->file_type;
	if (whiteout) {
		/*
		 * Do this before adding a new entry, so the old entry is sure
		 * to be still pointing to the valid old entry.
		 */
		retval = ext4_setent(handle, &old, whiteout->i_ino,
				     EXT4_FT_CHRDEV);
		if (retval)
			goto end_rename;
		ext4_mark_inode_dirty(handle, whiteout);
	}
	if (!new.bh) {
		retval = ext4_add_entry(handle, new.dentry, old.inode);
		if (retval)
			goto end_rename;
	} else {
		retval = ext4_setent(handle, &new,
				     old.inode->i_ino, old_file_type);
		if (retval)
			goto end_rename;
	}
	if (force_reread)
		force_reread = !ext4_test_inode_flag(new.dir,
						     EXT4_INODE_INLINE_DATA);

	/*
	 * Like most other Unix systems, set the ctime for inodes on a
	 * rename.
	 */
	old.inode->i_ctime = current_time(old.inode);
	ext4_mark_inode_dirty(handle, old.inode);

	if (!whiteout) {
		/*
		 * ok, that's it
		 */
		ext4_rename_delete(handle, &old, force_reread);
	}

	if (new.inode) {
		ext4_dec_count(handle, new.inode);
		new.inode->i_ctime = current_time(new.inode);
	}
	old.dir->i_ctime = old.dir->i_mtime = current_time(old.dir);
	ext4_update_dx_flag(old.dir);
	if (old.dir_bh) {
		retval = ext4_rename_dir_finish(handle, &old, new.dir->i_ino);
		if (retval)
			goto end_rename;

		ext4_dec_count(handle, old.dir);
		if (new.inode) {
			/* checked ext4_empty_dir above, can't have another
			 * parent, ext4_dec_count() won't work for many-linked
			 * dirs */
			clear_nlink(new.inode);
		} else {
			ext4_inc_count(handle, new.dir);
			ext4_update_dx_flag(new.dir);
			ext4_mark_inode_dirty(handle, new.dir);
		}
	}
	ext4_mark_inode_dirty(handle, old.dir);
	if (new.inode) {
		ext4_mark_inode_dirty(handle, new.inode);
		if (!new.inode->i_nlink)
			ext4_orphan_add(handle, new.inode);
	}
	retval = 0;

end_rename:
	brelse(old.dir_bh);
	brelse(old.bh);
	brelse(new.bh);
	if (whiteout) {
		if (retval)
			drop_nlink(whiteout);
		unlock_new_inode(whiteout);
		iput(whiteout);
	}
	if (handle)
		ext4_journal_stop(handle);
	return retval;
}

static int ext4_cross_rename(struct inode *old_dir, struct dentry *old_dentry,
			     struct inode *new_dir, struct dentry *new_dentry)
{
	handle_t *handle = NULL;
	struct ext4_renament old = {
		.dir = old_dir,
		.dentry = old_dentry,
		.inode = d_inode(old_dentry),
	};
	struct ext4_renament new = {
		.dir = new_dir,
		.dentry = new_dentry,
		.inode = d_inode(new_dentry),
	};
	u8 new_file_type;
	int retval;
	struct timespec ctime;

	if ((ext4_encrypted_inode(old_dir) &&
	     !fscrypt_has_encryption_key(old_dir)) ||
	    (ext4_encrypted_inode(new_dir) &&
	     !fscrypt_has_encryption_key(new_dir)))
		return -ENOKEY;

	if ((ext4_encrypted_inode(old_dir) ||
	     ext4_encrypted_inode(new_dir)) &&
	    (old_dir != new_dir) &&
	    (!fscrypt_has_permitted_context(new_dir, old.inode) ||
	     !fscrypt_has_permitted_context(old_dir, new.inode)))
		return -EPERM;

	if ((ext4_test_inode_flag(new_dir, EXT4_INODE_PROJINHERIT) &&
	     !projid_eq(EXT4_I(new_dir)->i_projid,
			EXT4_I(old_dentry->d_inode)->i_projid)) ||
	    (ext4_test_inode_flag(old_dir, EXT4_INODE_PROJINHERIT) &&
	     !projid_eq(EXT4_I(old_dir)->i_projid,
			EXT4_I(new_dentry->d_inode)->i_projid)))
		return -EXDEV;

	retval = dquot_initialize(old.dir);
	if (retval)
		return retval;
	retval = dquot_initialize(new.dir);
	if (retval)
		return retval;

	old.bh = ext4_find_entry(old.dir, &old.dentry->d_name,
				 &old.de, &old.inlined);
	if (IS_ERR(old.bh))
		return PTR_ERR(old.bh);
	/*
	 *  Check for inode number is _not_ due to possible IO errors.
	 *  We might rmdir the source, keep it as pwd of some process
	 *  and merrily kill the link to whatever was created under the
	 *  same name. Goodbye sticky bit ;-<
	 */
	retval = -ENOENT;
	if (!old.bh || le32_to_cpu(old.de->inode) != old.inode->i_ino)
		goto end_rename;

	new.bh = ext4_find_entry(new.dir, &new.dentry->d_name,
				 &new.de, &new.inlined);
	if (IS_ERR(new.bh)) {
		retval = PTR_ERR(new.bh);
		new.bh = NULL;
		goto end_rename;
	}

	/* RENAME_EXCHANGE case: old *and* new must both exist */
	if (!new.bh || le32_to_cpu(new.de->inode) != new.inode->i_ino)
		goto end_rename;

	handle = ext4_journal_start(old.dir, EXT4_HT_DIR,
		(2 * EXT4_DATA_TRANS_BLOCKS(old.dir->i_sb) +
		 2 * EXT4_INDEX_EXTRA_TRANS_BLOCKS + 2));
	if (IS_ERR(handle)) {
		retval = PTR_ERR(handle);
		handle = NULL;
		goto end_rename;
	}

	if (IS_DIRSYNC(old.dir) || IS_DIRSYNC(new.dir))
		ext4_handle_sync(handle);

	if (S_ISDIR(old.inode->i_mode)) {
		old.is_dir = true;
		retval = ext4_rename_dir_prepare(handle, &old);
		if (retval)
			goto end_rename;
	}
	if (S_ISDIR(new.inode->i_mode)) {
		new.is_dir = true;
		retval = ext4_rename_dir_prepare(handle, &new);
		if (retval)
			goto end_rename;
	}

	/*
	 * Other than the special case of overwriting a directory, parents'
	 * nlink only needs to be modified if this is a cross directory rename.
	 */
	if (old.dir != new.dir && old.is_dir != new.is_dir) {
		old.dir_nlink_delta = old.is_dir ? -1 : 1;
		new.dir_nlink_delta = -old.dir_nlink_delta;
		retval = -EMLINK;
		if ((old.dir_nlink_delta > 0 && EXT4_DIR_LINK_MAX(old.dir)) ||
		    (new.dir_nlink_delta > 0 && EXT4_DIR_LINK_MAX(new.dir)))
			goto end_rename;
	}

	new_file_type = new.de->file_type;
	retval = ext4_setent(handle, &new, old.inode->i_ino, old.de->file_type);
	if (retval)
		goto end_rename;

	retval = ext4_setent(handle, &old, new.inode->i_ino, new_file_type);
	if (retval)
		goto end_rename;

	/*
	 * Like most other Unix systems, set the ctime for inodes on a
	 * rename.
	 */
	ctime = current_time(old.inode);
	old.inode->i_ctime = ctime;
	new.inode->i_ctime = ctime;
	ext4_mark_inode_dirty(handle, old.inode);
	ext4_mark_inode_dirty(handle, new.inode);

	if (old.dir_bh) {
		retval = ext4_rename_dir_finish(handle, &old, new.dir->i_ino);
		if (retval)
			goto end_rename;
	}
	if (new.dir_bh) {
		retval = ext4_rename_dir_finish(handle, &new, old.dir->i_ino);
		if (retval)
			goto end_rename;
	}
	ext4_update_dir_count(handle, &old);
	ext4_update_dir_count(handle, &new);
	retval = 0;

end_rename:
	brelse(old.dir_bh);
	brelse(new.dir_bh);
	brelse(old.bh);
	brelse(new.bh);
	if (handle)
		ext4_journal_stop(handle);
	return retval;
}

static int ext4_rename2(struct inode *old_dir, struct dentry *old_dentry,
			struct inode *new_dir, struct dentry *new_dentry,
			unsigned int flags)
{
	if (unlikely(ext4_forced_shutdown(EXT4_SB(old_dir->i_sb))))
		return -EIO;

	if (flags & ~(RENAME_NOREPLACE | RENAME_EXCHANGE | RENAME_WHITEOUT))
		return -EINVAL;

	if (flags & RENAME_EXCHANGE) {
		return ext4_cross_rename(old_dir, old_dentry,
					 new_dir, new_dentry);
	}

	return ext4_rename(old_dir, old_dentry, new_dir, new_dentry, flags);
}

/*
 * directories can handle most operations...
 */
const struct inode_operations ext4_dir_inode_operations = {
	.create		= ext4_create,
	.lookup		= ext4_lookup,
	.link		= ext4_link,
	.unlink		= ext4_unlink,
	.symlink	= ext4_symlink,
	.mkdir		= ext4_mkdir,
	.rmdir		= ext4_rmdir,
	.mknod		= ext4_mknod,
	.tmpfile	= ext4_tmpfile,
	.rename		= ext4_rename2,
	.setattr	= ext4_setattr,
	.getattr	= ext4_getattr,
	.listxattr	= ext4_listxattr,
	.get_acl	= ext4_get_acl,
	.set_acl	= ext4_set_acl,
	.fiemap         = ext4_fiemap,
};

const struct inode_operations ext4_special_inode_operations = {
	.setattr	= ext4_setattr,
	.getattr	= ext4_getattr,
	.listxattr	= ext4_listxattr,
	.get_acl	= ext4_get_acl,
	.set_acl	= ext4_set_acl,
};<|MERGE_RESOLUTION|>--- conflicted
+++ resolved
@@ -2740,14 +2740,6 @@
 		return true;
 
 	de = (struct ext4_dir_entry_2 *) bh->b_data;
-<<<<<<< HEAD
-	de1 = ext4_next_entry(de, sb->s_blocksize);
-	if (le32_to_cpu(de->inode) != inode->i_ino ||
-			le32_to_cpu(de1->inode) == 0 ||
-			strcmp(".", de->name) || strcmp("..", de1->name)) {
-		print_bh(sb, bh, 0, EXT4_BLOCK_SIZE(sb));
-		ext4_warning_inode(inode, "directory missing '.' and/or '..'");
-=======
 	if (ext4_check_dir_entry(inode, NULL, de, bh, bh->b_data, bh->b_size,
 				 0) ||
 	    le32_to_cpu(de->inode) != inode->i_ino || strcmp(".", de->name)) {
@@ -2761,7 +2753,6 @@
 				 offset) ||
 	    le32_to_cpu(de->inode) == 0 || strcmp("..", de->name)) {
 		ext4_warning_inode(inode, "directory missing '..'");
->>>>>>> 02cb6b5f
 		brelse(bh);
 		return true;
 	}
