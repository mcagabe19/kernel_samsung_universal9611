// SPDX-License-Identifier: GPL-2.0
/*
 *  linux/fs/namei.c
 *
 *  Copyright (C) 1991, 1992  Linus Torvalds
 */

/*
 * Some corrections by tytso.
 */

/* [Feb 1997 T. Schoebel-Theuer] Complete rewrite of the pathname
 * lookup logic.
 */
/* [Feb-Apr 2000, AV] Rewrite to the new namespace architecture.
 */

#include <linux/init.h>
#include <linux/export.h>
#include <linux/kernel.h>
#include <linux/slab.h>
#include <linux/fs.h>
#include <linux/namei.h>
#include <linux/pagemap.h>
#include <linux/fsnotify.h>
#include <linux/personality.h>
#include <linux/security.h>
#include <linux/ima.h>
#include <linux/syscalls.h>
#include <linux/mount.h>
#include <linux/audit.h>
#include <linux/capability.h>
#include <linux/file.h>
#include <linux/fcntl.h>
#include <linux/device_cgroup.h>
#include <linux/fs_struct.h>
#include <linux/posix_acl.h>
#include <linux/hash.h>
#include <linux/bitops.h>
#include <linux/init_task.h>
#include <linux/uaccess.h>

#ifdef CONFIG_FSCRYPT_SDP
#include <linux/fscrypto_sdp_name.h>
#endif

#include "internal.h"
#include "mount.h"

#define CREATE_TRACE_POINTS
#include <trace/events/namei.h>

/* [Feb-1997 T. Schoebel-Theuer]
 * Fundamental changes in the pathname lookup mechanisms (namei)
 * were necessary because of omirr.  The reason is that omirr needs
 * to know the _real_ pathname, not the user-supplied one, in case
 * of symlinks (and also when transname replacements occur).
 *
 * The new code replaces the old recursive symlink resolution with
 * an iterative one (in case of non-nested symlink chains).  It does
 * this with calls to <fs>_follow_link().
 * As a side effect, dir_namei(), _namei() and follow_link() are now 
 * replaced with a single function lookup_dentry() that can handle all 
 * the special cases of the former code.
 *
 * With the new dcache, the pathname is stored at each inode, at least as
 * long as the refcount of the inode is positive.  As a side effect, the
 * size of the dcache depends on the inode cache and thus is dynamic.
 *
 * [29-Apr-1998 C. Scott Ananian] Updated above description of symlink
 * resolution to correspond with current state of the code.
 *
 * Note that the symlink resolution is not *completely* iterative.
 * There is still a significant amount of tail- and mid- recursion in
 * the algorithm.  Also, note that <fs>_readlink() is not used in
 * lookup_dentry(): lookup_dentry() on the result of <fs>_readlink()
 * may return different results than <fs>_follow_link().  Many virtual
 * filesystems (including /proc) exhibit this behavior.
 */

/* [24-Feb-97 T. Schoebel-Theuer] Side effects caused by new implementation:
 * New symlink semantics: when open() is called with flags O_CREAT | O_EXCL
 * and the name already exists in form of a symlink, try to create the new
 * name indicated by the symlink. The old code always complained that the
 * name already exists, due to not following the symlink even if its target
 * is nonexistent.  The new semantics affects also mknod() and link() when
 * the name is a symlink pointing to a non-existent name.
 *
 * I don't know which semantics is the right one, since I have no access
 * to standards. But I found by trial that HP-UX 9.0 has the full "new"
 * semantics implemented, while SunOS 4.1.1 and Solaris (SunOS 5.4) have the
 * "old" one. Personally, I think the new semantics is much more logical.
 * Note that "ln old new" where "new" is a symlink pointing to a non-existing
 * file does succeed in both HP-UX and SunOs, but not in Solaris
 * and in the old Linux semantics.
 */

/* [16-Dec-97 Kevin Buhr] For security reasons, we change some symlink
 * semantics.  See the comments in "open_namei" and "do_link" below.
 *
 * [10-Sep-98 Alan Modra] Another symlink change.
 */

/* [Feb-Apr 2000 AV] Complete rewrite. Rules for symlinks:
 *	inside the path - always follow.
 *	in the last component in creation/removal/renaming - never follow.
 *	if LOOKUP_FOLLOW passed - follow.
 *	if the pathname has trailing slashes - follow.
 *	otherwise - don't follow.
 * (applied in that order).
 *
 * [Jun 2000 AV] Inconsistent behaviour of open() in case if flags==O_CREAT
 * restored for 2.4. This is the last surviving part of old 4.2BSD bug.
 * During the 2.4 we need to fix the userland stuff depending on it -
 * hopefully we will be able to get rid of that wart in 2.5. So far only
 * XEmacs seems to be relying on it...
 */
/*
 * [Sep 2001 AV] Single-semaphore locking scheme (kudos to David Holland)
 * implemented.  Let's see if raised priority of ->s_vfs_rename_mutex gives
 * any extra contention...
 */

/* In order to reduce some races, while at the same time doing additional
 * checking and hopefully speeding things up, we copy filenames to the
 * kernel data space before using them..
 *
 * POSIX.1 2.4: an empty pathname is invalid (ENOENT).
 * PATH_MAX includes the nul terminator --RR.
 */

#define EMBEDDED_NAME_MAX	(PATH_MAX - offsetof(struct filename, iname))

struct filename *
getname_flags(const char __user *filename, int flags, int *empty)
{
	struct filename *result;
	char *kname;
	int len;

	result = audit_reusename(filename);
	if (result)
		return result;

	result = __getname();
	if (unlikely(!result))
		return ERR_PTR(-ENOMEM);

	/*
	 * First, try to embed the struct filename inside the names_cache
	 * allocation
	 */
	kname = (char *)result->iname;
	result->name = kname;

	len = strncpy_from_user(kname, filename, EMBEDDED_NAME_MAX);
	if (unlikely(len < 0)) {
		__putname(result);
		return ERR_PTR(len);
	}

	/*
	 * Uh-oh. We have a name that's approaching PATH_MAX. Allocate a
	 * separate struct filename so we can dedicate the entire
	 * names_cache allocation for the pathname, and re-do the copy from
	 * userland.
	 */
	if (unlikely(len == EMBEDDED_NAME_MAX)) {
		const size_t size = offsetof(struct filename, iname[1]);
		kname = (char *)result;

		/*
		 * size is chosen that way we to guarantee that
		 * result->iname[0] is within the same object and that
		 * kname can't be equal to result->iname, no matter what.
		 */
		result = kzalloc(size, GFP_KERNEL);
		if (unlikely(!result)) {
			__putname(kname);
			return ERR_PTR(-ENOMEM);
		}
		result->name = kname;
		len = strncpy_from_user(kname, filename, PATH_MAX);
		if (unlikely(len < 0)) {
			__putname(kname);
			kfree(result);
			return ERR_PTR(len);
		}
		if (unlikely(len == PATH_MAX)) {
			__putname(kname);
			kfree(result);
			return ERR_PTR(-ENAMETOOLONG);
		}
	}

	result->refcnt = 1;
	/* The empty path is special. */
	if (unlikely(!len)) {
		if (empty)
			*empty = 1;
		if (!(flags & LOOKUP_EMPTY)) {
			putname(result);
			return ERR_PTR(-ENOENT);
		}
	}

	result->uptr = filename;
	result->aname = NULL;
	audit_getname(result);
	return result;
}

struct filename *
getname(const char __user * filename)
{
	return getname_flags(filename, 0, NULL);
}

struct filename *
getname_kernel(const char * filename)
{
	struct filename *result;
	int len = strlen(filename) + 1;

	result = __getname();
	if (unlikely(!result))
		return ERR_PTR(-ENOMEM);

	if (len <= EMBEDDED_NAME_MAX) {
		result->name = (char *)result->iname;
	} else if (len <= PATH_MAX) {
		const size_t size = offsetof(struct filename, iname[1]);
		struct filename *tmp;

		tmp = kmalloc(size, GFP_KERNEL);
		if (unlikely(!tmp)) {
			__putname(result);
			return ERR_PTR(-ENOMEM);
		}
		tmp->name = (char *)result;
		result = tmp;
	} else {
		__putname(result);
		return ERR_PTR(-ENAMETOOLONG);
	}
	memcpy((char *)result->name, filename, len);
	result->uptr = NULL;
	result->aname = NULL;
	result->refcnt = 1;
	audit_getname(result);

	return result;
}

void putname(struct filename *name)
{
	BUG_ON(name->refcnt <= 0);

	if (--name->refcnt > 0)
		return;

	if (name->name != name->iname) {
		__putname(name->name);
		kfree(name);
	} else
		__putname(name);
}

static int check_acl(struct inode *inode, int mask)
{
#ifdef CONFIG_FS_POSIX_ACL
	struct posix_acl *acl;

	if (mask & MAY_NOT_BLOCK) {
		acl = get_cached_acl_rcu(inode, ACL_TYPE_ACCESS);
	        if (!acl)
	                return -EAGAIN;
		/* no ->get_acl() calls in RCU mode... */
		if (is_uncached_acl(acl))
			return -ECHILD;
	        return posix_acl_permission(inode, acl, mask & ~MAY_NOT_BLOCK);
	}

	acl = get_acl(inode, ACL_TYPE_ACCESS);
	if (IS_ERR(acl))
		return PTR_ERR(acl);
	if (acl) {
	        int error = posix_acl_permission(inode, acl, mask);
	        posix_acl_release(acl);
	        return error;
	}
#endif

	return -EAGAIN;
}

/*
 * This does the basic permission checking
 */
static int acl_permission_check(struct inode *inode, int mask)
{
	unsigned int mode = inode->i_mode;

	if (likely(uid_eq(current_fsuid(), inode->i_uid)))
		mode >>= 6;
	else {
		if (IS_POSIXACL(inode) && (mode & S_IRWXG)) {
			int error = check_acl(inode, mask);
			if (error != -EAGAIN)
				return error;
		}

		if (in_group_p(inode->i_gid))
			mode >>= 3;
	}

	/*
	 * If the DACs are ok we don't need any capability check.
	 */
	if ((mask & ~mode & (MAY_READ | MAY_WRITE | MAY_EXEC)) == 0)
		return 0;
	return -EACCES;
}

/**
 * generic_permission -  check for access rights on a Posix-like filesystem
 * @inode:	inode to check access rights for
 * @mask:	right to check for (%MAY_READ, %MAY_WRITE, %MAY_EXEC, ...)
 *
 * Used to check for read/write/execute permissions on a file.
 * We use "fsuid" for this, letting us set arbitrary permissions
 * for filesystem access without changing the "normal" uids which
 * are used for other things.
 *
 * generic_permission is rcu-walk aware. It returns -ECHILD in case an rcu-walk
 * request cannot be satisfied (eg. requires blocking or too much complexity).
 * It would then be called again in ref-walk mode.
 */
int generic_permission(struct inode *inode, int mask)
{
	int ret;

	/*
	 * Do the basic permission checks.
	 */
	ret = acl_permission_check(inode, mask);
	if (ret != -EACCES)
		return ret;

	if (S_ISDIR(inode->i_mode)) {
		/* DACs are overridable for directories */
		if (!(mask & MAY_WRITE))
			if (capable_wrt_inode_uidgid(inode,
						     CAP_DAC_READ_SEARCH))
				return 0;
		if (capable_wrt_inode_uidgid(inode, CAP_DAC_OVERRIDE))
			return 0;
		return -EACCES;
	}

	/*
	 * Searching includes executable on directories, else just read.
	 */
	mask &= MAY_READ | MAY_WRITE | MAY_EXEC;
	if (mask == MAY_READ)
		if (capable_wrt_inode_uidgid(inode, CAP_DAC_READ_SEARCH))
			return 0;
	/*
	 * Read/write DACs are always overridable.
	 * Executable DACs are overridable when there is
	 * at least one exec bit set.
	 */
	if (!(mask & MAY_EXEC) || (inode->i_mode & S_IXUGO))
		if (capable_wrt_inode_uidgid(inode, CAP_DAC_OVERRIDE))
			return 0;

	return -EACCES;
}
EXPORT_SYMBOL(generic_permission);

/*
 * We _really_ want to just do "generic_permission()" without
 * even looking at the inode->i_op values. So we keep a cache
 * flag in inode->i_opflags, that says "this has not special
 * permission function, use the fast case".
 */
static inline int do_inode_permission(struct vfsmount *mnt, struct inode *inode, int mask)
{
	if (unlikely(!(inode->i_opflags & IOP_FASTPERM))) {
		if (likely(mnt && inode->i_op->permission2))
			return inode->i_op->permission2(mnt, inode, mask);
		if (likely(inode->i_op->permission))
			return inode->i_op->permission(inode, mask);

		/* This gets set once for the inode lifetime */
		spin_lock(&inode->i_lock);
		inode->i_opflags |= IOP_FASTPERM;
		spin_unlock(&inode->i_lock);
	}
	return generic_permission(inode, mask);
}

/**
 * __inode_permission - Check for access rights to a given inode
 * @inode: Inode to check permission on
 * @mask: Right to check for (%MAY_READ, %MAY_WRITE, %MAY_EXEC)
 *
 * Check for read/write/execute permissions on an inode.
 *
 * When checking for MAY_APPEND, MAY_WRITE must also be set in @mask.
 *
 * This does not check for a read-only file system.  You probably want
 * inode_permission().
 */
int __inode_permission2(struct vfsmount *mnt, struct inode *inode, int mask)
{
	int retval;

	if (unlikely(mask & MAY_WRITE)) {
		/*
		 * Nobody gets write access to an immutable file.
		 */
		if (IS_IMMUTABLE(inode))
			return -EPERM;

		/*
		 * Updating mtime will likely cause i_uid and i_gid to be
		 * written back improperly if their true value is unknown
		 * to the vfs.
		 */
		if (HAS_UNMAPPED_ID(inode))
			return -EACCES;
	}

	retval = do_inode_permission(mnt, inode, mask);
	if (retval)
		return retval;

	retval = devcgroup_inode_permission(inode, mask);
	if (retval)
		return retval;

	retval = security_inode_permission(inode, mask);
	return retval;
}
EXPORT_SYMBOL(__inode_permission2);

int __inode_permission(struct inode *inode, int mask)
{
	return __inode_permission2(NULL, inode, mask);
}
EXPORT_SYMBOL(__inode_permission);

/**
 * sb_permission - Check superblock-level permissions
 * @sb: Superblock of inode to check permission on
 * @inode: Inode to check permission on
 * @mask: Right to check for (%MAY_READ, %MAY_WRITE, %MAY_EXEC)
 *
 * Separate out file-system wide checks from inode-specific permission checks.
 */
static int sb_permission(struct super_block *sb, struct inode *inode, int mask)
{
	if (unlikely(mask & MAY_WRITE)) {
		umode_t mode = inode->i_mode;

		/* Nobody gets write access to a read-only fs. */
		if (sb_rdonly(sb) && (S_ISREG(mode) || S_ISDIR(mode) || S_ISLNK(mode)))
			return -EROFS;
	}
	return 0;
}

/**
 * inode_permission - Check for access rights to a given inode
 * @inode: Inode to check permission on
 * @mask: Right to check for (%MAY_READ, %MAY_WRITE, %MAY_EXEC)
 *
 * Check for read/write/execute permissions on an inode.  We use fs[ug]id for
 * this, letting us set arbitrary permissions for filesystem access without
 * changing the "normal" UIDs which are used for other things.
 *
 * When checking for MAY_APPEND, MAY_WRITE must also be set in @mask.
 */
int inode_permission2(struct vfsmount *mnt, struct inode *inode, int mask)
{
	int retval;

	retval = sb_permission(inode->i_sb, inode, mask);
	if (retval)
		return retval;
	return __inode_permission2(mnt, inode, mask);
}
EXPORT_SYMBOL(inode_permission2);

int inode_permission(struct inode *inode, int mask)
{
	return inode_permission2(NULL, inode, mask);
}
EXPORT_SYMBOL(inode_permission);

/**
 * path_get - get a reference to a path
 * @path: path to get the reference to
 *
 * Given a path increment the reference count to the dentry and the vfsmount.
 */
void path_get(const struct path *path)
{
	mntget(path->mnt);
	dget(path->dentry);
}
EXPORT_SYMBOL(path_get);

/**
 * path_put - put a reference to a path
 * @path: path to put the reference to
 *
 * Given a path decrement the reference count to the dentry and the vfsmount.
 */
void path_put(const struct path *path)
{
	dput(path->dentry);
	mntput(path->mnt);
}
EXPORT_SYMBOL(path_put);

#define EMBEDDED_LEVELS 2
struct nameidata {
	struct path	path;
	struct qstr	last;
	struct path	root;
	struct inode	*inode; /* path.dentry.d_inode */
	unsigned int	flags;
	unsigned	seq, m_seq;
	int		last_type;
	unsigned	depth;
	int		total_link_count;
	struct saved {
		struct path link;
		struct delayed_call done;
		const char *name;
		unsigned seq;
	} *stack, internal[EMBEDDED_LEVELS];
	struct filename	*name;
	struct nameidata *saved;
	struct inode	*link_inode;
	unsigned	root_seq;
	int		dfd;
} __randomize_layout;

static void set_nameidata(struct nameidata *p, int dfd, struct filename *name)
{
	struct nameidata *old = current->nameidata;
	p->stack = p->internal;
	p->dfd = dfd;
	p->name = name;
	p->total_link_count = old ? old->total_link_count : 0;
	p->saved = old;
	current->nameidata = p;
}

static void restore_nameidata(void)
{
	struct nameidata *now = current->nameidata, *old = now->saved;

	current->nameidata = old;
	if (old)
		old->total_link_count = now->total_link_count;
	if (now->stack != now->internal)
		kfree(now->stack);
}

static int __nd_alloc_stack(struct nameidata *nd)
{
	struct saved *p;

	if (nd->flags & LOOKUP_RCU) {
		p= kmalloc(MAXSYMLINKS * sizeof(struct saved),
				  GFP_ATOMIC);
		if (unlikely(!p))
			return -ECHILD;
	} else {
		p= kmalloc(MAXSYMLINKS * sizeof(struct saved),
				  GFP_KERNEL);
		if (unlikely(!p))
			return -ENOMEM;
	}
	memcpy(p, nd->internal, sizeof(nd->internal));
	nd->stack = p;
	return 0;
}

/**
 * path_connected - Verify that a path->dentry is below path->mnt.mnt_root
 * @path: nameidate to verify
 *
 * Rename can sometimes move a file or directory outside of a bind
 * mount, path_connected allows those cases to be detected.
 */
static bool path_connected(const struct path *path)
{
	struct vfsmount *mnt = path->mnt;
	struct super_block *sb = mnt->mnt_sb;

	/* Bind mounts and multi-root filesystems can have disconnected paths */
	if (!(sb->s_iflags & SB_I_MULTIROOT) && (mnt->mnt_root == sb->s_root))
		return true;

	return is_subdir(path->dentry, mnt->mnt_root);
}

static inline int nd_alloc_stack(struct nameidata *nd)
{
	if (likely(nd->depth != EMBEDDED_LEVELS))
		return 0;
	if (likely(nd->stack != nd->internal))
		return 0;
	return __nd_alloc_stack(nd);
}

static void drop_links(struct nameidata *nd)
{
	int i = nd->depth;
	while (i--) {
		struct saved *last = nd->stack + i;
		do_delayed_call(&last->done);
		clear_delayed_call(&last->done);
	}
}

static void terminate_walk(struct nameidata *nd)
{
	drop_links(nd);
	if (!(nd->flags & LOOKUP_RCU)) {
		int i;
		path_put(&nd->path);
		for (i = 0; i < nd->depth; i++)
			path_put(&nd->stack[i].link);
		if (nd->root.mnt && !(nd->flags & LOOKUP_ROOT)) {
			path_put(&nd->root);
			nd->root.mnt = NULL;
		}
	} else {
		nd->flags &= ~LOOKUP_RCU;
		if (!(nd->flags & LOOKUP_ROOT))
			nd->root.mnt = NULL;
		rcu_read_unlock();
	}
	nd->depth = 0;
}

/* path_put is needed afterwards regardless of success or failure */
static bool legitimize_path(struct nameidata *nd,
			    struct path *path, unsigned seq)
{
	int res = __legitimize_mnt(path->mnt, nd->m_seq);
	if (unlikely(res)) {
		if (res > 0)
			path->mnt = NULL;
		path->dentry = NULL;
		return false;
	}
	if (unlikely(!lockref_get_not_dead(&path->dentry->d_lockref))) {
		path->dentry = NULL;
		return false;
	}
	return !read_seqcount_retry(&path->dentry->d_seq, seq);
}

static bool legitimize_links(struct nameidata *nd)
{
	int i;
	for (i = 0; i < nd->depth; i++) {
		struct saved *last = nd->stack + i;
		if (unlikely(!legitimize_path(nd, &last->link, last->seq))) {
			drop_links(nd);
			nd->depth = i + 1;
			return false;
		}
	}
	return true;
}

/*
 * Path walking has 2 modes, rcu-walk and ref-walk (see
 * Documentation/filesystems/path-lookup.txt).  In situations when we can't
 * continue in RCU mode, we attempt to drop out of rcu-walk mode and grab
 * normal reference counts on dentries and vfsmounts to transition to ref-walk
 * mode.  Refcounts are grabbed at the last known good point before rcu-walk
 * got stuck, so ref-walk may continue from there. If this is not successful
 * (eg. a seqcount has changed), then failure is returned and it's up to caller
 * to restart the path walk from the beginning in ref-walk mode.
 */

/**
 * unlazy_walk - try to switch to ref-walk mode.
 * @nd: nameidata pathwalk data
 * Returns: 0 on success, -ECHILD on failure
 *
 * unlazy_walk attempts to legitimize the current nd->path and nd->root
 * for ref-walk mode.
 * Must be called from rcu-walk context.
 * Nothing should touch nameidata between unlazy_walk() failure and
 * terminate_walk().
 */
static int unlazy_walk(struct nameidata *nd)
{
	struct dentry *parent = nd->path.dentry;

	BUG_ON(!(nd->flags & LOOKUP_RCU));

	nd->flags &= ~LOOKUP_RCU;
	if (unlikely(!legitimize_links(nd)))
		goto out2;
	if (unlikely(!legitimize_path(nd, &nd->path, nd->seq)))
		goto out1;
	if (nd->root.mnt && !(nd->flags & LOOKUP_ROOT)) {
		if (unlikely(!legitimize_path(nd, &nd->root, nd->root_seq)))
			goto out;
	}
	rcu_read_unlock();
	BUG_ON(nd->inode != parent->d_inode);
	return 0;

out2:
	nd->path.mnt = NULL;
	nd->path.dentry = NULL;
out1:
	if (!(nd->flags & LOOKUP_ROOT))
		nd->root.mnt = NULL;
out:
	rcu_read_unlock();
	return -ECHILD;
}

/**
 * unlazy_child - try to switch to ref-walk mode.
 * @nd: nameidata pathwalk data
 * @dentry: child of nd->path.dentry
 * @seq: seq number to check dentry against
 * Returns: 0 on success, -ECHILD on failure
 *
 * unlazy_child attempts to legitimize the current nd->path, nd->root and dentry
 * for ref-walk mode.  @dentry must be a path found by a do_lookup call on
 * @nd.  Must be called from rcu-walk context.
 * Nothing should touch nameidata between unlazy_child() failure and
 * terminate_walk().
 */
static int unlazy_child(struct nameidata *nd, struct dentry *dentry, unsigned seq)
{
	BUG_ON(!(nd->flags & LOOKUP_RCU));

	nd->flags &= ~LOOKUP_RCU;
	if (unlikely(!legitimize_links(nd)))
		goto out2;
	if (unlikely(!legitimize_mnt(nd->path.mnt, nd->m_seq)))
		goto out2;
	if (unlikely(!lockref_get_not_dead(&nd->path.dentry->d_lockref)))
		goto out1;

	/*
	 * We need to move both the parent and the dentry from the RCU domain
	 * to be properly refcounted. And the sequence number in the dentry
	 * validates *both* dentry counters, since we checked the sequence
	 * number of the parent after we got the child sequence number. So we
	 * know the parent must still be valid if the child sequence number is
	 */
	if (unlikely(!lockref_get_not_dead(&dentry->d_lockref)))
		goto out;
	if (unlikely(read_seqcount_retry(&dentry->d_seq, seq))) {
		rcu_read_unlock();
		dput(dentry);
		goto drop_root_mnt;
	}
	/*
	 * Sequence counts matched. Now make sure that the root is
	 * still valid and get it if required.
	 */
	if (nd->root.mnt && !(nd->flags & LOOKUP_ROOT)) {
		if (unlikely(!legitimize_path(nd, &nd->root, nd->root_seq))) {
			rcu_read_unlock();
			dput(dentry);
			return -ECHILD;
		}
	}

	rcu_read_unlock();
	return 0;

out2:
	nd->path.mnt = NULL;
out1:
	nd->path.dentry = NULL;
out:
	rcu_read_unlock();
drop_root_mnt:
	if (!(nd->flags & LOOKUP_ROOT))
		nd->root.mnt = NULL;
	return -ECHILD;
}

static inline int d_revalidate(struct dentry *dentry, unsigned int flags)
{
	if (unlikely(dentry->d_flags & DCACHE_OP_REVALIDATE))
		return dentry->d_op->d_revalidate(dentry, flags);
	else
		return 1;
}

#define INIT_PATH_SIZE 64

static void success_walk_trace(struct nameidata *nd)
{
	struct path *pt = &nd->path;
	struct inode *i = nd->inode;
	char buf[INIT_PATH_SIZE], *try_buf;
	int cur_path_size;
	char *p;

	/* When eBPF/ tracepoint is disabled, keep overhead low. */
	if (!trace_inodepath_enabled())
		return;

	/* First try stack allocated buffer. */
	try_buf = buf;
	cur_path_size = INIT_PATH_SIZE;

	while (cur_path_size <= PATH_MAX) {
		/* Free previous heap allocation if we are now trying
		 * a second or later heap allocation.
		 */
		if (try_buf != buf)
			kfree(try_buf);

		/* All but the first alloc are on the heap. */
		if (cur_path_size != INIT_PATH_SIZE) {
			try_buf = kmalloc(cur_path_size, GFP_KERNEL);
			if (!try_buf) {
				try_buf = buf;
				sprintf(try_buf, "error:buf_alloc_failed");
				break;
			}
		}

		p = d_path(pt, try_buf, cur_path_size);

		if (!IS_ERR(p)) {
			char *end = mangle_path(try_buf, p, "\n");

			if (end) {
				try_buf[end - try_buf] = 0;
				break;
			} else {
				/* On mangle errors, double path size
				 * till PATH_MAX.
				 */
				cur_path_size = cur_path_size << 1;
				continue;
			}
		}

		if (PTR_ERR(p) == -ENAMETOOLONG) {
			/* If d_path complains that name is too long,
			 * then double path size till PATH_MAX.
			 */
			cur_path_size = cur_path_size << 1;
			continue;
		}

		sprintf(try_buf, "error:d_path_failed_%lu",
			-1 * PTR_ERR(p));
		break;
	}

	if (cur_path_size > PATH_MAX)
		sprintf(try_buf, "error:d_path_name_too_long");

	trace_inodepath(i, try_buf);

	if (try_buf != buf)
		kfree(try_buf);
	return;
}

/**
 * complete_walk - successful completion of path walk
 * @nd:  pointer nameidata
 *
 * If we had been in RCU mode, drop out of it and legitimize nd->path.
 * Revalidate the final result, unless we'd already done that during
 * the path walk or the filesystem doesn't ask for it.  Return 0 on
 * success, -error on failure.  In case of failure caller does not
 * need to drop nd->path.
 */
static int complete_walk(struct nameidata *nd)
{
	struct dentry *dentry = nd->path.dentry;
	int status;

	if (nd->flags & LOOKUP_RCU) {
		if (!(nd->flags & LOOKUP_ROOT))
			nd->root.mnt = NULL;
		if (unlikely(unlazy_walk(nd)))
			return -ECHILD;
	}

	if (likely(!(nd->flags & LOOKUP_JUMPED))) {
		success_walk_trace(nd);
		return 0;
	}

	if (likely(!(dentry->d_flags & DCACHE_OP_WEAK_REVALIDATE))) {
		success_walk_trace(nd);
		return 0;
	}

	status = dentry->d_op->d_weak_revalidate(dentry, nd->flags);
	if (status > 0) {
		success_walk_trace(nd);
		return 0;
	}

	if (!status)
		status = -ESTALE;

	return status;
}

static void set_root(struct nameidata *nd)
{
	struct fs_struct *fs = current->fs;

	if (nd->flags & LOOKUP_RCU) {
		unsigned seq;

		do {
			seq = read_seqcount_begin(&fs->seq);
			nd->root = fs->root;
			nd->root_seq = __read_seqcount_begin(&nd->root.dentry->d_seq);
		} while (read_seqcount_retry(&fs->seq, seq));
	} else {
		get_fs_root(fs, &nd->root);
	}
}

static void path_put_conditional(struct path *path, struct nameidata *nd)
{
	dput(path->dentry);
	if (path->mnt != nd->path.mnt)
		mntput(path->mnt);
}

static inline void path_to_nameidata(const struct path *path,
					struct nameidata *nd)
{
	if (!(nd->flags & LOOKUP_RCU)) {
		dput(nd->path.dentry);
		if (nd->path.mnt != path->mnt)
			mntput(nd->path.mnt);
	}
	nd->path.mnt = path->mnt;
	nd->path.dentry = path->dentry;
}

static int nd_jump_root(struct nameidata *nd)
{
	if (nd->flags & LOOKUP_RCU) {
		struct dentry *d;
		nd->path = nd->root;
		d = nd->path.dentry;
		nd->inode = d->d_inode;
		nd->seq = nd->root_seq;
		if (unlikely(read_seqcount_retry(&d->d_seq, nd->seq)))
			return -ECHILD;
	} else {
		path_put(&nd->path);
		nd->path = nd->root;
		path_get(&nd->path);
		nd->inode = nd->path.dentry->d_inode;
	}
	nd->flags |= LOOKUP_JUMPED;
	return 0;
}

/*
 * Helper to directly jump to a known parsed path from ->get_link,
 * caller must have taken a reference to path beforehand.
 */
void nd_jump_link(struct path *path)
{
	struct nameidata *nd = current->nameidata;
	path_put(&nd->path);

	nd->path = *path;
	nd->inode = nd->path.dentry->d_inode;
	nd->flags |= LOOKUP_JUMPED;
}

static inline void put_link(struct nameidata *nd)
{
	struct saved *last = nd->stack + --nd->depth;
	do_delayed_call(&last->done);
	if (!(nd->flags & LOOKUP_RCU))
		path_put(&last->link);
}

int sysctl_protected_symlinks __read_mostly = 0;
int sysctl_protected_hardlinks __read_mostly = 0;
int sysctl_protected_fifos __read_mostly;
int sysctl_protected_regular __read_mostly;

/**
 * may_follow_link - Check symlink following for unsafe situations
 * @nd: nameidata pathwalk data
 *
 * In the case of the sysctl_protected_symlinks sysctl being enabled,
 * CAP_DAC_OVERRIDE needs to be specifically ignored if the symlink is
 * in a sticky world-writable directory. This is to protect privileged
 * processes from failing races against path names that may change out
 * from under them by way of other users creating malicious symlinks.
 * It will permit symlinks to be followed only when outside a sticky
 * world-writable directory, or when the uid of the symlink and follower
 * match, or when the directory owner matches the symlink's owner.
 *
 * Returns 0 if following the symlink is allowed, -ve on error.
 */
static inline int may_follow_link(struct nameidata *nd)
{
	const struct inode *inode;
	const struct inode *parent;
	kuid_t puid;

	if (!sysctl_protected_symlinks)
		return 0;

	/* Allowed if owner and follower match. */
	inode = nd->link_inode;
	if (uid_eq(current_cred()->fsuid, inode->i_uid))
		return 0;

	/* Allowed if parent directory not sticky and world-writable. */
	parent = nd->inode;
	if ((parent->i_mode & (S_ISVTX|S_IWOTH)) != (S_ISVTX|S_IWOTH))
		return 0;

	/* Allowed if parent directory and link owner match. */
	puid = parent->i_uid;
	if (uid_valid(puid) && uid_eq(puid, inode->i_uid))
		return 0;

	if (nd->flags & LOOKUP_RCU)
		return -ECHILD;

	audit_log_link_denied("follow_link", &nd->stack[0].link);
	return -EACCES;
}

/**
 * safe_hardlink_source - Check for safe hardlink conditions
 * @inode: the source inode to hardlink from
 *
 * Return false if at least one of the following conditions:
 *    - inode is not a regular file
 *    - inode is setuid
 *    - inode is setgid and group-exec
 *    - access failure for read and write
 *
 * Otherwise returns true.
 */
static bool safe_hardlink_source(struct inode *inode)
{
	umode_t mode = inode->i_mode;

	/* Special files should not get pinned to the filesystem. */
	if (!S_ISREG(mode))
		return false;

	/* Setuid files should not get pinned to the filesystem. */
	if (mode & S_ISUID)
		return false;

	/* Executable setgid files should not get pinned to the filesystem. */
	if ((mode & (S_ISGID | S_IXGRP)) == (S_ISGID | S_IXGRP))
		return false;

	/* Hardlinking to unreadable or unwritable sources is dangerous. */
	if (inode_permission(inode, MAY_READ | MAY_WRITE))
		return false;

	return true;
}

/**
 * may_linkat - Check permissions for creating a hardlink
 * @link: the source to hardlink from
 *
 * Block hardlink when all of:
 *  - sysctl_protected_hardlinks enabled
 *  - fsuid does not match inode
 *  - hardlink source is unsafe (see safe_hardlink_source() above)
 *  - not CAP_FOWNER in a namespace with the inode owner uid mapped
 *
 * Returns 0 if successful, -ve on error.
 */
static int may_linkat(struct path *link)
{
	struct inode *inode;

	if (!sysctl_protected_hardlinks)
		return 0;

	inode = link->dentry->d_inode;

	/* Source inode owner (or CAP_FOWNER) can hardlink all they like,
	 * otherwise, it must be a safe source.
	 */
	if (safe_hardlink_source(inode) || inode_owner_or_capable(inode))
		return 0;

	audit_log_link_denied("linkat", link);
	return -EPERM;
}

/**
 * may_create_in_sticky - Check whether an O_CREAT open in a sticky directory
 *			  should be allowed, or not, on files that already
 *			  exist.
 * @dir_mode: mode bits of directory
 * @dir_uid: owner of directory
 * @inode: the inode of the file to open
 *
 * Block an O_CREAT open of a FIFO (or a regular file) when:
 *   - sysctl_protected_fifos (or sysctl_protected_regular) is enabled
 *   - the file already exists
 *   - we are in a sticky directory
 *   - we don't own the file
 *   - the owner of the directory doesn't own the file
 *   - the directory is world writable
 * If the sysctl_protected_fifos (or sysctl_protected_regular) is set to 2
 * the directory doesn't have to be world writable: being group writable will
 * be enough.
 *
 * Returns 0 if the open is allowed, -ve on error.
 */
static int may_create_in_sticky(umode_t dir_mode, kuid_t dir_uid,
				struct inode * const inode)
{
	if ((!sysctl_protected_fifos && S_ISFIFO(inode->i_mode)) ||
	    (!sysctl_protected_regular && S_ISREG(inode->i_mode)) ||
	    likely(!(dir_mode & S_ISVTX)) ||
	    uid_eq(inode->i_uid, dir_uid) ||
	    uid_eq(current_fsuid(), inode->i_uid))
		return 0;

	if (likely(dir_mode & 0002) ||
	    (dir_mode & 0020 &&
	     ((sysctl_protected_fifos >= 2 && S_ISFIFO(inode->i_mode)) ||
	      (sysctl_protected_regular >= 2 && S_ISREG(inode->i_mode))))) {
		return -EACCES;
	}
	return 0;
}

static __always_inline
const char *get_link(struct nameidata *nd)
{
	struct saved *last = nd->stack + nd->depth - 1;
	struct dentry *dentry = last->link.dentry;
	struct inode *inode = nd->link_inode;
	int error;
	const char *res;

	if (!(nd->flags & LOOKUP_RCU)) {
		touch_atime(&last->link);
		cond_resched();
	} else if (atime_needs_update_rcu(&last->link, inode)) {
		if (unlikely(unlazy_walk(nd)))
			return ERR_PTR(-ECHILD);
		touch_atime(&last->link);
	}

	error = security_inode_follow_link(dentry, inode,
					   nd->flags & LOOKUP_RCU);
	if (unlikely(error))
		return ERR_PTR(error);

	nd->last_type = LAST_BIND;
	res = READ_ONCE(inode->i_link);
	if (!res) {
		const char * (*get)(struct dentry *, struct inode *,
				struct delayed_call *);
		get = inode->i_op->get_link;
		if (nd->flags & LOOKUP_RCU) {
			res = get(NULL, inode, &last->done);
			if (res == ERR_PTR(-ECHILD)) {
				if (unlikely(unlazy_walk(nd)))
					return ERR_PTR(-ECHILD);
				res = get(dentry, inode, &last->done);
			}
		} else {
			res = get(dentry, inode, &last->done);
		}
		if (IS_ERR_OR_NULL(res))
			return res;
	}
	if (*res == '/') {
		if (!nd->root.mnt)
			set_root(nd);
		if (unlikely(nd_jump_root(nd)))
			return ERR_PTR(-ECHILD);
		while (unlikely(*++res == '/'))
			;
	}
	if (!*res)
		res = NULL;
	return res;
}

/*
 * follow_up - Find the mountpoint of path's vfsmount
 *
 * Given a path, find the mountpoint of its source file system.
 * Replace @path with the path of the mountpoint in the parent mount.
 * Up is towards /.
 *
 * Return 1 if we went up a level and 0 if we were already at the
 * root.
 */
int follow_up(struct path *path)
{
	struct mount *mnt = real_mount(path->mnt);
	struct mount *parent;
	struct dentry *mountpoint;

	read_seqlock_excl(&mount_lock);
	parent = mnt->mnt_parent;
	if (parent == mnt) {
		read_sequnlock_excl(&mount_lock);
		return 0;
	}
#ifdef CONFIG_RKP_NS_PROT
	mntget(parent->mnt);
#else
	mntget(&parent->mnt);
#endif
	mountpoint = dget(mnt->mnt_mountpoint);
	read_sequnlock_excl(&mount_lock);
	dput(path->dentry);
	path->dentry = mountpoint;
	mntput(path->mnt);
#ifdef CONFIG_RKP_NS_PROT
	path->mnt = parent->mnt;
#else
	path->mnt = &parent->mnt;
#endif
	return 1;
}
EXPORT_SYMBOL(follow_up);

/*
 * Perform an automount
 * - return -EISDIR to tell follow_managed() to stop and return the path we
 *   were called with.
 */
static int follow_automount(struct path *path, struct nameidata *nd,
			    bool *need_mntput)
{
	struct vfsmount *mnt;
	int err;

	if (!path->dentry->d_op || !path->dentry->d_op->d_automount)
		return -EREMOTE;

	/* We don't want to mount if someone's just doing a stat -
	 * unless they're stat'ing a directory and appended a '/' to
	 * the name.
	 *
	 * We do, however, want to mount if someone wants to open or
	 * create a file of any type under the mountpoint, wants to
	 * traverse through the mountpoint or wants to open the
	 * mounted directory.  Also, autofs may mark negative dentries
	 * as being automount points.  These will need the attentions
	 * of the daemon to instantiate them before they can be used.
	 */
	if (!(nd->flags & (LOOKUP_PARENT | LOOKUP_DIRECTORY |
			   LOOKUP_OPEN | LOOKUP_CREATE | LOOKUP_AUTOMOUNT)) &&
	    path->dentry->d_inode)
		return -EISDIR;

	nd->total_link_count++;
	if (nd->total_link_count >= 40)
		return -ELOOP;

	mnt = path->dentry->d_op->d_automount(path);
	if (IS_ERR(mnt)) {
		/*
		 * The filesystem is allowed to return -EISDIR here to indicate
		 * it doesn't want to automount.  For instance, autofs would do
		 * this so that its userspace daemon can mount on this dentry.
		 *
		 * However, we can only permit this if it's a terminal point in
		 * the path being looked up; if it wasn't then the remainder of
		 * the path is inaccessible and we should say so.
		 */
		if (PTR_ERR(mnt) == -EISDIR && (nd->flags & LOOKUP_PARENT))
			return -EREMOTE;
		return PTR_ERR(mnt);
	}

	if (!mnt) /* mount collision */
		return 0;

	if (!*need_mntput) {
		/* lock_mount() may release path->mnt on error */
		mntget(path->mnt);
		*need_mntput = true;
	}
	err = finish_automount(mnt, path);

	switch (err) {
	case -EBUSY:
		/* Someone else made a mount here whilst we were busy */
		return 0;
	case 0:
		path_put(path);
		path->mnt = mnt;
		path->dentry = dget(mnt->mnt_root);
		return 0;
	default:
		return err;
	}

}

/*
 * Handle a dentry that is managed in some way.
 * - Flagged for transit management (autofs)
 * - Flagged as mountpoint
 * - Flagged as automount point
 *
 * This may only be called in refwalk mode.
 *
 * Serialization is taken care of in namespace.c
 */
static int follow_managed(struct path *path, struct nameidata *nd)
{
	struct vfsmount *mnt = path->mnt; /* held by caller, must be left alone */
	unsigned managed;
	bool need_mntput = false;
	int ret = 0;

	/* Given that we're not holding a lock here, we retain the value in a
	 * local variable for each dentry as we look at it so that we don't see
	 * the components of that value change under us */
	while (managed = ACCESS_ONCE(path->dentry->d_flags),
	       managed &= DCACHE_MANAGED_DENTRY,
	       unlikely(managed != 0)) {
		/* Allow the filesystem to manage the transit without i_mutex
		 * being held. */
		if (managed & DCACHE_MANAGE_TRANSIT) {
			BUG_ON(!path->dentry->d_op);
			BUG_ON(!path->dentry->d_op->d_manage);
			ret = path->dentry->d_op->d_manage(path, false);
			if (ret < 0)
				break;
		}

		/* Transit to a mounted filesystem. */
		if (managed & DCACHE_MOUNTED) {
			struct vfsmount *mounted = lookup_mnt(path);
			if (mounted) {
				dput(path->dentry);
				if (need_mntput)
					mntput(path->mnt);
				path->mnt = mounted;
				path->dentry = dget(mounted->mnt_root);
				need_mntput = true;
				continue;
			}

			/* Something is mounted on this dentry in another
			 * namespace and/or whatever was mounted there in this
			 * namespace got unmounted before lookup_mnt() could
			 * get it */
		}

		/* Handle an automount point */
		if (managed & DCACHE_NEED_AUTOMOUNT) {
			ret = follow_automount(path, nd, &need_mntput);
			if (ret < 0)
				break;
			continue;
		}

		/* We didn't change the current path point */
		break;
	}

	if (need_mntput && path->mnt == mnt)
		mntput(path->mnt);
	if (ret == -EISDIR || !ret)
		ret = 1;
	if (need_mntput)
		nd->flags |= LOOKUP_JUMPED;
	if (unlikely(ret < 0))
		path_put_conditional(path, nd);
	return ret;
}

int follow_down_one(struct path *path)
{
	struct vfsmount *mounted;

	mounted = lookup_mnt(path);
	if (mounted) {
		dput(path->dentry);
		mntput(path->mnt);
		path->mnt = mounted;
		path->dentry = dget(mounted->mnt_root);
		return 1;
	}
	return 0;
}
EXPORT_SYMBOL(follow_down_one);

static inline int managed_dentry_rcu(const struct path *path)
{
	return (path->dentry->d_flags & DCACHE_MANAGE_TRANSIT) ?
		path->dentry->d_op->d_manage(path, true) : 0;
}

/*
 * Try to skip to top of mountpoint pile in rcuwalk mode.  Fail if
 * we meet a managed dentry that would need blocking.
 */
static bool __follow_mount_rcu(struct nameidata *nd, struct path *path,
			       struct inode **inode, unsigned *seqp)
{
	for (;;) {
		struct mount *mounted;
		/*
		 * Don't forget we might have a non-mountpoint managed dentry
		 * that wants to block transit.
		 */
		switch (managed_dentry_rcu(path)) {
		case -ECHILD:
		default:
			return false;
		case -EISDIR:
			return true;
		case 0:
			break;
		}

		if (!d_mountpoint(path->dentry))
			return !(path->dentry->d_flags & DCACHE_NEED_AUTOMOUNT);

		mounted = __lookup_mnt(path->mnt, path->dentry);
		if (!mounted)
			break;
#ifdef CONFIG_RKP_NS_PROT
		path->mnt = mounted->mnt;
		path->dentry = mounted->mnt->mnt_root;
#else
		path->mnt = &mounted->mnt;
		path->dentry = mounted->mnt.mnt_root;
#endif
		nd->flags |= LOOKUP_JUMPED;
		*seqp = read_seqcount_begin(&path->dentry->d_seq);
		/*
		 * Update the inode too. We don't need to re-check the
		 * dentry sequence number here after this d_inode read,
		 * because a mount-point is always pinned.
		 */
		*inode = path->dentry->d_inode;
	}
	return !read_seqretry(&mount_lock, nd->m_seq) &&
		!(path->dentry->d_flags & DCACHE_NEED_AUTOMOUNT);
}

static int follow_dotdot_rcu(struct nameidata *nd)
{
	struct inode *inode = nd->inode;

	while (1) {
		if (path_equal(&nd->path, &nd->root))
			break;
		if (nd->path.dentry != nd->path.mnt->mnt_root) {
			struct dentry *old = nd->path.dentry;
			struct dentry *parent = old->d_parent;
			unsigned seq;

			inode = parent->d_inode;
			seq = read_seqcount_begin(&parent->d_seq);
			if (unlikely(read_seqcount_retry(&old->d_seq, nd->seq)))
				return -ECHILD;
			nd->path.dentry = parent;
			nd->seq = seq;
			if (unlikely(!path_connected(&nd->path)))
				return -ECHILD;
			break;
		} else {
			struct mount *mnt = real_mount(nd->path.mnt);
			struct mount *mparent = mnt->mnt_parent;
			struct dentry *mountpoint = mnt->mnt_mountpoint;
			struct inode *inode2 = mountpoint->d_inode;
			unsigned seq = read_seqcount_begin(&mountpoint->d_seq);
			if (unlikely(read_seqretry(&mount_lock, nd->m_seq)))
				return -ECHILD;
#ifdef CONFIG_RKP_NS_PROT
			if (mparent->mnt == nd->path.mnt)
#else
			if (&mparent->mnt == nd->path.mnt)
#endif
				break;
			/* we know that mountpoint was pinned */
			nd->path.dentry = mountpoint;
#ifdef CONFIG_RKP_NS_PROT
			nd->path.mnt = mparent->mnt;
#else
			nd->path.mnt = &mparent->mnt;
#endif
			inode = inode2;
			nd->seq = seq;
		}
	}
	while (unlikely(d_mountpoint(nd->path.dentry))) {
		struct mount *mounted;
		mounted = __lookup_mnt(nd->path.mnt, nd->path.dentry);
		if (unlikely(read_seqretry(&mount_lock, nd->m_seq)))
			return -ECHILD;
		if (!mounted)
			break;
#ifdef CONFIG_RKP_NS_PROT
		nd->path.mnt = mounted->mnt;
		nd->path.dentry = mounted->mnt->mnt_root;
#else
		nd->path.mnt = &mounted->mnt;
		nd->path.dentry = mounted->mnt.mnt_root;
#endif
		inode = nd->path.dentry->d_inode;
		nd->seq = read_seqcount_begin(&nd->path.dentry->d_seq);
	}
	nd->inode = inode;
	return 0;
}

/*
 * Follow down to the covering mount currently visible to userspace.  At each
 * point, the filesystem owning that dentry may be queried as to whether the
 * caller is permitted to proceed or not.
 */
int follow_down(struct path *path)
{
	unsigned managed;
	int ret;

	while (managed = ACCESS_ONCE(path->dentry->d_flags),
	       unlikely(managed & DCACHE_MANAGED_DENTRY)) {
		/* Allow the filesystem to manage the transit without i_mutex
		 * being held.
		 *
		 * We indicate to the filesystem if someone is trying to mount
		 * something here.  This gives autofs the chance to deny anyone
		 * other than its daemon the right to mount on its
		 * superstructure.
		 *
		 * The filesystem may sleep at this point.
		 */
		if (managed & DCACHE_MANAGE_TRANSIT) {
			BUG_ON(!path->dentry->d_op);
			BUG_ON(!path->dentry->d_op->d_manage);
			ret = path->dentry->d_op->d_manage(path, false);
			if (ret < 0)
				return ret == -EISDIR ? 0 : ret;
		}

		/* Transit to a mounted filesystem. */
		if (managed & DCACHE_MOUNTED) {
			struct vfsmount *mounted = lookup_mnt(path);
			if (!mounted)
				break;
			dput(path->dentry);
			mntput(path->mnt);
			path->mnt = mounted;
			path->dentry = dget(mounted->mnt_root);
			continue;
		}

		/* Don't handle automount points here */
		break;
	}
	return 0;
}
EXPORT_SYMBOL(follow_down);

/*
 * Skip to top of mountpoint pile in refwalk mode for follow_dotdot()
 */
static void follow_mount(struct path *path)
{
	while (d_mountpoint(path->dentry)) {
		struct vfsmount *mounted = lookup_mnt(path);
		if (!mounted)
			break;
		dput(path->dentry);
		mntput(path->mnt);
		path->mnt = mounted;
		path->dentry = dget(mounted->mnt_root);
	}
}

static int path_parent_directory(struct path *path)
{
	struct dentry *old = path->dentry;
	/* rare case of legitimate dget_parent()... */
	path->dentry = dget_parent(path->dentry);
	dput(old);
	if (unlikely(!path_connected(path)))
		return -ENOENT;
	return 0;
}

static int follow_dotdot(struct nameidata *nd)
{
	while(1) {
		if (nd->path.dentry == nd->root.dentry &&
		    nd->path.mnt == nd->root.mnt) {
			break;
		}
		if (nd->path.dentry != nd->path.mnt->mnt_root) {
			int ret = path_parent_directory(&nd->path);
			if (ret)
				return ret;
			break;
		}
		if (!follow_up(&nd->path))
			break;
	}
	follow_mount(&nd->path);
	nd->inode = nd->path.dentry->d_inode;
	return 0;
}

/*
 * This looks up the name in dcache and possibly revalidates the found dentry.
 * NULL is returned if the dentry does not exist in the cache.
 */
static struct dentry *lookup_dcache(const struct qstr *name,
				    struct dentry *dir,
				    unsigned int flags)
{
	struct dentry *dentry = d_lookup(dir, name);
	if (dentry) {
		int error = d_revalidate(dentry, flags);
		if (unlikely(error <= 0)) {
			if (!error)
				d_invalidate(dentry);
			dput(dentry);
			return ERR_PTR(error);
		}
	}
	return dentry;
}

/*
 * Call i_op->lookup on the dentry.  The dentry must be negative and
 * unhashed.
 *
 * dir->d_inode->i_mutex must be held
 */
static struct dentry *lookup_real(struct inode *dir, struct dentry *dentry,
				  unsigned int flags)
{
	struct dentry *old;

	/* Don't create child dentry for a dead directory. */
	if (unlikely(IS_DEADDIR(dir))) {
		dput(dentry);
		return ERR_PTR(-ENOENT);
	}

	old = dir->i_op->lookup(dir, dentry, flags);
	if (unlikely(old)) {
		dput(dentry);
		dentry = old;
	}
	return dentry;
}

static struct dentry *__lookup_hash(const struct qstr *name,
		struct dentry *base, unsigned int flags)
{
	struct dentry *dentry = lookup_dcache(name, base, flags);

	if (dentry)
		return dentry;

	dentry = d_alloc(base, name);
	if (unlikely(!dentry))
		return ERR_PTR(-ENOMEM);

	return lookup_real(base->d_inode, dentry, flags);
}

static int lookup_fast(struct nameidata *nd,
		       struct path *path, struct inode **inode,
		       unsigned *seqp)
{
	struct vfsmount *mnt = nd->path.mnt;
	struct dentry *dentry, *parent = nd->path.dentry;
	int status = 1;
	int err;

	/*
	 * Rename seqlock is not required here because in the off chance
	 * of a false negative due to a concurrent rename, the caller is
	 * going to fall back to non-racy lookup.
	 */
	if (nd->flags & LOOKUP_RCU) {
		unsigned seq;
		bool negative;
		dentry = __d_lookup_rcu(parent, &nd->last, &seq);
		if (unlikely(!dentry)) {
			if (unlazy_walk(nd))
				return -ECHILD;
			return 0;
		}

		/*
		 * This sequence count validates that the inode matches
		 * the dentry name information from lookup.
		 */
		*inode = d_backing_inode(dentry);
		negative = d_is_negative(dentry);
		if (unlikely(read_seqcount_retry(&dentry->d_seq, seq)))
			return -ECHILD;

		/*
		 * This sequence count validates that the parent had no
		 * changes while we did the lookup of the dentry above.
		 *
		 * The memory barrier in read_seqcount_begin of child is
		 *  enough, we can use __read_seqcount_retry here.
		 */
		if (unlikely(__read_seqcount_retry(&parent->d_seq, nd->seq)))
			return -ECHILD;

		*seqp = seq;
		status = d_revalidate(dentry, nd->flags);
		if (likely(status > 0)) {
			/*
			 * Note: do negative dentry check after revalidation in
			 * case that drops it.
			 */
			if (unlikely(negative))
				return -ENOENT;
			path->mnt = mnt;
			path->dentry = dentry;
			if (likely(__follow_mount_rcu(nd, path, inode, seqp)))
				return 1;
		}
		if (unlazy_child(nd, dentry, seq))
			return -ECHILD;
		if (unlikely(status == -ECHILD))
			/* we'd been told to redo it in non-rcu mode */
			status = d_revalidate(dentry, nd->flags);
	} else {
		dentry = __d_lookup(parent, &nd->last);
		if (unlikely(!dentry))
			return 0;
		status = d_revalidate(dentry, nd->flags);
	}
	if (unlikely(status <= 0)) {
		if (!status)
			d_invalidate(dentry);
		dput(dentry);
		return status;
	}
	if (unlikely(d_is_negative(dentry))) {
		dput(dentry);
		return -ENOENT;
	}

	path->mnt = mnt;
	path->dentry = dentry;
	err = follow_managed(path, nd);
	if (likely(err > 0))
		*inode = d_backing_inode(path->dentry);
	return err;
}

/* Fast lookup failed, do it the slow way */
static struct dentry *lookup_slow(const struct qstr *name,
				  struct dentry *dir,
				  unsigned int flags)
{
	struct dentry *dentry = ERR_PTR(-ENOENT), *old;
	struct inode *inode = dir->d_inode;
	DECLARE_WAIT_QUEUE_HEAD_ONSTACK(wq);

	inode_lock_shared(inode);
	/* Don't go there if it's already dead */
	if (unlikely(IS_DEADDIR(inode)))
		goto out;
again:
	dentry = d_alloc_parallel(dir, name, &wq);
	if (IS_ERR(dentry))
		goto out;
	if (unlikely(!d_in_lookup(dentry))) {
		if (!(flags & LOOKUP_NO_REVAL)) {
			int error = d_revalidate(dentry, flags);
			if (unlikely(error <= 0)) {
				if (!error) {
					d_invalidate(dentry);
					dput(dentry);
					goto again;
				}
				dput(dentry);
				dentry = ERR_PTR(error);
			}
		}
	} else {
		old = inode->i_op->lookup(inode, dentry, flags);
		d_lookup_done(dentry);
		if (unlikely(old)) {
			dput(dentry);
			dentry = old;
		}
	}
out:
	inode_unlock_shared(inode);
	return dentry;
}

static inline int may_lookup(struct nameidata *nd)
{
	if (nd->flags & LOOKUP_RCU) {
		int err = inode_permission2(nd->path.mnt, nd->inode, MAY_EXEC|MAY_NOT_BLOCK);
		if (err != -ECHILD)
			return err;
		if (unlazy_walk(nd))
			return -ECHILD;
	}
	return inode_permission2(nd->path.mnt, nd->inode, MAY_EXEC);
}

static inline int handle_dots(struct nameidata *nd, int type)
{
	if (type == LAST_DOTDOT) {
		if (!nd->root.mnt)
			set_root(nd);
		if (nd->flags & LOOKUP_RCU) {
			return follow_dotdot_rcu(nd);
		} else
			return follow_dotdot(nd);
	}
	return 0;
}

static int pick_link(struct nameidata *nd, struct path *link,
		     struct inode *inode, unsigned seq)
{
	int error;
	struct saved *last;
	if (unlikely(nd->total_link_count++ >= MAXSYMLINKS)) {
		path_to_nameidata(link, nd);
		return -ELOOP;
	}
	if (!(nd->flags & LOOKUP_RCU)) {
		if (link->mnt == nd->path.mnt)
			mntget(link->mnt);
	}
	error = nd_alloc_stack(nd);
	if (unlikely(error)) {
		if (error == -ECHILD) {
			if (unlikely(!legitimize_path(nd, link, seq))) {
				drop_links(nd);
				nd->depth = 0;
				nd->flags &= ~LOOKUP_RCU;
				nd->path.mnt = NULL;
				nd->path.dentry = NULL;
				if (!(nd->flags & LOOKUP_ROOT))
					nd->root.mnt = NULL;
				rcu_read_unlock();
			} else if (likely(unlazy_walk(nd)) == 0)
				error = nd_alloc_stack(nd);
		}
		if (error) {
			path_put(link);
			return error;
		}
	}

	last = nd->stack + nd->depth++;
	last->link = *link;
	clear_delayed_call(&last->done);
	nd->link_inode = inode;
	last->seq = seq;
	return 1;
}

enum {WALK_FOLLOW = 1, WALK_MORE = 2};

/*
 * Do we need to follow links? We _really_ want to be able
 * to do this check without having to look at inode->i_op,
 * so we keep a cache of "no, this doesn't need follow_link"
 * for the common case.
 */
static inline int step_into(struct nameidata *nd, struct path *path,
			    int flags, struct inode *inode, unsigned seq)
{
	if (!(flags & WALK_MORE) && nd->depth)
		put_link(nd);
	if (likely(!d_is_symlink(path->dentry)) ||
	   !(flags & WALK_FOLLOW || nd->flags & LOOKUP_FOLLOW)) {
		/* not a symlink or should not follow */
		path_to_nameidata(path, nd);
		nd->inode = inode;
		nd->seq = seq;
		return 0;
	}
	/* make sure that d_is_symlink above matches inode */
	if (nd->flags & LOOKUP_RCU) {
		if (read_seqcount_retry(&path->dentry->d_seq, seq))
			return -ECHILD;
	}
	return pick_link(nd, path, inode, seq);
}

static int walk_component(struct nameidata *nd, int flags)
{
	struct path path;
	struct inode *inode;
	unsigned seq;
	int err;
	/*
	 * "." and ".." are special - ".." especially so because it has
	 * to be able to know about the current root directory and
	 * parent relationships.
	 */
	if (unlikely(nd->last_type != LAST_NORM)) {
		err = handle_dots(nd, nd->last_type);
		if (!(flags & WALK_MORE) && nd->depth)
			put_link(nd);
		return err;
	}
	err = lookup_fast(nd, &path, &inode, &seq);
	if (unlikely(err <= 0)) {
		if (err < 0)
			return err;
		path.dentry = lookup_slow(&nd->last, nd->path.dentry,
					  nd->flags);
		if (IS_ERR(path.dentry))
			return PTR_ERR(path.dentry);

		path.mnt = nd->path.mnt;
		err = follow_managed(&path, nd);
		if (unlikely(err < 0))
			return err;

		if (unlikely(d_is_negative(path.dentry))) {
			path_to_nameidata(&path, nd);
			return -ENOENT;
		}

		seq = 0;	/* we are already out of RCU mode */
		inode = d_backing_inode(path.dentry);
	}

	return step_into(nd, &path, flags, inode, seq);
}

/*
 * We can do the critical dentry name comparison and hashing
 * operations one word at a time, but we are limited to:
 *
 * - Architectures with fast unaligned word accesses. We could
 *   do a "get_unaligned()" if this helps and is sufficiently
 *   fast.
 *
 * - non-CONFIG_DEBUG_PAGEALLOC configurations (so that we
 *   do not trap on the (extremely unlikely) case of a page
 *   crossing operation.
 *
 * - Furthermore, we need an efficient 64-bit compile for the
 *   64-bit case in order to generate the "number of bytes in
 *   the final mask". Again, that could be replaced with a
 *   efficient population count instruction or similar.
 */
#ifdef CONFIG_DCACHE_WORD_ACCESS

#include <asm/word-at-a-time.h>

#ifdef HASH_MIX

/* Architecture provides HASH_MIX and fold_hash() in <asm/hash.h> */

#elif defined(CONFIG_64BIT)
/*
 * Register pressure in the mixing function is an issue, particularly
 * on 32-bit x86, but almost any function requires one state value and
 * one temporary.  Instead, use a function designed for two state values
 * and no temporaries.
 *
 * This function cannot create a collision in only two iterations, so
 * we have two iterations to achieve avalanche.  In those two iterations,
 * we have six layers of mixing, which is enough to spread one bit's
 * influence out to 2^6 = 64 state bits.
 *
 * Rotate constants are scored by considering either 64 one-bit input
 * deltas or 64*63/2 = 2016 two-bit input deltas, and finding the
 * probability of that delta causing a change to each of the 128 output
 * bits, using a sample of random initial states.
 *
 * The Shannon entropy of the computed probabilities is then summed
 * to produce a score.  Ideally, any input change has a 50% chance of
 * toggling any given output bit.
 *
 * Mixing scores (in bits) for (12,45):
 * Input delta: 1-bit      2-bit
 * 1 round:     713.3    42542.6
 * 2 rounds:   2753.7   140389.8
 * 3 rounds:   5954.1   233458.2
 * 4 rounds:   7862.6   256672.2
 * Perfect:    8192     258048
 *            (64*128) (64*63/2 * 128)
 */
#define HASH_MIX(x, y, a)	\
	(	x ^= (a),	\
	y ^= x,	x = rol64(x,12),\
	x += y,	y = rol64(y,45),\
	y *= 9			)

/*
 * Fold two longs into one 32-bit hash value.  This must be fast, but
 * latency isn't quite as critical, as there is a fair bit of additional
 * work done before the hash value is used.
 */
static inline unsigned int fold_hash(unsigned long x, unsigned long y)
{
	y ^= x * GOLDEN_RATIO_64;
	y *= GOLDEN_RATIO_64;
	return y >> 32;
}

#else	/* 32-bit case */

/*
 * Mixing scores (in bits) for (7,20):
 * Input delta: 1-bit      2-bit
 * 1 round:     330.3     9201.6
 * 2 rounds:   1246.4    25475.4
 * 3 rounds:   1907.1    31295.1
 * 4 rounds:   2042.3    31718.6
 * Perfect:    2048      31744
 *            (32*64)   (32*31/2 * 64)
 */
#define HASH_MIX(x, y, a)	\
	(	x ^= (a),	\
	y ^= x,	x = rol32(x, 7),\
	x += y,	y = rol32(y,20),\
	y *= 9			)

static inline unsigned int fold_hash(unsigned long x, unsigned long y)
{
	/* Use arch-optimized multiply if one exists */
	return __hash_32(y ^ __hash_32(x));
}

#endif

/*
 * Return the hash of a string of known length.  This is carfully
 * designed to match hash_name(), which is the more critical function.
 * In particular, we must end by hashing a final word containing 0..7
 * payload bytes, to match the way that hash_name() iterates until it
 * finds the delimiter after the name.
 */
unsigned int full_name_hash(const void *salt, const char *name, unsigned int len)
{
	unsigned long a, x = 0, y = (unsigned long)salt;

	for (;;) {
		if (!len)
			goto done;
		a = load_unaligned_zeropad(name);
		if (len < sizeof(unsigned long))
			break;
		HASH_MIX(x, y, a);
		name += sizeof(unsigned long);
		len -= sizeof(unsigned long);
	}
	x ^= a & bytemask_from_count(len);
done:
	return fold_hash(x, y);
}
EXPORT_SYMBOL(full_name_hash);

/* Return the "hash_len" (hash and length) of a null-terminated string */
u64 hashlen_string(const void *salt, const char *name)
{
	unsigned long a = 0, x = 0, y = (unsigned long)salt;
	unsigned long adata, mask, len;
	const struct word_at_a_time constants = WORD_AT_A_TIME_CONSTANTS;

	len = 0;
	goto inside;

	do {
		HASH_MIX(x, y, a);
		len += sizeof(unsigned long);
inside:
		a = load_unaligned_zeropad(name+len);
	} while (!has_zero(a, &adata, &constants));

	adata = prep_zero_mask(a, adata, &constants);
	mask = create_zero_mask(adata);
	x ^= a & zero_bytemask(mask);

	return hashlen_create(fold_hash(x, y), len + find_zero(mask));
}
EXPORT_SYMBOL(hashlen_string);

/*
 * Calculate the length and hash of the path component, and
 * return the "hash_len" as the result.
 */
static inline u64 hash_name(const void *salt, const char *name)
{
	unsigned long a = 0, b, x = 0, y = (unsigned long)salt;
	unsigned long adata, bdata, mask, len;
	const struct word_at_a_time constants = WORD_AT_A_TIME_CONSTANTS;

	len = 0;
	goto inside;

	do {
		HASH_MIX(x, y, a);
		len += sizeof(unsigned long);
inside:
		a = load_unaligned_zeropad(name+len);
		b = a ^ REPEAT_BYTE('/');
	} while (!(has_zero(a, &adata, &constants) | has_zero(b, &bdata, &constants)));

	adata = prep_zero_mask(a, adata, &constants);
	bdata = prep_zero_mask(b, bdata, &constants);
	mask = create_zero_mask(adata | bdata);
	x ^= a & zero_bytemask(mask);

	return hashlen_create(fold_hash(x, y), len + find_zero(mask));
}

#else	/* !CONFIG_DCACHE_WORD_ACCESS: Slow, byte-at-a-time version */

/* Return the hash of a string of known length */
unsigned int full_name_hash(const void *salt, const char *name, unsigned int len)
{
	unsigned long hash = init_name_hash(salt);
	while (len--)
		hash = partial_name_hash((unsigned char)*name++, hash);
	return end_name_hash(hash);
}
EXPORT_SYMBOL(full_name_hash);

/* Return the "hash_len" (hash and length) of a null-terminated string */
u64 hashlen_string(const void *salt, const char *name)
{
	unsigned long hash = init_name_hash(salt);
	unsigned long len = 0, c;

	c = (unsigned char)*name;
	while (c) {
		len++;
		hash = partial_name_hash(c, hash);
		c = (unsigned char)name[len];
	}
	return hashlen_create(end_name_hash(hash), len);
}
EXPORT_SYMBOL(hashlen_string);

/*
 * We know there's a real path component here of at least
 * one character.
 */
static inline u64 hash_name(const void *salt, const char *name)
{
	unsigned long hash = init_name_hash(salt);
	unsigned long len = 0, c;

	c = (unsigned char)*name;
	do {
		len++;
		hash = partial_name_hash(c, hash);
		c = (unsigned char)name[len];
	} while (c && c != '/');
	return hashlen_create(end_name_hash(hash), len);
}

#endif

/*
 * Name resolution.
 * This is the basic name resolution function, turning a pathname into
 * the final dentry. We expect 'base' to be positive and a directory.
 *
 * Returns 0 and nd will have valid dentry and mnt on success.
 * Returns error and drops reference to input namei data on failure.
 */
static int link_path_walk(const char *name, struct nameidata *nd)
{
	int err;

	while (*name=='/')
		name++;
	if (!*name)
		return 0;

	/* At this point we know we have a real path component. */
	for(;;) {
		u64 hash_len;
		int type;

		err = may_lookup(nd);
		if (err)
			return err;

		hash_len = hash_name(nd->path.dentry, name);

		type = LAST_NORM;
		if (name[0] == '.') switch (hashlen_len(hash_len)) {
			case 2:
				if (name[1] == '.') {
					type = LAST_DOTDOT;
					nd->flags |= LOOKUP_JUMPED;
				}
				break;
			case 1:
				type = LAST_DOT;
		}
		if (likely(type == LAST_NORM)) {
			struct dentry *parent = nd->path.dentry;
			nd->flags &= ~LOOKUP_JUMPED;
			if (unlikely(parent->d_flags & DCACHE_OP_HASH)) {
				struct qstr this = { { .hash_len = hash_len }, .name = name };
				err = parent->d_op->d_hash(parent, &this);
				if (err < 0)
					return err;
				hash_len = this.hash_len;
				name = this.name;
			}
		}

		nd->last.hash_len = hash_len;
		nd->last.name = name;
		nd->last_type = type;

		name += hashlen_len(hash_len);
		if (!*name)
			goto OK;
		/*
		 * If it wasn't NUL, we know it was '/'. Skip that
		 * slash, and continue until no more slashes.
		 */
		do {
			name++;
		} while (unlikely(*name == '/'));
		if (unlikely(!*name)) {
OK:
			/* pathname body, done */
			if (!nd->depth)
				return 0;
			name = nd->stack[nd->depth - 1].name;
			/* trailing symlink, done */
			if (!name)
				return 0;
			/* last component of nested symlink */
			err = walk_component(nd, WALK_FOLLOW);
		} else {
			/* not the last component */
			err = walk_component(nd, WALK_FOLLOW | WALK_MORE);
		}
		if (err < 0)
			return err;

		if (err) {
			const char *s = get_link(nd);

			if (IS_ERR(s))
				return PTR_ERR(s);
			err = 0;
			if (unlikely(!s)) {
				/* jumped */
				put_link(nd);
			} else {
				nd->stack[nd->depth - 1].name = name;
				name = s;
				continue;
			}
		}
		if (unlikely(!d_can_lookup(nd->path.dentry))) {
			if (nd->flags & LOOKUP_RCU) {
				if (unlazy_walk(nd))
					return -ECHILD;
			}
			return -ENOTDIR;
		}
	}
}

static const char *path_init(struct nameidata *nd, unsigned flags)
{
	const char *s = nd->name->name;

	if (!*s)
		flags &= ~LOOKUP_RCU;

	nd->last_type = LAST_ROOT; /* if there are only slashes... */
	nd->flags = flags | LOOKUP_JUMPED | LOOKUP_PARENT;
	nd->depth = 0;
	if (flags & LOOKUP_ROOT) {
		struct dentry *root = nd->root.dentry;
		struct inode *inode = root->d_inode;
		if (*s && unlikely(!d_can_lookup(root)))
			return ERR_PTR(-ENOTDIR);
		nd->path = nd->root;
		nd->inode = inode;
		if (flags & LOOKUP_RCU) {
			rcu_read_lock();
			nd->seq = __read_seqcount_begin(&nd->path.dentry->d_seq);
			nd->root_seq = nd->seq;
			nd->m_seq = read_seqbegin(&mount_lock);
		} else {
			path_get(&nd->path);
		}
		return s;
	}

	nd->root.mnt = NULL;
	nd->path.mnt = NULL;
	nd->path.dentry = NULL;

	nd->m_seq = read_seqbegin(&mount_lock);
	if (*s == '/') {
		if (flags & LOOKUP_RCU)
			rcu_read_lock();
		set_root(nd);
		if (likely(!nd_jump_root(nd)))
			return s;
		nd->root.mnt = NULL;
		rcu_read_unlock();
		return ERR_PTR(-ECHILD);
	} else if (nd->dfd == AT_FDCWD) {
		if (flags & LOOKUP_RCU) {
			struct fs_struct *fs = current->fs;
			unsigned seq;

			rcu_read_lock();

			do {
				seq = read_seqcount_begin(&fs->seq);
				nd->path = fs->pwd;
				nd->inode = nd->path.dentry->d_inode;
				nd->seq = __read_seqcount_begin(&nd->path.dentry->d_seq);
			} while (read_seqcount_retry(&fs->seq, seq));
		} else {
			get_fs_pwd(current->fs, &nd->path);
			nd->inode = nd->path.dentry->d_inode;
		}
		return s;
	} else {
		/* Caller must check execute permissions on the starting path component */
		struct fd f = fdget_raw(nd->dfd);
		struct dentry *dentry;

		if (!f.file)
			return ERR_PTR(-EBADF);

		dentry = f.file->f_path.dentry;

		if (*s) {
			if (!d_can_lookup(dentry)) {
				fdput(f);
				return ERR_PTR(-ENOTDIR);
			}
		}

		nd->path = f.file->f_path;
		if (flags & LOOKUP_RCU) {
			rcu_read_lock();
			nd->inode = nd->path.dentry->d_inode;
			nd->seq = read_seqcount_begin(&nd->path.dentry->d_seq);
		} else {
			path_get(&nd->path);
			nd->inode = nd->path.dentry->d_inode;
		}
		fdput(f);
		return s;
	}
}

static const char *trailing_symlink(struct nameidata *nd)
{
	const char *s;
	int error = may_follow_link(nd);
	if (unlikely(error))
		return ERR_PTR(error);
	nd->flags |= LOOKUP_PARENT;
	nd->stack[0].name = NULL;
	s = get_link(nd);
	return s ? s : "";
}

static inline int lookup_last(struct nameidata *nd)
{
	if (nd->last_type == LAST_NORM && nd->last.name[nd->last.len])
		nd->flags |= LOOKUP_FOLLOW | LOOKUP_DIRECTORY;

	nd->flags &= ~LOOKUP_PARENT;
	return walk_component(nd, 0);
}

static int handle_lookup_down(struct nameidata *nd)
{
	struct path path = nd->path;
	struct inode *inode = nd->inode;
	unsigned seq = nd->seq;
	int err;

	if (nd->flags & LOOKUP_RCU) {
		/*
		 * don't bother with unlazy_walk on failure - we are
		 * at the very beginning of walk, so we lose nothing
		 * if we simply redo everything in non-RCU mode
		 */
		if (unlikely(!__follow_mount_rcu(nd, &path, &inode, &seq)))
			return -ECHILD;
	} else {
		dget(path.dentry);
		err = follow_managed(&path, nd);
		if (unlikely(err < 0))
			return err;
		inode = d_backing_inode(path.dentry);
		seq = 0;
	}
	path_to_nameidata(&path, nd);
	nd->inode = inode;
	nd->seq = seq;
	return 0;
}

/* Returns 0 and nd will be valid on success; Retuns error, otherwise. */
static int path_lookupat(struct nameidata *nd, unsigned flags, struct path *path)
{
	const char *s = path_init(nd, flags);
	int err;

	if (IS_ERR(s))
		return PTR_ERR(s);

	if (unlikely(flags & LOOKUP_DOWN)) {
		err = handle_lookup_down(nd);
		if (unlikely(err < 0)) {
			terminate_walk(nd);
			return err;
		}
	}

	while (!(err = link_path_walk(s, nd))
		&& ((err = lookup_last(nd)) > 0)) {
		s = trailing_symlink(nd);
		if (IS_ERR(s)) {
			err = PTR_ERR(s);
			break;
		}
	}
	if (!err)
		err = complete_walk(nd);

	if (!err && nd->flags & LOOKUP_DIRECTORY)
		if (!d_can_lookup(nd->path.dentry))
			err = -ENOTDIR;
	if (!err) {
		*path = nd->path;
		nd->path.mnt = NULL;
		nd->path.dentry = NULL;
	}
	terminate_walk(nd);
	return err;
}

static int filename_lookup(int dfd, struct filename *name, unsigned flags,
			   struct path *path, struct path *root)
{
	int retval;
	struct nameidata nd;
	if (IS_ERR(name))
		return PTR_ERR(name);
	if (unlikely(root)) {
		nd.root = *root;
		flags |= LOOKUP_ROOT;
	}
	set_nameidata(&nd, dfd, name);
	retval = path_lookupat(&nd, flags | LOOKUP_RCU, path);
	if (unlikely(retval == -ECHILD))
		retval = path_lookupat(&nd, flags, path);
	if (unlikely(retval == -ESTALE))
		retval = path_lookupat(&nd, flags | LOOKUP_REVAL, path);

	if (likely(!retval))
		audit_inode(name, path->dentry, flags & LOOKUP_PARENT);
	restore_nameidata();
	putname(name);
	return retval;
}

/* Returns 0 and nd will be valid on success; Retuns error, otherwise. */
static int path_parentat(struct nameidata *nd, unsigned flags,
				struct path *parent)
{
	const char *s = path_init(nd, flags);
	int err;
	if (IS_ERR(s))
		return PTR_ERR(s);
	err = link_path_walk(s, nd);
	if (!err)
		err = complete_walk(nd);
	if (!err) {
		*parent = nd->path;
		nd->path.mnt = NULL;
		nd->path.dentry = NULL;
	}
	terminate_walk(nd);
	return err;
}

static struct filename *filename_parentat(int dfd, struct filename *name,
				unsigned int flags, struct path *parent,
				struct qstr *last, int *type)
{
	int retval;
	struct nameidata nd;

	if (IS_ERR(name))
		return name;
	set_nameidata(&nd, dfd, name);
	retval = path_parentat(&nd, flags | LOOKUP_RCU, parent);
	if (unlikely(retval == -ECHILD))
		retval = path_parentat(&nd, flags, parent);
	if (unlikely(retval == -ESTALE))
		retval = path_parentat(&nd, flags | LOOKUP_REVAL, parent);
	if (likely(!retval)) {
		*last = nd.last;
		*type = nd.last_type;
		audit_inode(name, parent->dentry, LOOKUP_PARENT);
	} else {
		putname(name);
		name = ERR_PTR(retval);
	}
	restore_nameidata();
	return name;
}

/* does lookup, returns the object with parent locked */
struct dentry *kern_path_locked(const char *name, struct path *path)
{
	struct filename *filename;
	struct dentry *d;
	struct qstr last;
	int type;

	filename = filename_parentat(AT_FDCWD, getname_kernel(name), 0, path,
				    &last, &type);
	if (IS_ERR(filename))
		return ERR_CAST(filename);
	if (unlikely(type != LAST_NORM)) {
		path_put(path);
		putname(filename);
		return ERR_PTR(-EINVAL);
	}
	inode_lock_nested(path->dentry->d_inode, I_MUTEX_PARENT);
	d = __lookup_hash(&last, path->dentry, 0);
	if (IS_ERR(d)) {
		inode_unlock(path->dentry->d_inode);
		path_put(path);
	}
	putname(filename);
	return d;
}

int kern_path(const char *name, unsigned int flags, struct path *path)
{
	return filename_lookup(AT_FDCWD, getname_kernel(name),
			       flags, path, NULL);
}
EXPORT_SYMBOL(kern_path);

/**
 * vfs_path_lookup - lookup a file path relative to a dentry-vfsmount pair
 * @dentry:  pointer to dentry of the base directory
 * @mnt: pointer to vfs mount of the base directory
 * @name: pointer to file name
 * @flags: lookup flags
 * @path: pointer to struct path to fill
 */
int vfs_path_lookup(struct dentry *dentry, struct vfsmount *mnt,
		    const char *name, unsigned int flags,
		    struct path *path)
{
	struct path root = {.mnt = mnt, .dentry = dentry};
	/* the first argument of filename_lookup() is ignored with root */
	return filename_lookup(AT_FDCWD, getname_kernel(name),
			       flags , path, &root);
}
EXPORT_SYMBOL(vfs_path_lookup);

/**
 * lookup_one_len - filesystem helper to lookup single pathname component
 * @name:	pathname component to lookup
 * @mnt:	mount we are looking up on
 * @base:	base directory to lookup from
 * @len:	maximum length @len should be interpreted to
 *
 * Note that this routine is purely a helper for filesystem usage and should
 * not be called by generic code.
 *
 * The caller must hold base->i_mutex.
 */
struct dentry *lookup_one_len2(const char *name, struct vfsmount *mnt, struct dentry *base, int len)
{
	struct qstr this;
	unsigned int c;
	int err;

	WARN_ON_ONCE(!inode_is_locked(base->d_inode));

	this.name = name;
	this.len = len;
	this.hash = full_name_hash(base, name, len);
	if (!len)
		return ERR_PTR(-EACCES);

	if (unlikely(name[0] == '.')) {
		if (len < 2 || (len == 2 && name[1] == '.'))
			return ERR_PTR(-EACCES);
	}

	while (len--) {
		c = *(const unsigned char *)name++;
		if (c == '/' || c == '\0')
			return ERR_PTR(-EACCES);
	}
	/*
	 * See if the low-level filesystem might want
	 * to use its own hash..
	 */
	if (base->d_flags & DCACHE_OP_HASH) {
		int err = base->d_op->d_hash(base, &this);
		if (err < 0)
			return ERR_PTR(err);
	}

	err = inode_permission2(mnt, base->d_inode, MAY_EXEC);
	if (err)
		return ERR_PTR(err);

	return __lookup_hash(&this, base, 0);
}
EXPORT_SYMBOL(lookup_one_len2);

struct dentry *lookup_one_len(const char *name, struct dentry *base, int len)
{
	return lookup_one_len2(name, NULL, base, len);
}
EXPORT_SYMBOL(lookup_one_len);

/**
 * lookup_one_len_unlocked - filesystem helper to lookup single pathname component
 * @name:	pathname component to lookup
 * @base:	base directory to lookup from
 * @len:	maximum length @len should be interpreted to
 *
 * Note that this routine is purely a helper for filesystem usage and should
 * not be called by generic code.
 *
 * Unlike lookup_one_len, it should be called without the parent
 * i_mutex held, and will take the i_mutex itself if necessary.
 */
struct dentry *lookup_one_len_unlocked(const char *name,
				       struct dentry *base, int len)
{
	struct qstr this;
	unsigned int c;
	int err;
	struct dentry *ret;

	this.name = name;
	this.len = len;
	this.hash = full_name_hash(base, name, len);
	if (!len)
		return ERR_PTR(-EACCES);

	if (unlikely(name[0] == '.')) {
		if (len < 2 || (len == 2 && name[1] == '.'))
			return ERR_PTR(-EACCES);
	}

	while (len--) {
		c = *(const unsigned char *)name++;
		if (c == '/' || c == '\0')
			return ERR_PTR(-EACCES);
	}
	/*
	 * See if the low-level filesystem might want
	 * to use its own hash..
	 */
	if (base->d_flags & DCACHE_OP_HASH) {
		int err = base->d_op->d_hash(base, &this);
		if (err < 0)
			return ERR_PTR(err);
	}

	err = inode_permission(base->d_inode, MAY_EXEC);
	if (err)
		return ERR_PTR(err);

	ret = lookup_dcache(&this, base, 0);
	if (!ret)
		ret = lookup_slow(&this, base, 0);
	return ret;
}
EXPORT_SYMBOL(lookup_one_len_unlocked);

#ifdef CONFIG_UNIX98_PTYS
int path_pts(struct path *path)
{
	/* Find something mounted on "pts" in the same directory as
	 * the input path.
	 */
	struct dentry *child, *parent;
	struct qstr this;
	int ret;

	ret = path_parent_directory(path);
	if (ret)
		return ret;

	parent = path->dentry;
	this.name = "pts";
	this.len = 3;
	child = d_hash_and_lookup(parent, &this);
	if (!child)
		return -ENOENT;

	path->dentry = child;
	dput(parent);
	follow_mount(path);
	return 0;
}
#endif

int user_path_at_empty(int dfd, const char __user *name, unsigned flags,
		 struct path *path, int *empty)
{
	return filename_lookup(dfd, getname_flags(name, flags, empty),
			       flags, path, NULL);
}
EXPORT_SYMBOL(user_path_at_empty);

/**
 * mountpoint_last - look up last component for umount
 * @nd:   pathwalk nameidata - currently pointing at parent directory of "last"
 *
 * This is a special lookup_last function just for umount. In this case, we
 * need to resolve the path without doing any revalidation.
 *
 * The nameidata should be the result of doing a LOOKUP_PARENT pathwalk. Since
 * mountpoints are always pinned in the dcache, their ancestors are too. Thus,
 * in almost all cases, this lookup will be served out of the dcache. The only
 * cases where it won't are if nd->last refers to a symlink or the path is
 * bogus and it doesn't exist.
 *
 * Returns:
 * -error: if there was an error during lookup. This includes -ENOENT if the
 *         lookup found a negative dentry.
 *
 * 0:      if we successfully resolved nd->last and found it to not to be a
 *         symlink that needs to be followed.
 *
 * 1:      if we successfully resolved nd->last and found it to be a symlink
 *         that needs to be followed.
 */
static int
mountpoint_last(struct nameidata *nd)
{
	int error = 0;
	struct dentry *dir = nd->path.dentry;
	struct path path;

	/* If we're in rcuwalk, drop out of it to handle last component */
	if (nd->flags & LOOKUP_RCU) {
		if (unlazy_walk(nd))
			return -ECHILD;
	}

	nd->flags &= ~LOOKUP_PARENT;

	if (unlikely(nd->last_type != LAST_NORM)) {
		error = handle_dots(nd, nd->last_type);
		if (error)
			return error;
		path.dentry = dget(nd->path.dentry);
	} else {
		path.dentry = d_lookup(dir, &nd->last);
		if (!path.dentry) {
			/*
			 * No cached dentry. Mounted dentries are pinned in the
			 * cache, so that means that this dentry is probably
			 * a symlink or the path doesn't actually point
			 * to a mounted dentry.
			 */
			path.dentry = lookup_slow(&nd->last, dir,
					     nd->flags | LOOKUP_NO_REVAL);
			if (IS_ERR(path.dentry))
				return PTR_ERR(path.dentry);
		}
	}
	if (d_is_negative(path.dentry)) {
		dput(path.dentry);
		return -ENOENT;
	}
	path.mnt = nd->path.mnt;
	return step_into(nd, &path, 0, d_backing_inode(path.dentry), 0);
}

/**
 * path_mountpoint - look up a path to be umounted
 * @nd:		lookup context
 * @flags:	lookup flags
 * @path:	pointer to container for result
 *
 * Look up the given name, but don't attempt to revalidate the last component.
 * Returns 0 and "path" will be valid on success; Returns error otherwise.
 */
static int
path_mountpoint(struct nameidata *nd, unsigned flags, struct path *path)
{
	const char *s = path_init(nd, flags);
	int err;
	if (IS_ERR(s))
		return PTR_ERR(s);
	while (!(err = link_path_walk(s, nd)) &&
		(err = mountpoint_last(nd)) > 0) {
		s = trailing_symlink(nd);
		if (IS_ERR(s)) {
			err = PTR_ERR(s);
			break;
		}
	}
	if (!err) {
		*path = nd->path;
		nd->path.mnt = NULL;
		nd->path.dentry = NULL;
		follow_mount(path);
	}
	terminate_walk(nd);
	return err;
}

static int
filename_mountpoint(int dfd, struct filename *name, struct path *path,
			unsigned int flags)
{
	struct nameidata nd;
	int error;
	if (IS_ERR(name))
		return PTR_ERR(name);
	set_nameidata(&nd, dfd, name);
	error = path_mountpoint(&nd, flags | LOOKUP_RCU, path);
	if (unlikely(error == -ECHILD))
		error = path_mountpoint(&nd, flags, path);
	if (unlikely(error == -ESTALE))
		error = path_mountpoint(&nd, flags | LOOKUP_REVAL, path);
	if (likely(!error))
		audit_inode(name, path->dentry, 0);
	restore_nameidata();
	putname(name);
	return error;
}

/**
 * user_path_mountpoint_at - lookup a path from userland in order to umount it
 * @dfd:	directory file descriptor
 * @name:	pathname from userland
 * @flags:	lookup flags
 * @path:	pointer to container to hold result
 *
 * A umount is a special case for path walking. We're not actually interested
 * in the inode in this situation, and ESTALE errors can be a problem. We
 * simply want track down the dentry and vfsmount attached at the mountpoint
 * and avoid revalidating the last component.
 *
 * Returns 0 and populates "path" on success.
 */
int
user_path_mountpoint_at(int dfd, const char __user *name, unsigned int flags,
			struct path *path)
{
	return filename_mountpoint(dfd, getname(name), path, flags);
}

int
kern_path_mountpoint(int dfd, const char *name, struct path *path,
			unsigned int flags)
{
	return filename_mountpoint(dfd, getname_kernel(name), path, flags);
}
EXPORT_SYMBOL(kern_path_mountpoint);

int __check_sticky(struct inode *dir, struct inode *inode)
{
	kuid_t fsuid = current_fsuid();

	if (uid_eq(inode->i_uid, fsuid))
		return 0;
	if (uid_eq(dir->i_uid, fsuid))
		return 0;
	return !capable_wrt_inode_uidgid(inode, CAP_FOWNER);
}
EXPORT_SYMBOL(__check_sticky);

/*
 *	Check whether we can remove a link victim from directory dir, check
 *  whether the type of victim is right.
 *  1. We can't do it if dir is read-only (done in permission())
 *  2. We should have write and exec permissions on dir
 *  3. We can't remove anything from append-only dir
 *  4. We can't do anything with immutable dir (done in permission())
 *  5. If the sticky bit on dir is set we should either
 *	a. be owner of dir, or
 *	b. be owner of victim, or
 *	c. have CAP_FOWNER capability
 *  6. If the victim is append-only or immutable we can't do antyhing with
 *     links pointing to it.
 *  7. If the victim has an unknown uid or gid we can't change the inode.
 *  8. If we were asked to remove a directory and victim isn't one - ENOTDIR.
 *  9. If we were asked to remove a non-directory and victim isn't one - EISDIR.
 * 10. We can't remove a root or mountpoint.
 * 11. We don't allow removal of NFS sillyrenamed files; it's handled by
 *     nfs_async_unlink().
 */
static int may_delete(struct vfsmount *mnt, struct inode *dir, struct dentry *victim, bool isdir)
{
	struct inode *inode = d_backing_inode(victim);
	int error;

	if (d_is_negative(victim))
		return -ENOENT;
	BUG_ON(!inode);

	BUG_ON(victim->d_parent->d_inode != dir);
	audit_inode_child(dir, victim, AUDIT_TYPE_CHILD_DELETE);

	error = inode_permission2(mnt, dir, MAY_WRITE | MAY_EXEC);
	if (error)
		return error;
	if (IS_APPEND(dir))
		return -EPERM;

	if (check_sticky(dir, inode) || IS_APPEND(inode) ||
	    IS_IMMUTABLE(inode) || IS_SWAPFILE(inode) || HAS_UNMAPPED_ID(inode))
		return -EPERM;
	if (isdir) {
		if (!d_is_dir(victim))
			return -ENOTDIR;
		if (IS_ROOT(victim))
			return -EBUSY;
	} else if (d_is_dir(victim))
		return -EISDIR;
	if (IS_DEADDIR(dir))
		return -ENOENT;
	if (victim->d_flags & DCACHE_NFSFS_RENAMED)
		return -EBUSY;
	return 0;
}

/*	Check whether we can create an object with dentry child in directory
 *  dir.
 *  1. We can't do it if child already exists (open has special treatment for
 *     this case, but since we are inlined it's OK)
 *  2. We can't do it if dir is read-only (done in permission())
 *  3. We can't do it if the fs can't represent the fsuid or fsgid.
 *  4. We should have write and exec permissions on dir
 *  5. We can't do it if dir is immutable (done in permission())
 */
static inline int may_create(struct vfsmount *mnt, struct inode *dir, struct dentry *child)
{
	struct user_namespace *s_user_ns;
	audit_inode_child(dir, child, AUDIT_TYPE_CHILD_CREATE);
	if (child->d_inode)
		return -EEXIST;
	if (IS_DEADDIR(dir))
		return -ENOENT;
	s_user_ns = dir->i_sb->s_user_ns;
	if (!kuid_has_mapping(s_user_ns, current_fsuid()) ||
	    !kgid_has_mapping(s_user_ns, current_fsgid()))
		return -EOVERFLOW;
	return inode_permission2(mnt, dir, MAY_WRITE | MAY_EXEC);
}

/*
 * p1 and p2 should be directories on the same fs.
 */
struct dentry *lock_rename(struct dentry *p1, struct dentry *p2)
{
	struct dentry *p;

	if (p1 == p2) {
		inode_lock_nested(p1->d_inode, I_MUTEX_PARENT);
		return NULL;
	}

	mutex_lock(&p1->d_sb->s_vfs_rename_mutex);

	p = d_ancestor(p2, p1);
	if (p) {
		inode_lock_nested(p2->d_inode, I_MUTEX_PARENT);
		inode_lock_nested(p1->d_inode, I_MUTEX_CHILD);
		return p;
	}

	p = d_ancestor(p1, p2);
	if (p) {
		inode_lock_nested(p1->d_inode, I_MUTEX_PARENT);
		inode_lock_nested(p2->d_inode, I_MUTEX_CHILD);
		return p;
	}

	inode_lock_nested(p1->d_inode, I_MUTEX_PARENT);
	inode_lock_nested(p2->d_inode, I_MUTEX_PARENT2);
	return NULL;
}
EXPORT_SYMBOL(lock_rename);

void unlock_rename(struct dentry *p1, struct dentry *p2)
{
	inode_unlock(p1->d_inode);
	if (p1 != p2) {
		inode_unlock(p2->d_inode);
		mutex_unlock(&p1->d_sb->s_vfs_rename_mutex);
	}
}
EXPORT_SYMBOL(unlock_rename);

int vfs_create2(struct vfsmount *mnt, struct inode *dir, struct dentry *dentry,
		umode_t mode, bool want_excl)
{
	int error = may_create(mnt, dir, dentry);
	if (error)
		return error;

	if (!dir->i_op->create)
		return -EACCES;	/* shouldn't it be ENOSYS? */
	mode &= S_IALLUGO;
	mode |= S_IFREG;
	error = security_inode_create(dir, dentry, mode);
	if (error)
		return error;
	error = dir->i_op->create(dir, dentry, mode, want_excl);
	if (!error)
		fsnotify_create(dir, dentry);
	return error;
}
EXPORT_SYMBOL(vfs_create2);

int vfs_create(struct inode *dir, struct dentry *dentry, umode_t mode,
		bool want_excl)
{
	return vfs_create2(NULL, dir, dentry, mode, want_excl);
}
EXPORT_SYMBOL(vfs_create);

bool may_open_dev(const struct path *path)
{
	return !(path->mnt->mnt_flags & MNT_NODEV) &&
		!(path->mnt->mnt_sb->s_iflags & SB_I_NODEV);
}

static int may_open(const struct path *path, int acc_mode, int flag)
{
	struct dentry *dentry = path->dentry;
	struct vfsmount *mnt = path->mnt;
	struct inode *inode = dentry->d_inode;
	int error;

	if (!inode)
		return -ENOENT;

	switch (inode->i_mode & S_IFMT) {
	case S_IFLNK:
		return -ELOOP;
	case S_IFDIR:
		if (acc_mode & MAY_WRITE)
			return -EISDIR;
		break;
	case S_IFBLK:
	case S_IFCHR:
		if (!may_open_dev(path))
			return -EACCES;
		/*FALLTHRU*/
	case S_IFIFO:
	case S_IFSOCK:
		flag &= ~O_TRUNC;
		break;
	}

	error = inode_permission2(mnt, inode, MAY_OPEN | acc_mode);
	if (error)
		return error;

	/*
	 * An append-only file must be opened in append mode for writing.
	 */
	if (IS_APPEND(inode)) {
		if  ((flag & O_ACCMODE) != O_RDONLY && !(flag & O_APPEND))
			return -EPERM;
		if (flag & O_TRUNC)
			return -EPERM;
	}

	/* O_NOATIME can only be set by the owner or superuser */
	if (flag & O_NOATIME && !inode_owner_or_capable(inode))
		return -EPERM;

	return 0;
}

static int handle_truncate(struct file *filp)
{
	const struct path *path = &filp->f_path;
	struct inode *inode = path->dentry->d_inode;
	int error = get_write_access(inode);
	if (error)
		return error;
	/*
	 * Refuse to truncate files with mandatory locks held on them.
	 */
	error = locks_verify_locked(filp);
	if (!error)
		error = security_path_truncate(path);
	if (!error) {
		error = do_truncate2(path->mnt, path->dentry, 0,
				    ATTR_MTIME|ATTR_CTIME|ATTR_OPEN,
				    filp);
	}
	put_write_access(inode);
	return error;
}

static inline int open_to_namei_flags(int flag)
{
	if ((flag & O_ACCMODE) == 3)
		flag--;
	return flag;
}

static int may_o_create(const struct path *dir, struct dentry *dentry, umode_t mode)
{
	struct user_namespace *s_user_ns;
	int error = security_path_mknod(dir, dentry, mode, 0);
	if (error)
		return error;

	s_user_ns = dir->dentry->d_sb->s_user_ns;
	if (!kuid_has_mapping(s_user_ns, current_fsuid()) ||
	    !kgid_has_mapping(s_user_ns, current_fsgid()))
		return -EOVERFLOW;

	error = inode_permission2(dir->mnt, dir->dentry->d_inode, MAY_WRITE | MAY_EXEC);
	if (error)
		return error;

	return security_inode_create(dir->dentry->d_inode, dentry, mode);
}

/*
 * Attempt to atomically look up, create and open a file from a negative
 * dentry.
 *
 * Returns 0 if successful.  The file will have been created and attached to
 * @file by the filesystem calling finish_open().
 *
 * Returns 1 if the file was looked up only or didn't need creating.  The
 * caller will need to perform the open themselves.  @path will have been
 * updated to point to the new dentry.  This may be negative.
 *
 * Returns an error code otherwise.
 */
static int atomic_open(struct nameidata *nd, struct dentry *dentry,
			struct path *path, struct file *file,
			const struct open_flags *op,
			int open_flag, umode_t mode,
			int *opened)
{
	struct dentry *const DENTRY_NOT_SET = (void *) -1UL;
	struct inode *dir =  nd->path.dentry->d_inode;
	int error;

	if (!(~open_flag & (O_EXCL | O_CREAT)))	/* both O_EXCL and O_CREAT */
		open_flag &= ~O_TRUNC;

	if (nd->flags & LOOKUP_DIRECTORY)
		open_flag |= O_DIRECTORY;

	file->f_path.dentry = DENTRY_NOT_SET;
	file->f_path.mnt = nd->path.mnt;
	error = dir->i_op->atomic_open(dir, dentry, file,
				       open_to_namei_flags(open_flag),
				       mode, opened);
	d_lookup_done(dentry);
	if (!error) {
		/*
		 * We didn't have the inode before the open, so check open
		 * permission here.
		 */
		int acc_mode = op->acc_mode;
		if (*opened & FILE_CREATED) {
			WARN_ON(!(open_flag & O_CREAT));
			fsnotify_create(dir, dentry);
			acc_mode = 0;
		}
		error = may_open(&file->f_path, acc_mode, open_flag);
		if (WARN_ON(error > 0))
			error = -EINVAL;
	} else if (error > 0) {
		if (WARN_ON(file->f_path.dentry == DENTRY_NOT_SET)) {
			error = -EIO;
		} else {
			if (file->f_path.dentry) {
				dput(dentry);
				dentry = file->f_path.dentry;
			}
			if (*opened & FILE_CREATED)
				fsnotify_create(dir, dentry);
			if (unlikely(d_is_negative(dentry))) {
				error = -ENOENT;
			} else {
				path->dentry = dentry;
				path->mnt = nd->path.mnt;
				return 1;
			}
		}
	}
	dput(dentry);
	return error;
}

/*
 * Look up and maybe create and open the last component.
 *
 * Must be called with i_mutex held on parent.
 *
 * Returns 0 if the file was successfully atomically created (if necessary) and
 * opened.  In this case the file will be returned attached to @file.
 *
 * Returns 1 if the file was not completely opened at this time, though lookups
 * and creations will have been performed and the dentry returned in @path will
 * be positive upon return if O_CREAT was specified.  If O_CREAT wasn't
 * specified then a negative dentry may be returned.
 *
 * An error code is returned otherwise.
 *
 * FILE_CREATE will be set in @*opened if the dentry was created and will be
 * cleared otherwise prior to returning.
 */
static int lookup_open(struct nameidata *nd, struct path *path,
			struct file *file,
			const struct open_flags *op,
			bool got_write, int *opened)
{
	struct dentry *dir = nd->path.dentry;
	struct inode *dir_inode = dir->d_inode;
	int open_flag = op->open_flag;
	struct dentry *dentry;
	int error, create_error = 0;
	umode_t mode = op->mode;
	DECLARE_WAIT_QUEUE_HEAD_ONSTACK(wq);

	if (unlikely(IS_DEADDIR(dir_inode)))
		return -ENOENT;

	*opened &= ~FILE_CREATED;
	dentry = d_lookup(dir, &nd->last);
	for (;;) {
		if (!dentry) {
			dentry = d_alloc_parallel(dir, &nd->last, &wq);
			if (IS_ERR(dentry))
				return PTR_ERR(dentry);
		}
		if (d_in_lookup(dentry))
			break;

		error = d_revalidate(dentry, nd->flags);
		if (likely(error > 0))
			break;
		if (error)
			goto out_dput;
		d_invalidate(dentry);
		dput(dentry);
		dentry = NULL;
	}
	if (dentry->d_inode) {
		/* Cached positive dentry: will open in f_op->open */
		goto out_no_open;
	}

	/*
	 * Checking write permission is tricky, bacuse we don't know if we are
	 * going to actually need it: O_CREAT opens should work as long as the
	 * file exists.  But checking existence breaks atomicity.  The trick is
	 * to check access and if not granted clear O_CREAT from the flags.
	 *
	 * Another problem is returing the "right" error value (e.g. for an
	 * O_EXCL open we want to return EEXIST not EROFS).
	 */
	if (open_flag & O_CREAT) {
		if (!IS_POSIXACL(dir->d_inode))
			mode &= ~current_umask();
		if (unlikely(!got_write)) {
			create_error = -EROFS;
			open_flag &= ~O_CREAT;
			if (open_flag & (O_EXCL | O_TRUNC))
				goto no_open;
			/* No side effects, safe to clear O_CREAT */
		} else {
			create_error = may_o_create(&nd->path, dentry, mode);
			if (create_error) {
				open_flag &= ~O_CREAT;
				if (open_flag & O_EXCL)
					goto no_open;
			}
		}
	} else if ((open_flag & (O_TRUNC|O_WRONLY|O_RDWR)) &&
		   unlikely(!got_write)) {
		/*
		 * No O_CREATE -> atomicity not a requirement -> fall
		 * back to lookup + open
		 */
		goto no_open;
	}

	if (dir_inode->i_op->atomic_open) {
		error = atomic_open(nd, dentry, path, file, op, open_flag,
				    mode, opened);
		if (unlikely(error == -ENOENT) && create_error)
			error = create_error;
		return error;
	}

no_open:
	if (d_in_lookup(dentry)) {
		struct dentry *res = dir_inode->i_op->lookup(dir_inode, dentry,
							     nd->flags);
		d_lookup_done(dentry);
		if (unlikely(res)) {
			if (IS_ERR(res)) {
				error = PTR_ERR(res);
				goto out_dput;
			}
			dput(dentry);
			dentry = res;
		}
	}

	/* Negative dentry, just create the file */
	if (!dentry->d_inode && (open_flag & O_CREAT)) {
		*opened |= FILE_CREATED;
		audit_inode_child(dir_inode, dentry, AUDIT_TYPE_CHILD_CREATE);
		if (!dir_inode->i_op->create) {
			error = -EACCES;
			goto out_dput;
		}
		error = dir_inode->i_op->create(dir_inode, dentry, mode,
						open_flag & O_EXCL);
		if (error)
			goto out_dput;
		fsnotify_create(dir_inode, dentry);
	}
	if (unlikely(create_error) && !dentry->d_inode) {
		error = create_error;
		goto out_dput;
	}
out_no_open:
	path->dentry = dentry;
	path->mnt = nd->path.mnt;
	return 1;

out_dput:
	dput(dentry);
	return error;
}

/*
 * Handle the last step of open()
 */
static int do_last(struct nameidata *nd,
		   struct file *file, const struct open_flags *op,
		   int *opened)
{
	struct dentry *dir = nd->path.dentry;
	kuid_t dir_uid = nd->inode->i_uid;
	umode_t dir_mode = nd->inode->i_mode;
	int open_flag = op->open_flag;
	bool will_truncate = (open_flag & O_TRUNC) != 0;
	bool got_write = false;
	int acc_mode = op->acc_mode;
	unsigned seq;
	struct inode *inode;
	struct path path;
	int error;

	nd->flags &= ~LOOKUP_PARENT;
	nd->flags |= op->intent;

	if (nd->last_type != LAST_NORM) {
		error = handle_dots(nd, nd->last_type);
		if (unlikely(error))
			return error;
		goto finish_open;
	}

	if (!(open_flag & O_CREAT)) {
		if (nd->last.name[nd->last.len])
			nd->flags |= LOOKUP_FOLLOW | LOOKUP_DIRECTORY;
		/* we _can_ be in RCU mode here */
		error = lookup_fast(nd, &path, &inode, &seq);
		if (likely(error > 0))
			goto finish_lookup;

		if (error < 0)
			return error;

		BUG_ON(nd->inode != dir->d_inode);
		BUG_ON(nd->flags & LOOKUP_RCU);
	} else {
		/* create side of things */
		/*
		 * This will *only* deal with leaving RCU mode - LOOKUP_JUMPED
		 * has been cleared when we got to the last component we are
		 * about to look up
		 */
		error = complete_walk(nd);
		if (error)
			return error;

		audit_inode(nd->name, dir, LOOKUP_PARENT);
		/* trailing slashes? */
		if (unlikely(nd->last.name[nd->last.len]))
			return -EISDIR;
	}

	if (open_flag & (O_CREAT | O_TRUNC | O_WRONLY | O_RDWR)) {
		error = mnt_want_write(nd->path.mnt);
		if (!error)
			got_write = true;
		/*
		 * do _not_ fail yet - we might not need that or fail with
		 * a different error; let lookup_open() decide; we'll be
		 * dropping this one anyway.
		 */
	}
	if (open_flag & O_CREAT)
		inode_lock(dir->d_inode);
	else
		inode_lock_shared(dir->d_inode);
	error = lookup_open(nd, &path, file, op, got_write, opened);
	if (open_flag & O_CREAT)
		inode_unlock(dir->d_inode);
	else
		inode_unlock_shared(dir->d_inode);

	if (error <= 0) {
		if (error)
			goto out;

		if ((*opened & FILE_CREATED) ||
		    !S_ISREG(file_inode(file)->i_mode))
			will_truncate = false;

		audit_inode(nd->name, file->f_path.dentry, 0);
		goto opened;
	}

	if (*opened & FILE_CREATED) {
		/* Don't check for write permission, don't truncate */
		open_flag &= ~O_TRUNC;
		will_truncate = false;
		acc_mode = 0;
		path_to_nameidata(&path, nd);
		goto finish_open_created;
	}

	/*
	 * If atomic_open() acquired write access it is dropped now due to
	 * possible mount and symlink following (this might be optimized away if
	 * necessary...)
	 */
	if (got_write) {
		mnt_drop_write(nd->path.mnt);
		got_write = false;
	}

	error = follow_managed(&path, nd);
	if (unlikely(error < 0))
		return error;

	if (unlikely(d_is_negative(path.dentry))) {
		path_to_nameidata(&path, nd);
		return -ENOENT;
	}

	/*
	 * create/update audit record if it already exists.
	 */
	audit_inode(nd->name, path.dentry, 0);

	if (unlikely((open_flag & (O_EXCL | O_CREAT)) == (O_EXCL | O_CREAT))) {
		path_to_nameidata(&path, nd);
		return -EEXIST;
	}

	seq = 0;	/* out of RCU mode, so the value doesn't matter */
	inode = d_backing_inode(path.dentry);
finish_lookup:
	error = step_into(nd, &path, 0, inode, seq);
	if (unlikely(error))
		return error;
finish_open:
	/* Why this, you ask?  _Now_ we might have grown LOOKUP_JUMPED... */
	error = complete_walk(nd);
	if (error)
		return error;
	audit_inode(nd->name, nd->path.dentry, 0);
	if (open_flag & O_CREAT) {
		error = -EISDIR;
		if (d_is_dir(nd->path.dentry))
			goto out;
		error = may_create_in_sticky(dir_mode, dir_uid,
					     d_backing_inode(nd->path.dentry));
		if (unlikely(error))
			goto out;
	}
	error = -ENOTDIR;
	if ((nd->flags & LOOKUP_DIRECTORY) && !d_can_lookup(nd->path.dentry))
		goto out;
	if (!d_is_reg(nd->path.dentry))
		will_truncate = false;

	if (will_truncate) {
		error = mnt_want_write(nd->path.mnt);
		if (error)
			goto out;
		got_write = true;
	}
finish_open_created:
	error = may_open(&nd->path, acc_mode, open_flag);
	if (error)
		goto out;
	BUG_ON(*opened & FILE_OPENED); /* once it's opened, it's opened */
	error = vfs_open(&nd->path, file, current_cred());
	if (error)
		goto out;
	*opened |= FILE_OPENED;
opened:
	error = open_check_o_direct(file);
	if (!error)
		error = ima_file_check(file, op->acc_mode, *opened);
	if (!error && will_truncate)
		error = handle_truncate(file);
out:
	if (unlikely(error) && (*opened & FILE_OPENED))
		fput(file);
	if (unlikely(error > 0)) {
		WARN_ON(1);
		error = -EINVAL;
	}
	if (got_write)
		mnt_drop_write(nd->path.mnt);
	return error;
}

struct dentry *vfs_tmpfile(struct dentry *dentry, umode_t mode, int open_flag)
{
	struct dentry *child = NULL;
	struct inode *dir = dentry->d_inode;
	struct inode *inode;
	int error;

	/* we want directory to be writable */
	error = inode_permission2(ERR_PTR(-EOPNOTSUPP), dir,
					MAY_WRITE | MAY_EXEC);
	if (error)
		goto out_err;
	error = -EOPNOTSUPP;
	if (!dir->i_op->tmpfile)
		goto out_err;
	error = -ENOMEM;
	child = d_alloc(dentry, &slash_name);
	if (unlikely(!child))
		goto out_err;
	if (!IS_POSIXACL(dir))
		mode &= ~current_umask();
	error = dir->i_op->tmpfile(dir, child, mode);
	if (error)
		goto out_err;
	error = -ENOENT;
	inode = child->d_inode;
	if (unlikely(!inode))
		goto out_err;
	if (!(open_flag & O_EXCL)) {
		spin_lock(&inode->i_lock);
		inode->i_state |= I_LINKABLE;
		spin_unlock(&inode->i_lock);
	}
	return child;

out_err:
	dput(child);
	return ERR_PTR(error);
}
EXPORT_SYMBOL(vfs_tmpfile);

static int do_tmpfile(struct nameidata *nd, unsigned flags,
		const struct open_flags *op,
		struct file *file, int *opened)
{
	struct dentry *child;
	struct path path;
	int error = path_lookupat(nd, flags | LOOKUP_DIRECTORY, &path);
	if (unlikely(error))
		return error;
	error = mnt_want_write(path.mnt);
	if (unlikely(error))
		goto out;
	child = vfs_tmpfile(path.dentry, op->mode, op->open_flag);
	error = PTR_ERR(child);
	if (unlikely(IS_ERR(child)))
		goto out2;
	dput(path.dentry);
	path.dentry = child;
	audit_inode(nd->name, child, 0);
	/* Don't check for other permissions, the inode was just created */
	error = may_open(&path, 0, op->open_flag);
	if (error)
		goto out2;
	file->f_path.mnt = path.mnt;
	error = finish_open(file, child, NULL, opened);
	if (error)
		goto out2;
	error = open_check_o_direct(file);
	if (error)
		fput(file);
out2:
	mnt_drop_write(path.mnt);
out:
	path_put(&path);
	return error;
}

static int do_o_path(struct nameidata *nd, unsigned flags, struct file *file)
{
	struct path path;
	int error = path_lookupat(nd, flags, &path);
	if (!error) {
		audit_inode(nd->name, path.dentry, 0);
		error = vfs_open(&path, file, current_cred());
		path_put(&path);
	}
	return error;
}

static struct file *path_openat(struct nameidata *nd,
			const struct open_flags *op, unsigned flags)
{
	const char *s;
	struct file *file;
	int opened = 0;
	int error;

	file = get_empty_filp();
	if (IS_ERR(file))
		return file;

	file->f_flags = op->open_flag;

	if (unlikely(file->f_flags & __O_TMPFILE)) {
		error = do_tmpfile(nd, flags, op, file, &opened);
		goto out2;
	}

	if (unlikely(file->f_flags & O_PATH)) {
		error = do_o_path(nd, flags, file);
		if (!error)
			opened |= FILE_OPENED;
		goto out2;
	}

	s = path_init(nd, flags);
	if (IS_ERR(s)) {
		put_filp(file);
		return ERR_CAST(s);
	}
	while (!(error = link_path_walk(s, nd)) &&
		(error = do_last(nd, file, op, &opened)) > 0) {
		nd->flags &= ~(LOOKUP_OPEN|LOOKUP_CREATE|LOOKUP_EXCL);
		s = trailing_symlink(nd);
		if (IS_ERR(s)) {
			error = PTR_ERR(s);
			break;
		}
	}
	terminate_walk(nd);
out2:
	if (!(opened & FILE_OPENED)) {
		BUG_ON(!error);
		put_filp(file);
	}
	if (unlikely(error)) {
		if (error == -EOPENSTALE) {
			if (flags & LOOKUP_RCU)
				error = -ECHILD;
			else
				error = -ESTALE;
		}
		file = ERR_PTR(error);
	}
	return file;
}

struct file *do_filp_open(int dfd, struct filename *pathname,
		const struct open_flags *op)
{
	struct nameidata nd;
	int flags = op->lookup_flags;
	struct file *filp;

	set_nameidata(&nd, dfd, pathname);
	filp = path_openat(&nd, op, flags | LOOKUP_RCU);
	if (unlikely(filp == ERR_PTR(-ECHILD)))
		filp = path_openat(&nd, op, flags);
	if (unlikely(filp == ERR_PTR(-ESTALE)))
		filp = path_openat(&nd, op, flags | LOOKUP_REVAL);
	restore_nameidata();
	return filp;
}

struct file *do_file_open_root(struct dentry *dentry, struct vfsmount *mnt,
		const char *name, const struct open_flags *op)
{
	struct nameidata nd;
	struct file *file;
	struct filename *filename;
	int flags = op->lookup_flags | LOOKUP_ROOT;

	nd.root.mnt = mnt;
	nd.root.dentry = dentry;

	if (d_is_symlink(dentry) && op->intent & LOOKUP_OPEN)
		return ERR_PTR(-ELOOP);

	filename = getname_kernel(name);
	if (IS_ERR(filename))
		return ERR_CAST(filename);

	set_nameidata(&nd, -1, filename);
	file = path_openat(&nd, op, flags | LOOKUP_RCU);
	if (unlikely(file == ERR_PTR(-ECHILD)))
		file = path_openat(&nd, op, flags);
	if (unlikely(file == ERR_PTR(-ESTALE)))
		file = path_openat(&nd, op, flags | LOOKUP_REVAL);
	restore_nameidata();
	putname(filename);
	return file;
}

static struct dentry *filename_create(int dfd, struct filename *name,
				struct path *path, unsigned int lookup_flags)
{
	struct dentry *dentry = ERR_PTR(-EEXIST);
	struct qstr last;
	int type;
	int err2;
	int error;
	bool is_dir = (lookup_flags & LOOKUP_DIRECTORY);

	/*
	 * Note that only LOOKUP_REVAL and LOOKUP_DIRECTORY matter here. Any
	 * other flags passed in are ignored!
	 */
	lookup_flags &= LOOKUP_REVAL;

	name = filename_parentat(dfd, name, lookup_flags, path, &last, &type);
	if (IS_ERR(name))
		return ERR_CAST(name);

	/*
	 * Yucky last component or no last component at all?
	 * (foo/., foo/.., /////)
	 */
	if (unlikely(type != LAST_NORM))
		goto out;

	/* don't fail immediately if it's r/o, at least try to report other errors */
	err2 = mnt_want_write(path->mnt);
	/*
	 * Do the final lookup.
	 */
	lookup_flags |= LOOKUP_CREATE | LOOKUP_EXCL;
	inode_lock_nested(path->dentry->d_inode, I_MUTEX_PARENT);
	dentry = __lookup_hash(&last, path->dentry, lookup_flags);
	if (IS_ERR(dentry))
		goto unlock;

	error = -EEXIST;
	if (d_is_positive(dentry))
		goto fail;

	/*
	 * Special case - lookup gave negative, but... we had foo/bar/
	 * From the vfs_mknod() POV we just have a negative dentry -
	 * all is fine. Let's be bastards - you had / on the end, you've
	 * been asking for (non-existent) directory. -ENOENT for you.
	 */
	if (unlikely(!is_dir && last.name[last.len])) {
		error = -ENOENT;
		goto fail;
	}
	if (unlikely(err2)) {
		error = err2;
		goto fail;
	}
	putname(name);
	return dentry;
fail:
	dput(dentry);
	dentry = ERR_PTR(error);
unlock:
	inode_unlock(path->dentry->d_inode);
	if (!err2)
		mnt_drop_write(path->mnt);
out:
	path_put(path);
	putname(name);
	return dentry;
}

struct dentry *kern_path_create(int dfd, const char *pathname,
				struct path *path, unsigned int lookup_flags)
{
	return filename_create(dfd, getname_kernel(pathname),
				path, lookup_flags);
}
EXPORT_SYMBOL(kern_path_create);

void done_path_create(struct path *path, struct dentry *dentry)
{
	dput(dentry);
	inode_unlock(path->dentry->d_inode);
	mnt_drop_write(path->mnt);
	path_put(path);
}
EXPORT_SYMBOL(done_path_create);

inline struct dentry *user_path_create(int dfd, const char __user *pathname,
				struct path *path, unsigned int lookup_flags)
{
	return filename_create(dfd, getname(pathname), path, lookup_flags);
}
EXPORT_SYMBOL(user_path_create);

int vfs_mknod2(struct vfsmount *mnt, struct inode *dir, struct dentry *dentry, umode_t mode, dev_t dev)
{
	int error = may_create(mnt, dir, dentry);

	if (error)
		return error;

	if ((S_ISCHR(mode) || S_ISBLK(mode)) && !capable(CAP_MKNOD))
		return -EPERM;

	if (!dir->i_op->mknod)
		return -EPERM;

	error = devcgroup_inode_mknod(mode, dev);
	if (error)
		return error;

	error = security_inode_mknod(dir, dentry, mode, dev);
	if (error)
		return error;

	error = dir->i_op->mknod(dir, dentry, mode, dev);
	if (!error)
		fsnotify_create(dir, dentry);
	return error;
}
EXPORT_SYMBOL(vfs_mknod2);

int vfs_mknod(struct inode *dir, struct dentry *dentry, umode_t mode, dev_t dev)
{
	return vfs_mknod2(NULL, dir, dentry, mode, dev);
}
EXPORT_SYMBOL(vfs_mknod);

static int may_mknod(umode_t mode)
{
	switch (mode & S_IFMT) {
	case S_IFREG:
	case S_IFCHR:
	case S_IFBLK:
	case S_IFIFO:
	case S_IFSOCK:
	case 0: /* zero mode translates to S_IFREG */
		return 0;
	case S_IFDIR:
		return -EPERM;
	default:
		return -EINVAL;
	}
}

SYSCALL_DEFINE4(mknodat, int, dfd, const char __user *, filename, umode_t, mode,
		unsigned, dev)
{
	struct dentry *dentry;
	struct path path;
	int error;
	unsigned int lookup_flags = 0;

	error = may_mknod(mode);
	if (error)
		return error;
retry:
	dentry = user_path_create(dfd, filename, &path, lookup_flags);
	if (IS_ERR(dentry))
		return PTR_ERR(dentry);

	if (!IS_POSIXACL(path.dentry->d_inode))
		mode &= ~current_umask();
	error = security_path_mknod(&path, dentry, mode, dev);
	if (error)
		goto out;
	switch (mode & S_IFMT) {
		case 0: case S_IFREG:
			error = vfs_create2(path.mnt, path.dentry->d_inode,dentry,mode,true);
			if (!error)
				ima_post_path_mknod(dentry);
			break;
		case S_IFCHR: case S_IFBLK:
			error = vfs_mknod2(path.mnt, path.dentry->d_inode,dentry,mode,
					new_decode_dev(dev));
			break;
		case S_IFIFO: case S_IFSOCK:
			error = vfs_mknod(path.dentry->d_inode,dentry,mode,0);
			break;
	}
out:
	done_path_create(&path, dentry);
	if (retry_estale(error, lookup_flags)) {
		lookup_flags |= LOOKUP_REVAL;
		goto retry;
	}
	return error;
}

SYSCALL_DEFINE3(mknod, const char __user *, filename, umode_t, mode, unsigned, dev)
{
	return sys_mknodat(AT_FDCWD, filename, mode, dev);
}

int vfs_mkdir2(struct vfsmount *mnt, struct inode *dir, struct dentry *dentry, umode_t mode)
{
	int error = may_create(mnt, dir, dentry);
	unsigned max_links = dir->i_sb->s_max_links;

	if (error)
		return error;

	if (!dir->i_op->mkdir)
		return -EPERM;

	mode &= (S_IRWXUGO|S_ISVTX);
	error = security_inode_mkdir(dir, dentry, mode);
	if (error)
		return error;

	if (max_links && dir->i_nlink >= max_links)
		return -EMLINK;

	error = dir->i_op->mkdir(dir, dentry, mode);
	if (!error)
		fsnotify_mkdir(dir, dentry);
	return error;
}
EXPORT_SYMBOL(vfs_mkdir2);

int vfs_mkdir(struct inode *dir, struct dentry *dentry, umode_t mode)
{
	return vfs_mkdir2(NULL, dir, dentry, mode);
}
EXPORT_SYMBOL(vfs_mkdir);

SYSCALL_DEFINE3(mkdirat, int, dfd, const char __user *, pathname, umode_t, mode)
{
	struct dentry *dentry;
	struct path path;
	int error;
	unsigned int lookup_flags = LOOKUP_DIRECTORY;

retry:
	dentry = user_path_create(dfd, pathname, &path, lookup_flags);
	if (IS_ERR(dentry))
		return PTR_ERR(dentry);

	if (!IS_POSIXACL(path.dentry->d_inode))
		mode &= ~current_umask();
	error = security_path_mkdir(&path, dentry, mode);
	if (!error)
		error = vfs_mkdir2(path.mnt, path.dentry->d_inode, dentry, mode);
	done_path_create(&path, dentry);
	if (retry_estale(error, lookup_flags)) {
		lookup_flags |= LOOKUP_REVAL;
		goto retry;
	}
	return error;
}

SYSCALL_DEFINE2(mkdir, const char __user *, pathname, umode_t, mode)
{
	return sys_mkdirat(AT_FDCWD, pathname, mode);
}

int vfs_rmdir2(struct vfsmount *mnt, struct inode *dir, struct dentry *dentry)
{
	int error = may_delete(mnt, dir, dentry, 1);

	if (error)
		return error;

	if (!dir->i_op->rmdir)
		return -EPERM;

	dget(dentry);
	inode_lock(dentry->d_inode);

	error = -EBUSY;
	if (is_local_mountpoint(dentry))
		goto out;

	error = security_inode_rmdir(dir, dentry);
	if (error)
		goto out;

#ifdef CONFIG_FSCRYPT_SDP
	error = fscrypt_sdp_check_rmdir(dentry);
	if (error == -EIO)
		goto out;
#endif

	shrink_dcache_parent(dentry);
	error = dir->i_op->rmdir(dir, dentry);
	if (error)
		goto out;

	dentry->d_inode->i_flags |= S_DEAD;
	dont_mount(dentry);
	detach_mounts(dentry);

out:
	inode_unlock(dentry->d_inode);
	dput(dentry);
	if (!error)
		d_delete(dentry);
	return error;
}
EXPORT_SYMBOL(vfs_rmdir2);

int vfs_rmdir(struct inode *dir, struct dentry *dentry)
{
	return vfs_rmdir2(NULL, dir, dentry);
}
EXPORT_SYMBOL(vfs_rmdir);

static long do_rmdir(int dfd, const char __user *pathname)
{
	int error = 0;
	struct filename *name;
	struct dentry *dentry;
	struct path path;
	struct qstr last;
	int type;
	unsigned int lookup_flags = 0;
retry:
	name = filename_parentat(dfd, getname(pathname), lookup_flags,
				&path, &last, &type);
	if (IS_ERR(name))
		return PTR_ERR(name);

	switch (type) {
	case LAST_DOTDOT:
		error = -ENOTEMPTY;
		goto exit1;
	case LAST_DOT:
		error = -EINVAL;
		goto exit1;
	case LAST_ROOT:
		error = -EBUSY;
		goto exit1;
	}

	error = mnt_want_write(path.mnt);
	if (error)
		goto exit1;

	inode_lock_nested(path.dentry->d_inode, I_MUTEX_PARENT);
	dentry = __lookup_hash(&last, path.dentry, lookup_flags);
	error = PTR_ERR(dentry);
	if (IS_ERR(dentry))
		goto exit2;
	if (!dentry->d_inode) {
		error = -ENOENT;
		goto exit3;
	}
	error = security_path_rmdir(&path, dentry);
	if (error)
		goto exit3;
	error = vfs_rmdir2(path.mnt, path.dentry->d_inode, dentry);
<<<<<<< HEAD
#ifdef CONFIG_PROC_DLOG
	if (!error)
		dlog_hook_rmdir(dentry, &path);
#endif
=======
>>>>>>> 8a685dfc
exit3:
	dput(dentry);
exit2:
	inode_unlock(path.dentry->d_inode);
	mnt_drop_write(path.mnt);
exit1:
	path_put(&path);
	putname(name);
	if (retry_estale(error, lookup_flags)) {
		lookup_flags |= LOOKUP_REVAL;
		goto retry;
	}
	return error;
}

SYSCALL_DEFINE1(rmdir, const char __user *, pathname)
{
	return do_rmdir(AT_FDCWD, pathname);
}

/**
 * vfs_unlink - unlink a filesystem object
 * @dir:	parent directory
 * @dentry:	victim
 * @delegated_inode: returns victim inode, if the inode is delegated.
 *
 * The caller must hold dir->i_mutex.
 *
 * If vfs_unlink discovers a delegation, it will return -EWOULDBLOCK and
 * return a reference to the inode in delegated_inode.  The caller
 * should then break the delegation on that inode and retry.  Because
 * breaking a delegation may take a long time, the caller should drop
 * dir->i_mutex before doing so.
 *
 * Alternatively, a caller may pass NULL for delegated_inode.  This may
 * be appropriate for callers that expect the underlying filesystem not
 * to be NFS exported.
 */
int vfs_unlink2(struct vfsmount *mnt, struct inode *dir, struct dentry *dentry, struct inode **delegated_inode)
{
	struct inode *target = dentry->d_inode;
	int error = may_delete(mnt, dir, dentry, 0);

	if (error)
		return error;

	if (!dir->i_op->unlink)
		return -EPERM;

	inode_lock(target);
	if (is_local_mountpoint(dentry))
		error = -EBUSY;
	else {
		error = security_inode_unlink(dir, dentry);
		if (!error) {
			error = try_break_deleg(target, delegated_inode);
			if (error)
				goto out;
			error = dir->i_op->unlink(dir, dentry);
			if (!error) {
				dont_mount(dentry);
				detach_mounts(dentry);
			}
		}
	}
out:
	inode_unlock(target);

	/* We don't d_delete() NFS sillyrenamed files--they still exist. */
	if (!error && !(dentry->d_flags & DCACHE_NFSFS_RENAMED)) {
		fsnotify_link_count(target);
		d_delete(dentry);
	}

	return error;
}
EXPORT_SYMBOL(vfs_unlink2);

int vfs_unlink(struct inode *dir, struct dentry *dentry, struct inode **delegated_inode)
{
	return vfs_unlink2(NULL, dir, dentry, delegated_inode);
}
EXPORT_SYMBOL(vfs_unlink);

/*
 * Make sure that the actual truncation of the file will occur outside its
 * directory's i_mutex.  Truncate can take a long time if there is a lot of
 * writeout happening, and we don't want to prevent access to the directory
 * while waiting on the I/O.
 */
static long do_unlinkat(int dfd, const char __user *pathname)
{
	int error;
	struct filename *name;
	struct dentry *dentry;
	struct path path;
	struct qstr last;
	int type;
	struct inode *inode = NULL;
	struct inode *delegated_inode = NULL;
	unsigned int lookup_flags = 0;
retry:
	name = filename_parentat(dfd, getname(pathname), lookup_flags,
				&path, &last, &type);
	if (IS_ERR(name))
		return PTR_ERR(name);

	error = -EISDIR;
	if (type != LAST_NORM)
		goto exit1;

	error = mnt_want_write(path.mnt);
	if (error)
		goto exit1;
retry_deleg:
	inode_lock_nested(path.dentry->d_inode, I_MUTEX_PARENT);
	dentry = __lookup_hash(&last, path.dentry, lookup_flags);
	error = PTR_ERR(dentry);
	if (!IS_ERR(dentry)) {
		/* Why not before? Because we want correct error value */
		if (last.name[last.len])
			goto slashes;
		inode = dentry->d_inode;
		if (d_is_negative(dentry))
			goto slashes;
		ihold(inode);
		error = security_path_unlink(&path, dentry);
		if (error)
			goto exit2;
		error = vfs_unlink2(path.mnt, path.dentry->d_inode, dentry, &delegated_inode);
<<<<<<< HEAD
#ifdef CONFIG_PROC_DLOG
		if (!error)
			dlog_hook(dentry, inode, &path);
#endif
=======
>>>>>>> 8a685dfc
exit2:
		dput(dentry);
	}
	inode_unlock(path.dentry->d_inode);
	if (inode)
		iput(inode);	/* truncate the inode here */
	inode = NULL;
	if (delegated_inode) {
		error = break_deleg_wait(&delegated_inode);
		if (!error)
			goto retry_deleg;
	}
	mnt_drop_write(path.mnt);
exit1:
	path_put(&path);
	putname(name);
	if (retry_estale(error, lookup_flags)) {
		lookup_flags |= LOOKUP_REVAL;
		inode = NULL;
		goto retry;
	}
	return error;

slashes:
	if (d_is_negative(dentry))
		error = -ENOENT;
	else if (d_is_dir(dentry))
		error = -EISDIR;
	else
		error = -ENOTDIR;
	goto exit2;
}

SYSCALL_DEFINE3(unlinkat, int, dfd, const char __user *, pathname, int, flag)
{
	if ((flag & ~AT_REMOVEDIR) != 0)
		return -EINVAL;

	if (flag & AT_REMOVEDIR)
		return do_rmdir(dfd, pathname);

	return do_unlinkat(dfd, pathname);
}

SYSCALL_DEFINE1(unlink, const char __user *, pathname)
{
	return do_unlinkat(AT_FDCWD, pathname);
}

int vfs_symlink2(struct vfsmount *mnt, struct inode *dir, struct dentry *dentry, const char *oldname)
{
	int error = may_create(mnt, dir, dentry);

	if (error)
		return error;

	if (!dir->i_op->symlink)
		return -EPERM;

	error = security_inode_symlink(dir, dentry, oldname);
	if (error)
		return error;

	error = dir->i_op->symlink(dir, dentry, oldname);
	if (!error)
		fsnotify_create(dir, dentry);
	return error;
}
EXPORT_SYMBOL(vfs_symlink2);

int vfs_symlink(struct inode *dir, struct dentry *dentry, const char *oldname)
{
	return vfs_symlink2(NULL, dir, dentry, oldname);
}
EXPORT_SYMBOL(vfs_symlink);

SYSCALL_DEFINE3(symlinkat, const char __user *, oldname,
		int, newdfd, const char __user *, newname)
{
	int error;
	struct filename *from;
	struct dentry *dentry;
	struct path path;
	unsigned int lookup_flags = 0;

	from = getname(oldname);
	if (IS_ERR(from))
		return PTR_ERR(from);
retry:
	dentry = user_path_create(newdfd, newname, &path, lookup_flags);
	error = PTR_ERR(dentry);
	if (IS_ERR(dentry))
		goto out_putname;

	error = security_path_symlink(&path, dentry, from->name);
	if (!error)
		error = vfs_symlink2(path.mnt, path.dentry->d_inode, dentry, from->name);
	done_path_create(&path, dentry);
	if (retry_estale(error, lookup_flags)) {
		lookup_flags |= LOOKUP_REVAL;
		goto retry;
	}
out_putname:
	putname(from);
	return error;
}

SYSCALL_DEFINE2(symlink, const char __user *, oldname, const char __user *, newname)
{
	return sys_symlinkat(oldname, AT_FDCWD, newname);
}

/**
 * vfs_link - create a new link
 * @old_dentry:	object to be linked
 * @dir:	new parent
 * @new_dentry:	where to create the new link
 * @delegated_inode: returns inode needing a delegation break
 *
 * The caller must hold dir->i_mutex
 *
 * If vfs_link discovers a delegation on the to-be-linked file in need
 * of breaking, it will return -EWOULDBLOCK and return a reference to the
 * inode in delegated_inode.  The caller should then break the delegation
 * and retry.  Because breaking a delegation may take a long time, the
 * caller should drop the i_mutex before doing so.
 *
 * Alternatively, a caller may pass NULL for delegated_inode.  This may
 * be appropriate for callers that expect the underlying filesystem not
 * to be NFS exported.
 */
int vfs_link2(struct vfsmount *mnt, struct dentry *old_dentry, struct inode *dir, struct dentry *new_dentry, struct inode **delegated_inode)
{
	struct inode *inode = old_dentry->d_inode;
	unsigned max_links = dir->i_sb->s_max_links;
	int error;

	if (!inode)
		return -ENOENT;

	error = may_create(mnt, dir, new_dentry);
	if (error)
		return error;

	if (dir->i_sb != inode->i_sb)
		return -EXDEV;

	/*
	 * A link to an append-only or immutable file cannot be created.
	 */
	if (IS_APPEND(inode) || IS_IMMUTABLE(inode))
		return -EPERM;
	/*
	 * Updating the link count will likely cause i_uid and i_gid to
	 * be writen back improperly if their true value is unknown to
	 * the vfs.
	 */
	if (HAS_UNMAPPED_ID(inode))
		return -EPERM;
	if (!dir->i_op->link)
		return -EPERM;
	if (S_ISDIR(inode->i_mode))
		return -EPERM;

	error = security_inode_link(old_dentry, dir, new_dentry);
	if (error)
		return error;

	inode_lock(inode);
	/* Make sure we don't allow creating hardlink to an unlinked file */
	if (inode->i_nlink == 0 && !(inode->i_state & I_LINKABLE))
		error =  -ENOENT;
	else if (max_links && inode->i_nlink >= max_links)
		error = -EMLINK;
	else {
		error = try_break_deleg(inode, delegated_inode);
		if (!error)
			error = dir->i_op->link(old_dentry, dir, new_dentry);
	}

	if (!error && (inode->i_state & I_LINKABLE)) {
		spin_lock(&inode->i_lock);
		inode->i_state &= ~I_LINKABLE;
		spin_unlock(&inode->i_lock);
	}
	inode_unlock(inode);
	if (!error)
		fsnotify_link(dir, inode, new_dentry);
	return error;
}
EXPORT_SYMBOL(vfs_link2);

int vfs_link(struct dentry *old_dentry, struct inode *dir, struct dentry *new_dentry, struct inode **delegated_inode)
{
	return vfs_link2(NULL, old_dentry, dir, new_dentry, delegated_inode);
}
EXPORT_SYMBOL(vfs_link);

/*
 * Hardlinks are often used in delicate situations.  We avoid
 * security-related surprises by not following symlinks on the
 * newname.  --KAB
 *
 * We don't follow them on the oldname either to be compatible
 * with linux 2.0, and to avoid hard-linking to directories
 * and other special files.  --ADM
 */
SYSCALL_DEFINE5(linkat, int, olddfd, const char __user *, oldname,
		int, newdfd, const char __user *, newname, int, flags)
{
	struct dentry *new_dentry;
	struct path old_path, new_path;
	struct inode *delegated_inode = NULL;
	int how = 0;
	int error;

	if ((flags & ~(AT_SYMLINK_FOLLOW | AT_EMPTY_PATH)) != 0)
		return -EINVAL;
	/*
	 * To use null names we require CAP_DAC_READ_SEARCH
	 * This ensures that not everyone will be able to create
	 * handlink using the passed filedescriptor.
	 */
	if (flags & AT_EMPTY_PATH) {
		if (!capable(CAP_DAC_READ_SEARCH))
			return -ENOENT;
		how = LOOKUP_EMPTY;
	}

	if (flags & AT_SYMLINK_FOLLOW)
		how |= LOOKUP_FOLLOW;
retry:
	error = user_path_at(olddfd, oldname, how, &old_path);
	if (error)
		return error;

	new_dentry = user_path_create(newdfd, newname, &new_path,
					(how & LOOKUP_REVAL));
	error = PTR_ERR(new_dentry);
	if (IS_ERR(new_dentry))
		goto out;

	error = -EXDEV;
	if (old_path.mnt != new_path.mnt)
		goto out_dput;
	error = may_linkat(&old_path);
	if (unlikely(error))
		goto out_dput;
	error = security_path_link(old_path.dentry, &new_path, new_dentry);
	if (error)
		goto out_dput;
	error = vfs_link2(old_path.mnt, old_path.dentry, new_path.dentry->d_inode, new_dentry, &delegated_inode);
out_dput:
	done_path_create(&new_path, new_dentry);
	if (delegated_inode) {
		error = break_deleg_wait(&delegated_inode);
		if (!error) {
			path_put(&old_path);
			goto retry;
		}
	}
	if (retry_estale(error, how)) {
		path_put(&old_path);
		how |= LOOKUP_REVAL;
		goto retry;
	}
out:
	path_put(&old_path);

	return error;
}

SYSCALL_DEFINE2(link, const char __user *, oldname, const char __user *, newname)
{
	return sys_linkat(AT_FDCWD, oldname, AT_FDCWD, newname, 0);
}

/**
 * vfs_rename - rename a filesystem object
 * @old_dir:	parent of source
 * @old_dentry:	source
 * @new_dir:	parent of destination
 * @new_dentry:	destination
 * @delegated_inode: returns an inode needing a delegation break
 * @flags:	rename flags
 *
 * The caller must hold multiple mutexes--see lock_rename()).
 *
 * If vfs_rename discovers a delegation in need of breaking at either
 * the source or destination, it will return -EWOULDBLOCK and return a
 * reference to the inode in delegated_inode.  The caller should then
 * break the delegation and retry.  Because breaking a delegation may
 * take a long time, the caller should drop all locks before doing
 * so.
 *
 * Alternatively, a caller may pass NULL for delegated_inode.  This may
 * be appropriate for callers that expect the underlying filesystem not
 * to be NFS exported.
 *
 * The worst of all namespace operations - renaming directory. "Perverted"
 * doesn't even start to describe it. Somebody in UCB had a heck of a trip...
 * Problems:
 *
 *	a) we can get into loop creation.
 *	b) race potential - two innocent renames can create a loop together.
 *	   That's where 4.4 screws up. Current fix: serialization on
 *	   sb->s_vfs_rename_mutex. We might be more accurate, but that's another
 *	   story.
 *	c) we have to lock _four_ objects - parents and victim (if it exists),
 *	   and source (if it is not a directory).
 *	   And that - after we got ->i_mutex on parents (until then we don't know
 *	   whether the target exists).  Solution: try to be smart with locking
 *	   order for inodes.  We rely on the fact that tree topology may change
 *	   only under ->s_vfs_rename_mutex _and_ that parent of the object we
 *	   move will be locked.  Thus we can rank directories by the tree
 *	   (ancestors first) and rank all non-directories after them.
 *	   That works since everybody except rename does "lock parent, lookup,
 *	   lock child" and rename is under ->s_vfs_rename_mutex.
 *	   HOWEVER, it relies on the assumption that any object with ->lookup()
 *	   has no more than 1 dentry.  If "hybrid" objects will ever appear,
 *	   we'd better make sure that there's no link(2) for them.
 *	d) conversion from fhandle to dentry may come in the wrong moment - when
 *	   we are removing the target. Solution: we will have to grab ->i_mutex
 *	   in the fhandle_to_dentry code. [FIXME - current nfsfh.c relies on
 *	   ->i_mutex on parents, which works but leads to some truly excessive
 *	   locking].
 */
int vfs_rename2(struct vfsmount *mnt,
	       struct inode *old_dir, struct dentry *old_dentry,
	       struct inode *new_dir, struct dentry *new_dentry,
	       struct inode **delegated_inode, unsigned int flags)
{
	int error;
	bool is_dir = d_is_dir(old_dentry);
	struct inode *source = old_dentry->d_inode;
	struct inode *target = new_dentry->d_inode;
	bool new_is_dir = false;
	unsigned max_links = new_dir->i_sb->s_max_links;
	struct name_snapshot old_name;

	if (source == target)
		return 0;

	error = may_delete(mnt, old_dir, old_dentry, is_dir);
	if (error)
		return error;

	if (!target) {
		error = may_create(mnt, new_dir, new_dentry);
	} else {
		new_is_dir = d_is_dir(new_dentry);

		if (!(flags & RENAME_EXCHANGE))
			error = may_delete(mnt, new_dir, new_dentry, is_dir);
		else
			error = may_delete(mnt, new_dir, new_dentry, new_is_dir);
	}
	if (error)
		return error;

	if (!old_dir->i_op->rename)
		return -EPERM;

	/*
	 * If we are going to change the parent - check write permissions,
	 * we'll need to flip '..'.
	 */
	if (new_dir != old_dir) {
		if (is_dir) {
			error = inode_permission2(mnt, source, MAY_WRITE);
			if (error)
				return error;
		}
		if ((flags & RENAME_EXCHANGE) && new_is_dir) {
			error = inode_permission2(mnt, target, MAY_WRITE);
			if (error)
				return error;
		}
	}

	error = security_inode_rename(old_dir, old_dentry, new_dir, new_dentry,
				      flags);
	if (error)
		return error;

	take_dentry_name_snapshot(&old_name, old_dentry);
	dget(new_dentry);
	if (!is_dir || (flags & RENAME_EXCHANGE))
		lock_two_nondirectories(source, target);
	else if (target)
		inode_lock(target);

	error = -EBUSY;
	if (is_local_mountpoint(old_dentry) || is_local_mountpoint(new_dentry))
		goto out;

	if (max_links && new_dir != old_dir) {
		error = -EMLINK;
		if (is_dir && !new_is_dir && new_dir->i_nlink >= max_links)
			goto out;
		if ((flags & RENAME_EXCHANGE) && !is_dir && new_is_dir &&
		    old_dir->i_nlink >= max_links)
			goto out;
	}
	if (is_dir && !(flags & RENAME_EXCHANGE) && target)
		shrink_dcache_parent(new_dentry);
	if (!is_dir) {
		error = try_break_deleg(source, delegated_inode);
		if (error)
			goto out;
	}
	if (target && !new_is_dir) {
		error = try_break_deleg(target, delegated_inode);
		if (error)
			goto out;
	}
#ifdef CONFIG_FSCRYPT_SDP
	error = fscrypt_sdp_check_rename_pre(old_dentry);
	if (error == -EIO)
		goto out;
#endif
	error = old_dir->i_op->rename(old_dir, old_dentry,
				       new_dir, new_dentry, flags);
	if (error)
		goto out;

#ifdef CONFIG_FSCRYPT_SDP
	fscrypt_sdp_check_rename_post(old_dir, old_dentry,
						new_dir, new_dentry);
#endif

	if (!(flags & RENAME_EXCHANGE) && target) {
		if (is_dir)
			target->i_flags |= S_DEAD;
		dont_mount(new_dentry);
		detach_mounts(new_dentry);
	}
	if (!(old_dir->i_sb->s_type->fs_flags & FS_RENAME_DOES_D_MOVE)) {
		if (!(flags & RENAME_EXCHANGE))
			d_move(old_dentry, new_dentry);
		else
			d_exchange(old_dentry, new_dentry);
	}
out:
	if (!is_dir || (flags & RENAME_EXCHANGE))
		unlock_two_nondirectories(source, target);
	else if (target)
		inode_unlock(target);
	dput(new_dentry);
	if (!error) {
		fsnotify_move(old_dir, new_dir, old_name.name, is_dir,
			      !(flags & RENAME_EXCHANGE) ? target : NULL, old_dentry);
		if (flags & RENAME_EXCHANGE) {
			fsnotify_move(new_dir, old_dir, old_dentry->d_name.name,
				      new_is_dir, NULL, new_dentry);
		}
	}
	release_dentry_name_snapshot(&old_name);

	return error;
}
EXPORT_SYMBOL(vfs_rename2);

int vfs_rename(struct inode *old_dir, struct dentry *old_dentry,
	       struct inode *new_dir, struct dentry *new_dentry,
	       struct inode **delegated_inode, unsigned int flags)
{
	return vfs_rename2(NULL, old_dir, old_dentry, new_dir, new_dentry, delegated_inode, flags);
}
EXPORT_SYMBOL(vfs_rename);

SYSCALL_DEFINE5(renameat2, int, olddfd, const char __user *, oldname,
		int, newdfd, const char __user *, newname, unsigned int, flags)
{
	struct dentry *old_dentry, *new_dentry;
	struct dentry *trap;
	struct path old_path, new_path;
	struct qstr old_last, new_last;
	int old_type, new_type;
	struct inode *delegated_inode = NULL;
	struct filename *from;
	struct filename *to;
	unsigned int lookup_flags = 0, target_flags = LOOKUP_RENAME_TARGET;
	bool should_retry = false;
	int error;

	if (flags & ~(RENAME_NOREPLACE | RENAME_EXCHANGE | RENAME_WHITEOUT))
		return -EINVAL;

	if ((flags & (RENAME_NOREPLACE | RENAME_WHITEOUT)) &&
	    (flags & RENAME_EXCHANGE))
		return -EINVAL;

	if ((flags & RENAME_WHITEOUT) && !capable(CAP_MKNOD))
		return -EPERM;

	if (flags & RENAME_EXCHANGE)
		target_flags = 0;

retry:
	from = filename_parentat(olddfd, getname(oldname), lookup_flags,
				&old_path, &old_last, &old_type);
	if (IS_ERR(from)) {
		error = PTR_ERR(from);
		goto exit;
	}

	to = filename_parentat(newdfd, getname(newname), lookup_flags,
				&new_path, &new_last, &new_type);
	if (IS_ERR(to)) {
		error = PTR_ERR(to);
		goto exit1;
	}

	error = -EXDEV;
	if (old_path.mnt != new_path.mnt)
		goto exit2;

	error = -EBUSY;
	if (old_type != LAST_NORM)
		goto exit2;

	if (flags & RENAME_NOREPLACE)
		error = -EEXIST;
	if (new_type != LAST_NORM)
		goto exit2;

	error = mnt_want_write(old_path.mnt);
	if (error)
		goto exit2;

retry_deleg:
	trap = lock_rename(new_path.dentry, old_path.dentry);

	old_dentry = __lookup_hash(&old_last, old_path.dentry, lookup_flags);
	error = PTR_ERR(old_dentry);
	if (IS_ERR(old_dentry))
		goto exit3;
	/* source must exist */
	error = -ENOENT;
	if (d_is_negative(old_dentry))
		goto exit4;
	new_dentry = __lookup_hash(&new_last, new_path.dentry, lookup_flags | target_flags);
	error = PTR_ERR(new_dentry);
	if (IS_ERR(new_dentry))
		goto exit4;
	error = -EEXIST;
	if ((flags & RENAME_NOREPLACE) && d_is_positive(new_dentry))
		goto exit5;
	if (flags & RENAME_EXCHANGE) {
		error = -ENOENT;
		if (d_is_negative(new_dentry))
			goto exit5;

		if (!d_is_dir(new_dentry)) {
			error = -ENOTDIR;
			if (new_last.name[new_last.len])
				goto exit5;
		}
	}
	/* unless the source is a directory trailing slashes give -ENOTDIR */
	if (!d_is_dir(old_dentry)) {
		error = -ENOTDIR;
		if (old_last.name[old_last.len])
			goto exit5;
		if (!(flags & RENAME_EXCHANGE) && new_last.name[new_last.len])
			goto exit5;
	}
	/* source should not be ancestor of target */
	error = -EINVAL;
	if (old_dentry == trap)
		goto exit5;
	/* target should not be an ancestor of source */
	if (!(flags & RENAME_EXCHANGE))
		error = -ENOTEMPTY;
	if (new_dentry == trap)
		goto exit5;

	error = security_path_rename(&old_path, old_dentry,
				     &new_path, new_dentry, flags);
	if (error)
		goto exit5;
	error = vfs_rename2(old_path.mnt, old_path.dentry->d_inode, old_dentry,
			   new_path.dentry->d_inode, new_dentry,
			   &delegated_inode, flags);
exit5:
	dput(new_dentry);
exit4:
	dput(old_dentry);
exit3:
	unlock_rename(new_path.dentry, old_path.dentry);
	if (delegated_inode) {
		error = break_deleg_wait(&delegated_inode);
		if (!error)
			goto retry_deleg;
	}
	mnt_drop_write(old_path.mnt);
exit2:
	if (retry_estale(error, lookup_flags))
		should_retry = true;
	path_put(&new_path);
	putname(to);
exit1:
	path_put(&old_path);
	putname(from);
	if (should_retry) {
		should_retry = false;
		lookup_flags |= LOOKUP_REVAL;
		goto retry;
	}
exit:
	return error;
}

SYSCALL_DEFINE4(renameat, int, olddfd, const char __user *, oldname,
		int, newdfd, const char __user *, newname)
{
	return sys_renameat2(olddfd, oldname, newdfd, newname, 0);
}

SYSCALL_DEFINE2(rename, const char __user *, oldname, const char __user *, newname)
{
	return sys_renameat2(AT_FDCWD, oldname, AT_FDCWD, newname, 0);
}

int vfs_whiteout(struct inode *dir, struct dentry *dentry)
{
	int error = may_create(NULL, dir, dentry);
	if (error)
		return error;

	if (!dir->i_op->mknod)
		return -EPERM;

	return dir->i_op->mknod(dir, dentry,
				S_IFCHR | WHITEOUT_MODE, WHITEOUT_DEV);
}
EXPORT_SYMBOL(vfs_whiteout);

int readlink_copy(char __user *buffer, int buflen, const char *link)
{
	int len = PTR_ERR(link);
	if (IS_ERR(link))
		goto out;

	len = strlen(link);
	if (len > (unsigned) buflen)
		len = buflen;
	if (copy_to_user(buffer, link, len))
		len = -EFAULT;
out:
	return len;
}

/*
 * A helper for ->readlink().  This should be used *ONLY* for symlinks that
 * have ->get_link() not calling nd_jump_link().  Using (or not using) it
 * for any given inode is up to filesystem.
 */
static int generic_readlink(struct dentry *dentry, char __user *buffer,
			    int buflen)
{
	DEFINE_DELAYED_CALL(done);
	struct inode *inode = d_inode(dentry);
	const char *link;
	int res;

	link = READ_ONCE(inode->i_link);

	if (!link) {
		link = inode->i_op->get_link(dentry, inode, &done);
		if (IS_ERR(link))
			return PTR_ERR(link);
	}
	res = readlink_copy(buffer, buflen, link);
	do_delayed_call(&done);
	return res;
}

/**
 * vfs_readlink - copy symlink body into userspace buffer
 * @dentry: dentry on which to get symbolic link
 * @buffer: user memory pointer
 * @buflen: size of buffer
 *
 * Does not touch atime.  That's up to the caller if necessary
 *
 * Does not call security hook.
 */
int vfs_readlink(struct dentry *dentry, char __user *buffer, int buflen)
{
	struct inode *inode = d_inode(dentry);

	if (unlikely(!(inode->i_opflags & IOP_DEFAULT_READLINK))) {
		if (unlikely(inode->i_op->readlink))
			return inode->i_op->readlink(dentry, buffer, buflen);

		if (!d_is_symlink(dentry))
			return -EINVAL;

		spin_lock(&inode->i_lock);
		inode->i_opflags |= IOP_DEFAULT_READLINK;
		spin_unlock(&inode->i_lock);
	}

	return generic_readlink(dentry, buffer, buflen);
}
EXPORT_SYMBOL(vfs_readlink);

/**
 * vfs_get_link - get symlink body
 * @dentry: dentry on which to get symbolic link
 * @done: caller needs to free returned data with this
 *
 * Calls security hook and i_op->get_link() on the supplied inode.
 *
 * It does not touch atime.  That's up to the caller if necessary.
 *
 * Does not work on "special" symlinks like /proc/$$/fd/N
 */
const char *vfs_get_link(struct dentry *dentry, struct delayed_call *done)
{
	const char *res = ERR_PTR(-EINVAL);
	struct inode *inode = d_inode(dentry);

	if (d_is_symlink(dentry)) {
		res = ERR_PTR(security_inode_readlink(dentry));
		if (!res)
			res = inode->i_op->get_link(dentry, inode, done);
	}
	return res;
}
EXPORT_SYMBOL(vfs_get_link);

/* get the link contents into pagecache */
const char *page_get_link(struct dentry *dentry, struct inode *inode,
			  struct delayed_call *callback)
{
	char *kaddr;
	struct page *page;
	struct address_space *mapping = inode->i_mapping;

	if (!dentry) {
		page = find_get_page(mapping, 0);
		if (!page)
			return ERR_PTR(-ECHILD);
		if (!PageUptodate(page)) {
			put_page(page);
			return ERR_PTR(-ECHILD);
		}
	} else {
		page = read_mapping_page(mapping, 0, NULL);
		if (IS_ERR(page))
			return (char*)page;
	}
	set_delayed_call(callback, page_put_link, page);
	BUG_ON(mapping_gfp_mask(mapping) & __GFP_HIGHMEM);
	kaddr = page_address(page);
	nd_terminate_link(kaddr, inode->i_size, PAGE_SIZE - 1);
	return kaddr;
}

EXPORT_SYMBOL(page_get_link);

void page_put_link(void *arg)
{
	put_page(arg);
}
EXPORT_SYMBOL(page_put_link);

int page_readlink(struct dentry *dentry, char __user *buffer, int buflen)
{
	DEFINE_DELAYED_CALL(done);
	int res = readlink_copy(buffer, buflen,
				page_get_link(dentry, d_inode(dentry),
					      &done));
	do_delayed_call(&done);
	return res;
}
EXPORT_SYMBOL(page_readlink);

/*
 * The nofs argument instructs pagecache_write_begin to pass AOP_FLAG_NOFS
 */
int __page_symlink(struct inode *inode, const char *symname, int len, int nofs)
{
	struct address_space *mapping = inode->i_mapping;
	struct page *page;
	void *fsdata = NULL;
	int err;
	unsigned int flags = 0;
	if (nofs)
		flags |= AOP_FLAG_NOFS;

retry:
	err = pagecache_write_begin(NULL, mapping, 0, len-1,
				flags, &page, &fsdata);
	if (err)
		goto fail;

	memcpy(page_address(page), symname, len-1);

	err = pagecache_write_end(NULL, mapping, 0, len-1, len-1,
							page, fsdata);
	if (err < 0)
		goto fail;
	if (err < len-1)
		goto retry;

	mark_inode_dirty(inode);
	return 0;
fail:
	return err;
}
EXPORT_SYMBOL(__page_symlink);

int page_symlink(struct inode *inode, const char *symname, int len)
{
	return __page_symlink(inode, symname, len,
			!mapping_gfp_constraint(inode->i_mapping, __GFP_FS));
}
EXPORT_SYMBOL(page_symlink);

const struct inode_operations page_symlink_inode_operations = {
	.get_link	= page_get_link,
};
EXPORT_SYMBOL(page_symlink_inode_operations);<|MERGE_RESOLUTION|>--- conflicted
+++ resolved
@@ -4137,13 +4137,10 @@
 	if (error)
 		goto exit3;
 	error = vfs_rmdir2(path.mnt, path.dentry->d_inode, dentry);
-<<<<<<< HEAD
 #ifdef CONFIG_PROC_DLOG
 	if (!error)
 		dlog_hook_rmdir(dentry, &path);
 #endif
-=======
->>>>>>> 8a685dfc
 exit3:
 	dput(dentry);
 exit2:
@@ -4274,13 +4271,10 @@
 		if (error)
 			goto exit2;
 		error = vfs_unlink2(path.mnt, path.dentry->d_inode, dentry, &delegated_inode);
-<<<<<<< HEAD
 #ifdef CONFIG_PROC_DLOG
 		if (!error)
 			dlog_hook(dentry, inode, &path);
 #endif
-=======
->>>>>>> 8a685dfc
 exit2:
 		dput(dentry);
 	}
