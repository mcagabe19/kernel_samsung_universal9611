--- conflicted
+++ resolved
@@ -8,17 +8,6 @@
 	  Enable encryption of files and directories.  This
 	  feature is similar to ecryptfs, but it is more memory
 	  efficient since it avoids caching the encrypted and
-<<<<<<< HEAD
-	  decrypted pages in the page cache.
-
-config FS_INLINE_ENCRYPTION
-	bool "Enable inline encryption"
-	depends on FS_ENCRYPTION
-	depends on BLK_DEV_CRYPT
-	default y
-	help
-	  This option enables inline encryption to support inline crypto H/W.
-=======
 	  decrypted pages in the page cache.  Currently Ext4,
 	  F2FS and UBIFS make use of this feature.
 
@@ -39,5 +28,4 @@
 	bool "Enable fscrypt to use inline crypto"
 	depends on FS_ENCRYPTION && BLK_INLINE_ENCRYPTION
 	help
-	  Enable fscrypt to use inline encryption hardware if available.
->>>>>>> 8a685dfc
+	  Enable fscrypt to use inline encryption hardware if available.