/* * This file is part of UBIFS.
 *
 * Copyright (C) 2006-2008 Nokia Corporation.
 * Copyright (C) 2006, 2007 University of Szeged, Hungary
 *
 * This program is free software; you can redistribute it and/or modify it
 * under the terms of the GNU General Public License version 2 as published by
 * the Free Software Foundation.
 *
 * This program is distributed in the hope that it will be useful, but WITHOUT
 * ANY WARRANTY; without even the implied warranty of MERCHANTABILITY or
 * FITNESS FOR A PARTICULAR PURPOSE.  See the GNU General Public License for
 * more details.
 *
 * You should have received a copy of the GNU General Public License along with
 * this program; if not, write to the Free Software Foundation, Inc., 51
 * Franklin St, Fifth Floor, Boston, MA 02110-1301 USA
 *
 * Authors: Artem Bityutskiy (Битюцкий Артём)
 *          Adrian Hunter
 *          Zoltan Sogor
 */

/*
 * This file implements directory operations.
 *
 * All FS operations in this file allocate budget before writing anything to the
 * media. If they fail to allocate it, the error is returned. The only
 * exceptions are 'ubifs_unlink()' and 'ubifs_rmdir()' which keep working even
 * if they unable to allocate the budget, because deletion %-ENOSPC failure is
 * not what users are usually ready to get. UBIFS budgeting subsystem has some
 * space reserved for these purposes.
 *
 * All operations in this file write all inodes which they change straight
 * away, instead of marking them dirty. For example, 'ubifs_link()' changes
 * @i_size of the parent inode and writes the parent inode together with the
 * target inode. This was done to simplify file-system recovery which would
 * otherwise be very difficult to do. The only exception is rename which marks
 * the re-named inode dirty (because its @i_ctime is updated) but does not
 * write it, but just marks it as dirty.
 */

#include "ubifs.h"

/**
 * inherit_flags - inherit flags of the parent inode.
 * @dir: parent inode
 * @mode: new inode mode flags
 *
 * This is a helper function for 'ubifs_new_inode()' which inherits flag of the
 * parent directory inode @dir. UBIFS inodes inherit the following flags:
 * o %UBIFS_COMPR_FL, which is useful to switch compression on/of on
 *   sub-directory basis;
 * o %UBIFS_SYNC_FL - useful for the same reasons;
 * o %UBIFS_DIRSYNC_FL - similar, but relevant only to directories.
 *
 * This function returns the inherited flags.
 */
static int inherit_flags(const struct inode *dir, umode_t mode)
{
	int flags;
	const struct ubifs_inode *ui = ubifs_inode(dir);

	if (!S_ISDIR(dir->i_mode))
		/*
		 * The parent is not a directory, which means that an extended
		 * attribute inode is being created. No flags.
		 */
		return 0;

	flags = ui->flags & (UBIFS_COMPR_FL | UBIFS_SYNC_FL | UBIFS_DIRSYNC_FL);
	if (!S_ISDIR(mode))
		/* The "DIRSYNC" flag only applies to directories */
		flags &= ~UBIFS_DIRSYNC_FL;
	return flags;
}

/**
 * ubifs_new_inode - allocate new UBIFS inode object.
 * @c: UBIFS file-system description object
 * @dir: parent directory inode
 * @mode: inode mode flags
 *
 * This function finds an unused inode number, allocates new inode and
 * initializes it. Returns new inode in case of success and an error code in
 * case of failure.
 */
struct inode *ubifs_new_inode(struct ubifs_info *c, struct inode *dir,
			      umode_t mode)
{
	int err;
	struct inode *inode;
	struct ubifs_inode *ui;
	bool encrypted = false;

	if (ubifs_crypt_is_encrypted(dir)) {
		err = fscrypt_get_encryption_info(dir);
		if (err) {
			ubifs_err(c, "fscrypt_get_encryption_info failed: %i", err);
			return ERR_PTR(err);
		}

		if (!fscrypt_has_encryption_key(dir))
			return ERR_PTR(-EPERM);

		encrypted = true;
	}

	inode = new_inode(c->vfs_sb);
	ui = ubifs_inode(inode);
	if (!inode)
		return ERR_PTR(-ENOMEM);

	/*
	 * Set 'S_NOCMTIME' to prevent VFS form updating [mc]time of inodes and
	 * marking them dirty in file write path (see 'file_update_time()').
	 * UBIFS has to fully control "clean <-> dirty" transitions of inodes
	 * to make budgeting work.
	 */
	inode->i_flags |= S_NOCMTIME;

	inode_init_owner(inode, dir, mode);
	inode->i_mtime = inode->i_atime = inode->i_ctime =
			 current_time(inode);
	inode->i_mapping->nrpages = 0;

	switch (mode & S_IFMT) {
	case S_IFREG:
		inode->i_mapping->a_ops = &ubifs_file_address_operations;
		inode->i_op = &ubifs_file_inode_operations;
		inode->i_fop = &ubifs_file_operations;
		break;
	case S_IFDIR:
		inode->i_op  = &ubifs_dir_inode_operations;
		inode->i_fop = &ubifs_dir_operations;
		inode->i_size = ui->ui_size = UBIFS_INO_NODE_SZ;
		break;
	case S_IFLNK:
		inode->i_op = &ubifs_symlink_inode_operations;
		break;
	case S_IFSOCK:
	case S_IFIFO:
	case S_IFBLK:
	case S_IFCHR:
		inode->i_op  = &ubifs_file_inode_operations;
		encrypted = false;
		break;
	default:
		BUG();
	}

	ui->flags = inherit_flags(dir, mode);
	ubifs_set_inode_flags(inode);
	if (S_ISREG(mode))
		ui->compr_type = c->default_compr;
	else
		ui->compr_type = UBIFS_COMPR_NONE;
	ui->synced_i_size = 0;

	spin_lock(&c->cnt_lock);
	/* Inode number overflow is currently not supported */
	if (c->highest_inum >= INUM_WARN_WATERMARK) {
		if (c->highest_inum >= INUM_WATERMARK) {
			spin_unlock(&c->cnt_lock);
			ubifs_err(c, "out of inode numbers");
			make_bad_inode(inode);
			iput(inode);
			return ERR_PTR(-EINVAL);
		}
		ubifs_warn(c, "running out of inode numbers (current %lu, max %u)",
			   (unsigned long)c->highest_inum, INUM_WATERMARK);
	}

	inode->i_ino = ++c->highest_inum;
	/*
	 * The creation sequence number remains with this inode for its
	 * lifetime. All nodes for this inode have a greater sequence number,
	 * and so it is possible to distinguish obsolete nodes belonging to a
	 * previous incarnation of the same inode number - for example, for the
	 * purpose of rebuilding the index.
	 */
	ui->creat_sqnum = ++c->max_sqnum;
	spin_unlock(&c->cnt_lock);

	if (encrypted) {
		err = fscrypt_inherit_context(dir, inode, &encrypted, true);
		if (err) {
			ubifs_err(c, "fscrypt_inherit_context failed: %i", err);
			make_bad_inode(inode);
			iput(inode);
			return ERR_PTR(err);
		}
	}

	return inode;
}

static int dbg_check_name(const struct ubifs_info *c,
			  const struct ubifs_dent_node *dent,
			  const struct fscrypt_name *nm)
{
	if (!dbg_is_chk_gen(c))
		return 0;
	if (le16_to_cpu(dent->nlen) != fname_len(nm))
		return -EINVAL;
	if (memcmp(dent->name, fname_name(nm), fname_len(nm)))
		return -EINVAL;
	return 0;
}

static void ubifs_set_d_ops(struct inode *dir, struct dentry *dentry);
static struct dentry *ubifs_lookup(struct inode *dir, struct dentry *dentry,
				   unsigned int flags)
{
	int err;
	union ubifs_key key;
	struct inode *inode = NULL;
	struct ubifs_dent_node *dent;
	struct ubifs_info *c = dir->i_sb->s_fs_info;
	struct fscrypt_name nm;

	dbg_gen("'%pd' in dir ino %lu", dentry, dir->i_ino);

<<<<<<< HEAD
	err = fscrypt_prepare_lookup(dir, dentry, flags);
	if (err)
		return ERR_PTR(err);

	err = fscrypt_setup_filename(dir, &dentry->d_name, 1, &nm);
=======
	err = fscrypt_prepare_lookup(dir, dentry, &nm);
	ubifs_set_d_ops(dir, dentry);
	if (err == -ENOENT)
		return d_splice_alias(NULL, dentry);
>>>>>>> 8a685dfc
	if (err)
		return ERR_PTR(err);

	if (fname_len(&nm) > UBIFS_MAX_NLEN) {
		err = -ENAMETOOLONG;
		goto out_fname;
	}

	dent = kmalloc(UBIFS_MAX_DENT_NODE_SZ, GFP_NOFS);
	if (!dent) {
		err = -ENOMEM;
		goto out_fname;
	}

	if (fname_name(&nm) == NULL) {
		if (nm.hash & ~UBIFS_S_KEY_HASH_MASK)
			goto done; /* ENOENT */
		dent_key_init_hash(c, &key, dir->i_ino, nm.hash);
		err = ubifs_tnc_lookup_dh(c, &key, dent, nm.minor_hash);
	} else {
		dent_key_init(c, &key, dir->i_ino, &nm);
		err = ubifs_tnc_lookup_nm(c, &key, dent, &nm);
	}

	if (err) {
		if (err == -ENOENT) {
			dbg_gen("not found");
			goto done;
		}
		goto out_dent;
	}

	if (dbg_check_name(c, dent, &nm)) {
		err = -EINVAL;
		goto out_dent;
	}

	inode = ubifs_iget(dir->i_sb, le64_to_cpu(dent->inum));
	if (IS_ERR(inode)) {
		/*
		 * This should not happen. Probably the file-system needs
		 * checking.
		 */
		err = PTR_ERR(inode);
		ubifs_err(c, "dead directory entry '%pd', error %d",
			  dentry, err);
		ubifs_ro_mode(c, err);
		goto out_dent;
	}

	if (ubifs_crypt_is_encrypted(dir) &&
	    (S_ISDIR(inode->i_mode) || S_ISLNK(inode->i_mode)) &&
	    !fscrypt_has_permitted_context(dir, inode)) {
		ubifs_warn(c, "Inconsistent encryption contexts: %lu/%lu",
			   dir->i_ino, inode->i_ino);
		err = -EPERM;
		goto out_inode;
	}

done:
	kfree(dent);
	fscrypt_free_filename(&nm);
	/*
	 * Note, d_splice_alias() would be required instead if we supported
	 * NFS.
	 */
	d_add(dentry, inode);
	return NULL;

out_inode:
	iput(inode);
out_dent:
	kfree(dent);
out_fname:
	fscrypt_free_filename(&nm);
	return ERR_PTR(err);
}

static int ubifs_create(struct inode *dir, struct dentry *dentry, umode_t mode,
			bool excl)
{
	struct inode *inode;
	struct ubifs_info *c = dir->i_sb->s_fs_info;
	struct ubifs_budget_req req = { .new_ino = 1, .new_dent = 1,
					.dirtied_ino = 1 };
	struct ubifs_inode *dir_ui = ubifs_inode(dir);
	struct fscrypt_name nm;
	int err, sz_change;

	/*
	 * Budget request settings: new inode, new direntry, changing the
	 * parent directory inode.
	 */

	dbg_gen("dent '%pd', mode %#hx in dir ino %lu",
		dentry, mode, dir->i_ino);

	err = ubifs_budget_space(c, &req);
	if (err)
		return err;

	err = fscrypt_setup_filename(dir, &dentry->d_name, 0, &nm);
	if (err)
		goto out_budg;

	sz_change = CALC_DENT_SIZE(fname_len(&nm));

	inode = ubifs_new_inode(c, dir, mode);
	if (IS_ERR(inode)) {
		err = PTR_ERR(inode);
		goto out_fname;
	}

	err = ubifs_init_security(dir, inode, &dentry->d_name);
	if (err)
		goto out_inode;

	mutex_lock(&dir_ui->ui_mutex);
	dir->i_size += sz_change;
	dir_ui->ui_size = dir->i_size;
	dir->i_mtime = dir->i_ctime = inode->i_ctime;
	err = ubifs_jnl_update(c, dir, &nm, inode, 0, 0);
	if (err)
		goto out_cancel;
	mutex_unlock(&dir_ui->ui_mutex);

	ubifs_release_budget(c, &req);
	fscrypt_free_filename(&nm);
	insert_inode_hash(inode);
	d_instantiate(dentry, inode);
	return 0;

out_cancel:
	dir->i_size -= sz_change;
	dir_ui->ui_size = dir->i_size;
	mutex_unlock(&dir_ui->ui_mutex);
out_inode:
	make_bad_inode(inode);
	iput(inode);
out_fname:
	fscrypt_free_filename(&nm);
out_budg:
	ubifs_release_budget(c, &req);
	ubifs_err(c, "cannot create regular file, error %d", err);
	return err;
}

static int do_tmpfile(struct inode *dir, struct dentry *dentry,
		      umode_t mode, struct inode **whiteout)
{
	struct inode *inode;
	struct ubifs_info *c = dir->i_sb->s_fs_info;
	struct ubifs_budget_req req = { .new_ino = 1, .new_dent = 1,
					.dirtied_ino = 1};
	struct ubifs_budget_req ino_req = { .dirtied_ino = 1 };
	struct ubifs_inode *ui, *dir_ui = ubifs_inode(dir);
	int err, instantiated = 0;
	struct fscrypt_name nm;

	/*
	 * Budget request settings: new inode, new direntry, changing the
	 * parent directory inode.
	 * Allocate budget separately for new dirtied inode, the budget will
	 * be released via writeback.
	 */

	dbg_gen("dent '%pd', mode %#hx in dir ino %lu",
		dentry, mode, dir->i_ino);

	err = fscrypt_setup_filename(dir, &dentry->d_name, 0, &nm);
	if (err)
		return err;

	err = ubifs_budget_space(c, &req);
	if (err) {
		fscrypt_free_filename(&nm);
		return err;
	}

	err = ubifs_budget_space(c, &ino_req);
	if (err) {
		ubifs_release_budget(c, &req);
		fscrypt_free_filename(&nm);
		return err;
	}

	inode = ubifs_new_inode(c, dir, mode);
	if (IS_ERR(inode)) {
		err = PTR_ERR(inode);
		goto out_budg;
	}
	ui = ubifs_inode(inode);

	if (whiteout) {
		init_special_inode(inode, inode->i_mode, WHITEOUT_DEV);
		ubifs_assert(inode->i_op == &ubifs_file_inode_operations);
	}

	err = ubifs_init_security(dir, inode, &dentry->d_name);
	if (err)
		goto out_inode;

	mutex_lock(&ui->ui_mutex);
	insert_inode_hash(inode);

	if (whiteout) {
		mark_inode_dirty(inode);
		drop_nlink(inode);
		*whiteout = inode;
	} else {
		d_tmpfile(dentry, inode);
	}
	ubifs_assert(ui->dirty);

	instantiated = 1;
	mutex_unlock(&ui->ui_mutex);

	mutex_lock(&dir_ui->ui_mutex);
	err = ubifs_jnl_update(c, dir, &nm, inode, 1, 0);
	if (err)
		goto out_cancel;
	mutex_unlock(&dir_ui->ui_mutex);

	ubifs_release_budget(c, &req);

	return 0;

out_cancel:
	mutex_unlock(&dir_ui->ui_mutex);
out_inode:
	make_bad_inode(inode);
	if (!instantiated)
		iput(inode);
	else if (whiteout)
		iput(*whiteout);
out_budg:
	ubifs_release_budget(c, &req);
	if (!instantiated)
		ubifs_release_budget(c, &ino_req);
	fscrypt_free_filename(&nm);
	ubifs_err(c, "cannot create temporary file, error %d", err);
	return err;
}

static int ubifs_tmpfile(struct inode *dir, struct dentry *dentry,
			 umode_t mode)
{
	return do_tmpfile(dir, dentry, mode, NULL);
}

/**
 * vfs_dent_type - get VFS directory entry type.
 * @type: UBIFS directory entry type
 *
 * This function converts UBIFS directory entry type into VFS directory entry
 * type.
 */
static unsigned int vfs_dent_type(uint8_t type)
{
	switch (type) {
	case UBIFS_ITYPE_REG:
		return DT_REG;
	case UBIFS_ITYPE_DIR:
		return DT_DIR;
	case UBIFS_ITYPE_LNK:
		return DT_LNK;
	case UBIFS_ITYPE_BLK:
		return DT_BLK;
	case UBIFS_ITYPE_CHR:
		return DT_CHR;
	case UBIFS_ITYPE_FIFO:
		return DT_FIFO;
	case UBIFS_ITYPE_SOCK:
		return DT_SOCK;
	default:
		BUG();
	}
	return 0;
}

/*
 * The classical Unix view for directory is that it is a linear array of
 * (name, inode number) entries. Linux/VFS assumes this model as well.
 * Particularly, 'readdir()' call wants us to return a directory entry offset
 * which later may be used to continue 'readdir()'ing the directory or to
 * 'seek()' to that specific direntry. Obviously UBIFS does not really fit this
 * model because directory entries are identified by keys, which may collide.
 *
 * UBIFS uses directory entry hash value for directory offsets, so
 * 'seekdir()'/'telldir()' may not always work because of possible key
 * collisions. But UBIFS guarantees that consecutive 'readdir()' calls work
 * properly by means of saving full directory entry name in the private field
 * of the file description object.
 *
 * This means that UBIFS cannot support NFS which requires full
 * 'seekdir()'/'telldir()' support.
 */
static int ubifs_readdir(struct file *file, struct dir_context *ctx)
{
	int fstr_real_len = 0, err = 0;
	struct fscrypt_name nm;
	struct fscrypt_str fstr = {0};
	union ubifs_key key;
	struct ubifs_dent_node *dent;
	struct inode *dir = file_inode(file);
	struct ubifs_info *c = dir->i_sb->s_fs_info;
	bool encrypted = ubifs_crypt_is_encrypted(dir);

	dbg_gen("dir ino %lu, f_pos %#llx", dir->i_ino, ctx->pos);

	if (ctx->pos > UBIFS_S_KEY_HASH_MASK || ctx->pos == 2)
		/*
		 * The directory was seek'ed to a senseless position or there
		 * are no more entries.
		 */
		return 0;

	if (encrypted) {
		err = fscrypt_get_encryption_info(dir);
		if (err)
			return err;

		err = fscrypt_fname_alloc_buffer(dir, UBIFS_MAX_NLEN, &fstr);
		if (err)
			return err;

		fstr_real_len = fstr.len;
	}

	if (file->f_version == 0) {
		/*
		 * The file was seek'ed, which means that @file->private_data
		 * is now invalid. This may also be just the first
		 * 'ubifs_readdir()' invocation, in which case
		 * @file->private_data is NULL, and the below code is
		 * basically a no-op.
		 */
		kfree(file->private_data);
		file->private_data = NULL;
	}

	/*
	 * 'generic_file_llseek()' unconditionally sets @file->f_version to
	 * zero, and we use this for detecting whether the file was seek'ed.
	 */
	file->f_version = 1;

	/* File positions 0 and 1 correspond to "." and ".." */
	if (ctx->pos < 2) {
		ubifs_assert(!file->private_data);
		if (!dir_emit_dots(file, ctx)) {
			if (encrypted)
				fscrypt_fname_free_buffer(&fstr);
			return 0;
		}

		/* Find the first entry in TNC and save it */
		lowest_dent_key(c, &key, dir->i_ino);
		fname_len(&nm) = 0;
		dent = ubifs_tnc_next_ent(c, &key, &nm);
		if (IS_ERR(dent)) {
			err = PTR_ERR(dent);
			goto out;
		}

		ctx->pos = key_hash_flash(c, &dent->key);
		file->private_data = dent;
	}

	dent = file->private_data;
	if (!dent) {
		/*
		 * The directory was seek'ed to and is now readdir'ed.
		 * Find the entry corresponding to @ctx->pos or the closest one.
		 */
		dent_key_init_hash(c, &key, dir->i_ino, ctx->pos);
		fname_len(&nm) = 0;
		dent = ubifs_tnc_next_ent(c, &key, &nm);
		if (IS_ERR(dent)) {
			err = PTR_ERR(dent);
			goto out;
		}
		ctx->pos = key_hash_flash(c, &dent->key);
		file->private_data = dent;
	}

	while (1) {
		dbg_gen("ino %llu, new f_pos %#x",
			(unsigned long long)le64_to_cpu(dent->inum),
			key_hash_flash(c, &dent->key));
		ubifs_assert(le64_to_cpu(dent->ch.sqnum) >
			     ubifs_inode(dir)->creat_sqnum);

		fname_len(&nm) = le16_to_cpu(dent->nlen);
		fname_name(&nm) = dent->name;

		if (encrypted) {
			fstr.len = fstr_real_len;

			err = fscrypt_fname_disk_to_usr(dir, key_hash_flash(c,
							&dent->key),
							le32_to_cpu(dent->cookie),
							&nm.disk_name, &fstr);
			if (err)
				goto out;
		} else {
			fstr.len = fname_len(&nm);
			fstr.name = fname_name(&nm);
		}

		if (!dir_emit(ctx, fstr.name, fstr.len,
			       le64_to_cpu(dent->inum),
			       vfs_dent_type(dent->type))) {
			if (encrypted)
				fscrypt_fname_free_buffer(&fstr);
			return 0;
		}

		/* Switch to the next entry */
		key_read(c, &dent->key, &key);
		dent = ubifs_tnc_next_ent(c, &key, &nm);
		if (IS_ERR(dent)) {
			err = PTR_ERR(dent);
			goto out;
		}

		kfree(file->private_data);
		ctx->pos = key_hash_flash(c, &dent->key);
		file->private_data = dent;
		cond_resched();
	}

out:
	kfree(file->private_data);
	file->private_data = NULL;

	if (encrypted)
		fscrypt_fname_free_buffer(&fstr);

	if (err != -ENOENT)
		ubifs_err(c, "cannot find next direntry, error %d", err);
	else
		/*
		 * -ENOENT is a non-fatal error in this context, the TNC uses
		 * it to indicate that the cursor moved past the current directory
		 * and readdir() has to stop.
		 */
		err = 0;


	/* 2 is a special value indicating that there are no more direntries */
	ctx->pos = 2;
	return err;
}

/* Free saved readdir() state when the directory is closed */
static int ubifs_dir_release(struct inode *dir, struct file *file)
{
	kfree(file->private_data);
	file->private_data = NULL;
	return 0;
}

/**
 * lock_2_inodes - a wrapper for locking two UBIFS inodes.
 * @inode1: first inode
 * @inode2: second inode
 *
 * We do not implement any tricks to guarantee strict lock ordering, because
 * VFS has already done it for us on the @i_mutex. So this is just a simple
 * wrapper function.
 */
static void lock_2_inodes(struct inode *inode1, struct inode *inode2)
{
	mutex_lock_nested(&ubifs_inode(inode1)->ui_mutex, WB_MUTEX_1);
	mutex_lock_nested(&ubifs_inode(inode2)->ui_mutex, WB_MUTEX_2);
}

/**
 * unlock_2_inodes - a wrapper for unlocking two UBIFS inodes.
 * @inode1: first inode
 * @inode2: second inode
 */
static void unlock_2_inodes(struct inode *inode1, struct inode *inode2)
{
	mutex_unlock(&ubifs_inode(inode2)->ui_mutex);
	mutex_unlock(&ubifs_inode(inode1)->ui_mutex);
}

static int ubifs_link(struct dentry *old_dentry, struct inode *dir,
		      struct dentry *dentry)
{
	struct ubifs_info *c = dir->i_sb->s_fs_info;
	struct inode *inode = d_inode(old_dentry);
	struct ubifs_inode *ui = ubifs_inode(inode);
	struct ubifs_inode *dir_ui = ubifs_inode(dir);
	int err, sz_change = CALC_DENT_SIZE(dentry->d_name.len);
	struct ubifs_budget_req req = { .new_dent = 1, .dirtied_ino = 2,
				.dirtied_ino_d = ALIGN(ui->data_len, 8) };
	struct fscrypt_name nm;

	/*
	 * Budget request settings: new direntry, changing the target inode,
	 * changing the parent inode.
	 */

	dbg_gen("dent '%pd' to ino %lu (nlink %d) in dir ino %lu",
		dentry, inode->i_ino,
		inode->i_nlink, dir->i_ino);
	ubifs_assert(inode_is_locked(dir));
	ubifs_assert(inode_is_locked(inode));

	if (ubifs_crypt_is_encrypted(dir) &&
	    !fscrypt_has_permitted_context(dir, inode))
		return -EXDEV;

	err = fscrypt_setup_filename(dir, &dentry->d_name, 0, &nm);
	if (err)
		return err;

	err = dbg_check_synced_i_size(c, inode);
	if (err)
		goto out_fname;

	err = ubifs_budget_space(c, &req);
	if (err)
		goto out_fname;

	lock_2_inodes(dir, inode);

	/* Handle O_TMPFILE corner case, it is allowed to link a O_TMPFILE. */
	if (inode->i_nlink == 0)
		ubifs_delete_orphan(c, inode->i_ino);

	inc_nlink(inode);
	ihold(inode);
	inode->i_ctime = current_time(inode);
	dir->i_size += sz_change;
	dir_ui->ui_size = dir->i_size;
	dir->i_mtime = dir->i_ctime = inode->i_ctime;
	err = ubifs_jnl_update(c, dir, &nm, inode, 0, 0);
	if (err)
		goto out_cancel;
	unlock_2_inodes(dir, inode);

	ubifs_release_budget(c, &req);
	d_instantiate(dentry, inode);
	fscrypt_free_filename(&nm);
	return 0;

out_cancel:
	dir->i_size -= sz_change;
	dir_ui->ui_size = dir->i_size;
	drop_nlink(inode);
	if (inode->i_nlink == 0)
		ubifs_add_orphan(c, inode->i_ino);
	unlock_2_inodes(dir, inode);
	ubifs_release_budget(c, &req);
	iput(inode);
out_fname:
	fscrypt_free_filename(&nm);
	return err;
}

static int ubifs_unlink(struct inode *dir, struct dentry *dentry)
{
	struct ubifs_info *c = dir->i_sb->s_fs_info;
	struct inode *inode = d_inode(dentry);
	struct ubifs_inode *dir_ui = ubifs_inode(dir);
	int err, sz_change, budgeted = 1;
	struct ubifs_budget_req req = { .mod_dent = 1, .dirtied_ino = 2 };
	unsigned int saved_nlink = inode->i_nlink;
	struct fscrypt_name nm;

	/*
	 * Budget request settings: deletion direntry, deletion inode (+1 for
	 * @dirtied_ino), changing the parent directory inode. If budgeting
	 * fails, go ahead anyway because we have extra space reserved for
	 * deletions.
	 */

	dbg_gen("dent '%pd' from ino %lu (nlink %d) in dir ino %lu",
		dentry, inode->i_ino,
		inode->i_nlink, dir->i_ino);

	if (ubifs_crypt_is_encrypted(dir)) {
		err = fscrypt_get_encryption_info(dir);
		if (err && err != -ENOKEY)
			return err;
	}

	err = fscrypt_setup_filename(dir, &dentry->d_name, 1, &nm);
	if (err)
		return err;

	sz_change = CALC_DENT_SIZE(fname_len(&nm));

	ubifs_assert(inode_is_locked(dir));
	ubifs_assert(inode_is_locked(inode));
	err = dbg_check_synced_i_size(c, inode);
	if (err)
		goto out_fname;

	err = ubifs_budget_space(c, &req);
	if (err) {
		if (err != -ENOSPC)
			goto out_fname;
		budgeted = 0;
	}

	lock_2_inodes(dir, inode);
	inode->i_ctime = current_time(dir);
	drop_nlink(inode);
	dir->i_size -= sz_change;
	dir_ui->ui_size = dir->i_size;
	dir->i_mtime = dir->i_ctime = inode->i_ctime;
	err = ubifs_jnl_update(c, dir, &nm, inode, 1, 0);
	if (err)
		goto out_cancel;
	unlock_2_inodes(dir, inode);

	if (budgeted)
		ubifs_release_budget(c, &req);
	else {
		/* We've deleted something - clean the "no space" flags */
		c->bi.nospace = c->bi.nospace_rp = 0;
		smp_wmb();
	}
	fscrypt_free_filename(&nm);
	return 0;

out_cancel:
	dir->i_size += sz_change;
	dir_ui->ui_size = dir->i_size;
	set_nlink(inode, saved_nlink);
	unlock_2_inodes(dir, inode);
	if (budgeted)
		ubifs_release_budget(c, &req);
out_fname:
	fscrypt_free_filename(&nm);
	return err;
}

/**
 * check_dir_empty - check if a directory is empty or not.
 * @dir: VFS inode object of the directory to check
 *
 * This function checks if directory @dir is empty. Returns zero if the
 * directory is empty, %-ENOTEMPTY if it is not, and other negative error codes
 * in case of of errors.
 */
int ubifs_check_dir_empty(struct inode *dir)
{
	struct ubifs_info *c = dir->i_sb->s_fs_info;
	struct fscrypt_name nm = { 0 };
	struct ubifs_dent_node *dent;
	union ubifs_key key;
	int err;

	lowest_dent_key(c, &key, dir->i_ino);
	dent = ubifs_tnc_next_ent(c, &key, &nm);
	if (IS_ERR(dent)) {
		err = PTR_ERR(dent);
		if (err == -ENOENT)
			err = 0;
	} else {
		kfree(dent);
		err = -ENOTEMPTY;
	}
	return err;
}

static int ubifs_rmdir(struct inode *dir, struct dentry *dentry)
{
	struct ubifs_info *c = dir->i_sb->s_fs_info;
	struct inode *inode = d_inode(dentry);
	int err, sz_change, budgeted = 1;
	struct ubifs_inode *dir_ui = ubifs_inode(dir);
	struct ubifs_budget_req req = { .mod_dent = 1, .dirtied_ino = 2 };
	struct fscrypt_name nm;

	/*
	 * Budget request settings: deletion direntry, deletion inode and
	 * changing the parent inode. If budgeting fails, go ahead anyway
	 * because we have extra space reserved for deletions.
	 */

	dbg_gen("directory '%pd', ino %lu in dir ino %lu", dentry,
		inode->i_ino, dir->i_ino);
	ubifs_assert(inode_is_locked(dir));
	ubifs_assert(inode_is_locked(inode));
	err = ubifs_check_dir_empty(d_inode(dentry));
	if (err)
		return err;

	if (ubifs_crypt_is_encrypted(dir)) {
		err = fscrypt_get_encryption_info(dir);
		if (err && err != -ENOKEY)
			return err;
	}

	err = fscrypt_setup_filename(dir, &dentry->d_name, 1, &nm);
	if (err)
		return err;

	sz_change = CALC_DENT_SIZE(fname_len(&nm));

	err = ubifs_budget_space(c, &req);
	if (err) {
		if (err != -ENOSPC)
			goto out_fname;
		budgeted = 0;
	}

	lock_2_inodes(dir, inode);
	inode->i_ctime = current_time(dir);
	clear_nlink(inode);
	drop_nlink(dir);
	dir->i_size -= sz_change;
	dir_ui->ui_size = dir->i_size;
	dir->i_mtime = dir->i_ctime = inode->i_ctime;
	err = ubifs_jnl_update(c, dir, &nm, inode, 1, 0);
	if (err)
		goto out_cancel;
	unlock_2_inodes(dir, inode);

	if (budgeted)
		ubifs_release_budget(c, &req);
	else {
		/* We've deleted something - clean the "no space" flags */
		c->bi.nospace = c->bi.nospace_rp = 0;
		smp_wmb();
	}
	fscrypt_free_filename(&nm);
	return 0;

out_cancel:
	dir->i_size += sz_change;
	dir_ui->ui_size = dir->i_size;
	inc_nlink(dir);
	set_nlink(inode, 2);
	unlock_2_inodes(dir, inode);
	if (budgeted)
		ubifs_release_budget(c, &req);
out_fname:
	fscrypt_free_filename(&nm);
	return err;
}

static int ubifs_mkdir(struct inode *dir, struct dentry *dentry, umode_t mode)
{
	struct inode *inode;
	struct ubifs_inode *dir_ui = ubifs_inode(dir);
	struct ubifs_info *c = dir->i_sb->s_fs_info;
	int err, sz_change;
	struct ubifs_budget_req req = { .new_ino = 1, .new_dent = 1,
					.dirtied_ino = 1};
	struct fscrypt_name nm;

	/*
	 * Budget request settings: new inode, new direntry and changing parent
	 * directory inode.
	 */

	dbg_gen("dent '%pd', mode %#hx in dir ino %lu",
		dentry, mode, dir->i_ino);

	err = ubifs_budget_space(c, &req);
	if (err)
		return err;

	err = fscrypt_setup_filename(dir, &dentry->d_name, 0, &nm);
	if (err)
		goto out_budg;

	sz_change = CALC_DENT_SIZE(fname_len(&nm));

	inode = ubifs_new_inode(c, dir, S_IFDIR | mode);
	if (IS_ERR(inode)) {
		err = PTR_ERR(inode);
		goto out_fname;
	}

	err = ubifs_init_security(dir, inode, &dentry->d_name);
	if (err)
		goto out_inode;

	mutex_lock(&dir_ui->ui_mutex);
	insert_inode_hash(inode);
	inc_nlink(inode);
	inc_nlink(dir);
	dir->i_size += sz_change;
	dir_ui->ui_size = dir->i_size;
	dir->i_mtime = dir->i_ctime = inode->i_ctime;
	err = ubifs_jnl_update(c, dir, &nm, inode, 0, 0);
	if (err) {
		ubifs_err(c, "cannot create directory, error %d", err);
		goto out_cancel;
	}
	mutex_unlock(&dir_ui->ui_mutex);

	ubifs_release_budget(c, &req);
	d_instantiate(dentry, inode);
	fscrypt_free_filename(&nm);
	return 0;

out_cancel:
	dir->i_size -= sz_change;
	dir_ui->ui_size = dir->i_size;
	drop_nlink(dir);
	mutex_unlock(&dir_ui->ui_mutex);
out_inode:
	make_bad_inode(inode);
	iput(inode);
out_fname:
	fscrypt_free_filename(&nm);
out_budg:
	ubifs_release_budget(c, &req);
	return err;
}

static int ubifs_mknod(struct inode *dir, struct dentry *dentry,
		       umode_t mode, dev_t rdev)
{
	struct inode *inode;
	struct ubifs_inode *ui;
	struct ubifs_inode *dir_ui = ubifs_inode(dir);
	struct ubifs_info *c = dir->i_sb->s_fs_info;
	union ubifs_dev_desc *dev = NULL;
	int sz_change;
	int err, devlen = 0;
	struct ubifs_budget_req req = { .new_ino = 1, .new_dent = 1,
					.dirtied_ino = 1 };
	struct fscrypt_name nm;

	/*
	 * Budget request settings: new inode, new direntry and changing parent
	 * directory inode.
	 */

	dbg_gen("dent '%pd' in dir ino %lu", dentry, dir->i_ino);

	if (S_ISBLK(mode) || S_ISCHR(mode)) {
		dev = kmalloc(sizeof(union ubifs_dev_desc), GFP_NOFS);
		if (!dev)
			return -ENOMEM;
		devlen = ubifs_encode_dev(dev, rdev);
	}

	req.new_ino_d = ALIGN(devlen, 8);
	err = ubifs_budget_space(c, &req);
	if (err) {
		kfree(dev);
		return err;
	}

	err = fscrypt_setup_filename(dir, &dentry->d_name, 0, &nm);
	if (err) {
		kfree(dev);
		goto out_budg;
	}

	sz_change = CALC_DENT_SIZE(fname_len(&nm));

	inode = ubifs_new_inode(c, dir, mode);
	if (IS_ERR(inode)) {
		kfree(dev);
		err = PTR_ERR(inode);
		goto out_fname;
	}

	init_special_inode(inode, inode->i_mode, rdev);
	inode->i_size = ubifs_inode(inode)->ui_size = devlen;
	ui = ubifs_inode(inode);
	ui->data = dev;
	ui->data_len = devlen;

	err = ubifs_init_security(dir, inode, &dentry->d_name);
	if (err)
		goto out_inode;

	mutex_lock(&dir_ui->ui_mutex);
	dir->i_size += sz_change;
	dir_ui->ui_size = dir->i_size;
	dir->i_mtime = dir->i_ctime = inode->i_ctime;
	err = ubifs_jnl_update(c, dir, &nm, inode, 0, 0);
	if (err)
		goto out_cancel;
	mutex_unlock(&dir_ui->ui_mutex);

	ubifs_release_budget(c, &req);
	insert_inode_hash(inode);
	d_instantiate(dentry, inode);
	fscrypt_free_filename(&nm);
	return 0;

out_cancel:
	dir->i_size -= sz_change;
	dir_ui->ui_size = dir->i_size;
	mutex_unlock(&dir_ui->ui_mutex);
out_inode:
	make_bad_inode(inode);
	iput(inode);
out_fname:
	fscrypt_free_filename(&nm);
out_budg:
	ubifs_release_budget(c, &req);
	return err;
}

static int ubifs_symlink(struct inode *dir, struct dentry *dentry,
			 const char *symname)
{
	struct inode *inode;
	struct ubifs_inode *ui;
	struct ubifs_inode *dir_ui = ubifs_inode(dir);
	struct ubifs_info *c = dir->i_sb->s_fs_info;
	int err, sz_change, len = strlen(symname);
	struct fscrypt_str disk_link;
	struct ubifs_budget_req req = { .new_ino = 1, .new_dent = 1,
					.new_ino_d = ALIGN(len, 8),
					.dirtied_ino = 1 };
	struct fscrypt_name nm;

	dbg_gen("dent '%pd', target '%s' in dir ino %lu", dentry,
		symname, dir->i_ino);

	err = fscrypt_prepare_symlink(dir, symname, len, UBIFS_MAX_INO_DATA,
				      &disk_link);
	if (err)
		return err;

	/*
	 * Budget request settings: new inode, new direntry and changing parent
	 * directory inode.
	 */
	err = ubifs_budget_space(c, &req);
	if (err)
		return err;

	err = fscrypt_setup_filename(dir, &dentry->d_name, 0, &nm);
	if (err)
		goto out_budg;

	sz_change = CALC_DENT_SIZE(fname_len(&nm));

	inode = ubifs_new_inode(c, dir, S_IFLNK | S_IRWXUGO);
	if (IS_ERR(inode)) {
		err = PTR_ERR(inode);
		goto out_fname;
	}

	ui = ubifs_inode(inode);
	ui->data = kmalloc(disk_link.len, GFP_NOFS);
	if (!ui->data) {
		err = -ENOMEM;
		goto out_inode;
	}

	if (IS_ENCRYPTED(inode)) {
		disk_link.name = ui->data; /* encrypt directly into ui->data */
		err = fscrypt_encrypt_symlink(inode, symname, len, &disk_link);
		if (err)
			goto out_inode;
	} else {
		memcpy(ui->data, disk_link.name, disk_link.len);
		inode->i_link = ui->data;
	}

	/*
	 * The terminating zero byte is not written to the flash media and it
	 * is put just to make later in-memory string processing simpler. Thus,
	 * data length is @disk_link.len - 1, not @disk_link.len.
	 */
	ui->data_len = disk_link.len - 1;
	inode->i_size = ubifs_inode(inode)->ui_size = disk_link.len - 1;

	err = ubifs_init_security(dir, inode, &dentry->d_name);
	if (err)
		goto out_inode;

	mutex_lock(&dir_ui->ui_mutex);
	dir->i_size += sz_change;
	dir_ui->ui_size = dir->i_size;
	dir->i_mtime = dir->i_ctime = inode->i_ctime;
	err = ubifs_jnl_update(c, dir, &nm, inode, 0, 0);
	if (err)
		goto out_cancel;
	mutex_unlock(&dir_ui->ui_mutex);

	insert_inode_hash(inode);
	d_instantiate(dentry, inode);
	err = 0;
	goto out_fname;

out_cancel:
	dir->i_size -= sz_change;
	dir_ui->ui_size = dir->i_size;
	mutex_unlock(&dir_ui->ui_mutex);
out_inode:
	make_bad_inode(inode);
	iput(inode);
out_fname:
	fscrypt_free_filename(&nm);
out_budg:
	ubifs_release_budget(c, &req);
	return err;
}

/**
 * lock_4_inodes - a wrapper for locking three UBIFS inodes.
 * @inode1: first inode
 * @inode2: second inode
 * @inode3: third inode
 * @inode4: fouth inode
 *
 * This function is used for 'ubifs_rename()' and @inode1 may be the same as
 * @inode2 whereas @inode3 and @inode4 may be %NULL.
 *
 * We do not implement any tricks to guarantee strict lock ordering, because
 * VFS has already done it for us on the @i_mutex. So this is just a simple
 * wrapper function.
 */
static void lock_4_inodes(struct inode *inode1, struct inode *inode2,
			  struct inode *inode3, struct inode *inode4)
{
	mutex_lock_nested(&ubifs_inode(inode1)->ui_mutex, WB_MUTEX_1);
	if (inode2 != inode1)
		mutex_lock_nested(&ubifs_inode(inode2)->ui_mutex, WB_MUTEX_2);
	if (inode3)
		mutex_lock_nested(&ubifs_inode(inode3)->ui_mutex, WB_MUTEX_3);
	if (inode4)
		mutex_lock_nested(&ubifs_inode(inode4)->ui_mutex, WB_MUTEX_4);
}

/**
 * unlock_4_inodes - a wrapper for unlocking three UBIFS inodes for rename.
 * @inode1: first inode
 * @inode2: second inode
 * @inode3: third inode
 * @inode4: fouth inode
 */
static void unlock_4_inodes(struct inode *inode1, struct inode *inode2,
			    struct inode *inode3, struct inode *inode4)
{
	if (inode4)
		mutex_unlock(&ubifs_inode(inode4)->ui_mutex);
	if (inode3)
		mutex_unlock(&ubifs_inode(inode3)->ui_mutex);
	if (inode1 != inode2)
		mutex_unlock(&ubifs_inode(inode2)->ui_mutex);
	mutex_unlock(&ubifs_inode(inode1)->ui_mutex);
}

static int do_rename(struct inode *old_dir, struct dentry *old_dentry,
		     struct inode *new_dir, struct dentry *new_dentry,
		     unsigned int flags)
{
	struct ubifs_info *c = old_dir->i_sb->s_fs_info;
	struct inode *old_inode = d_inode(old_dentry);
	struct inode *new_inode = d_inode(new_dentry);
	struct inode *whiteout = NULL;
	struct ubifs_inode *old_inode_ui = ubifs_inode(old_inode);
	struct ubifs_inode *whiteout_ui = NULL;
	int err, release, sync = 0, move = (new_dir != old_dir);
	int is_dir = S_ISDIR(old_inode->i_mode);
	int unlink = !!new_inode, new_sz, old_sz;
	struct ubifs_budget_req req = { .new_dent = 1, .mod_dent = 1,
					.dirtied_ino = 3 };
	struct ubifs_budget_req ino_req = { .dirtied_ino = 1,
			.dirtied_ino_d = ALIGN(old_inode_ui->data_len, 8) };
	struct timespec time;
	unsigned int uninitialized_var(saved_nlink);
	struct fscrypt_name old_nm, new_nm;

	/*
	 * Budget request settings: deletion direntry, new direntry, removing
	 * the old inode, and changing old and new parent directory inodes.
	 *
	 * However, this operation also marks the target inode as dirty and
	 * does not write it, so we allocate budget for the target inode
	 * separately.
	 */

	dbg_gen("dent '%pd' ino %lu in dir ino %lu to dent '%pd' in dir ino %lu flags 0x%x",
		old_dentry, old_inode->i_ino, old_dir->i_ino,
		new_dentry, new_dir->i_ino, flags);

	if (unlink)
		ubifs_assert(inode_is_locked(new_inode));

	if (old_dir != new_dir) {
		if (ubifs_crypt_is_encrypted(new_dir) &&
		    !fscrypt_has_permitted_context(new_dir, old_inode))
			return -EXDEV;
	}

	if (unlink && is_dir) {
		err = ubifs_check_dir_empty(new_inode);
		if (err)
			return err;
	}

	err = fscrypt_setup_filename(old_dir, &old_dentry->d_name, 0, &old_nm);
	if (err)
		return err;

	err = fscrypt_setup_filename(new_dir, &new_dentry->d_name, 0, &new_nm);
	if (err) {
		fscrypt_free_filename(&old_nm);
		return err;
	}

	new_sz = CALC_DENT_SIZE(fname_len(&new_nm));
	old_sz = CALC_DENT_SIZE(fname_len(&old_nm));

	err = ubifs_budget_space(c, &req);
	if (err) {
		fscrypt_free_filename(&old_nm);
		fscrypt_free_filename(&new_nm);
		return err;
	}
	err = ubifs_budget_space(c, &ino_req);
	if (err) {
		fscrypt_free_filename(&old_nm);
		fscrypt_free_filename(&new_nm);
		ubifs_release_budget(c, &req);
		return err;
	}

	if (flags & RENAME_WHITEOUT) {
		union ubifs_dev_desc *dev = NULL;

		dev = kmalloc(sizeof(union ubifs_dev_desc), GFP_NOFS);
		if (!dev) {
			err = -ENOMEM;
			goto out_release;
		}

		err = do_tmpfile(old_dir, old_dentry, S_IFCHR | WHITEOUT_MODE, &whiteout);
		if (err) {
			kfree(dev);
			goto out_release;
		}

		spin_lock(&whiteout->i_lock);
		whiteout->i_state |= I_LINKABLE;
		spin_unlock(&whiteout->i_lock);

		whiteout_ui = ubifs_inode(whiteout);
		whiteout_ui->data = dev;
		whiteout_ui->data_len = ubifs_encode_dev(dev, MKDEV(0, 0));
		ubifs_assert(!whiteout_ui->dirty);
	}

	lock_4_inodes(old_dir, new_dir, new_inode, whiteout);

	/*
	 * Like most other Unix systems, set the @i_ctime for inodes on a
	 * rename.
	 */
	time = current_time(old_dir);
	old_inode->i_ctime = time;

	/* We must adjust parent link count when renaming directories */
	if (is_dir) {
		if (move) {
			/*
			 * @old_dir loses a link because we are moving
			 * @old_inode to a different directory.
			 */
			drop_nlink(old_dir);
			/*
			 * @new_dir only gains a link if we are not also
			 * overwriting an existing directory.
			 */
			if (!unlink)
				inc_nlink(new_dir);
		} else {
			/*
			 * @old_inode is not moving to a different directory,
			 * but @old_dir still loses a link if we are
			 * overwriting an existing directory.
			 */
			if (unlink)
				drop_nlink(old_dir);
		}

		/* Add the old_dentry size to the old_dir size. */
		old_sz -= CALC_DENT_SIZE(fname_len(&old_nm));
	}

	old_dir->i_size -= old_sz;
	ubifs_inode(old_dir)->ui_size = old_dir->i_size;
	old_dir->i_mtime = old_dir->i_ctime = time;
	new_dir->i_mtime = new_dir->i_ctime = time;

	/*
	 * And finally, if we unlinked a direntry which happened to have the
	 * same name as the moved direntry, we have to decrement @i_nlink of
	 * the unlinked inode and change its ctime.
	 */
	if (unlink) {
		/*
		 * Directories cannot have hard-links, so if this is a
		 * directory, just clear @i_nlink.
		 */
		saved_nlink = new_inode->i_nlink;
		if (is_dir)
			clear_nlink(new_inode);
		else
			drop_nlink(new_inode);
		new_inode->i_ctime = time;
	} else {
		new_dir->i_size += new_sz;
		ubifs_inode(new_dir)->ui_size = new_dir->i_size;
	}

	/*
	 * Do not ask 'ubifs_jnl_rename()' to flush write-buffer if @old_inode
	 * is dirty, because this will be done later on at the end of
	 * 'ubifs_rename()'.
	 */
	if (IS_SYNC(old_inode)) {
		sync = IS_DIRSYNC(old_dir) || IS_DIRSYNC(new_dir);
		if (unlink && IS_SYNC(new_inode))
			sync = 1;
	}

	if (whiteout) {
		struct ubifs_budget_req wht_req = { .dirtied_ino = 1,
				.dirtied_ino_d = \
				ALIGN(ubifs_inode(whiteout)->data_len, 8) };

		err = ubifs_budget_space(c, &wht_req);
		if (err) {
			iput(whiteout);
			goto out_release;
		}

		inc_nlink(whiteout);
		mark_inode_dirty(whiteout);

		spin_lock(&whiteout->i_lock);
		whiteout->i_state &= ~I_LINKABLE;
		spin_unlock(&whiteout->i_lock);

		iput(whiteout);
	}

	err = ubifs_jnl_rename(c, old_dir, old_inode, &old_nm, new_dir,
			       new_inode, &new_nm, whiteout, sync);
	if (err)
		goto out_cancel;

	unlock_4_inodes(old_dir, new_dir, new_inode, whiteout);
	ubifs_release_budget(c, &req);

	mutex_lock(&old_inode_ui->ui_mutex);
	release = old_inode_ui->dirty;
	mark_inode_dirty_sync(old_inode);
	mutex_unlock(&old_inode_ui->ui_mutex);

	if (release)
		ubifs_release_budget(c, &ino_req);
	if (IS_SYNC(old_inode))
		err = old_inode->i_sb->s_op->write_inode(old_inode, NULL);

	fscrypt_free_filename(&old_nm);
	fscrypt_free_filename(&new_nm);
	return err;

out_cancel:
	if (unlink) {
		set_nlink(new_inode, saved_nlink);
	} else {
		new_dir->i_size -= new_sz;
		ubifs_inode(new_dir)->ui_size = new_dir->i_size;
	}
	old_dir->i_size += old_sz;
	ubifs_inode(old_dir)->ui_size = old_dir->i_size;
	if (is_dir) {
		if (move) {
			inc_nlink(old_dir);
			if (!unlink)
				drop_nlink(new_dir);
		} else {
			if (unlink)
				inc_nlink(old_dir);
		}
	}
	if (whiteout) {
		drop_nlink(whiteout);
		iput(whiteout);
	}
	unlock_4_inodes(old_dir, new_dir, new_inode, whiteout);
out_release:
	ubifs_release_budget(c, &ino_req);
	ubifs_release_budget(c, &req);
	fscrypt_free_filename(&old_nm);
	fscrypt_free_filename(&new_nm);
	return err;
}

static int ubifs_xrename(struct inode *old_dir, struct dentry *old_dentry,
			struct inode *new_dir, struct dentry *new_dentry)
{
	struct ubifs_info *c = old_dir->i_sb->s_fs_info;
	struct ubifs_budget_req req = { .new_dent = 1, .mod_dent = 1,
				.dirtied_ino = 2 };
	int sync = IS_DIRSYNC(old_dir) || IS_DIRSYNC(new_dir);
	struct inode *fst_inode = d_inode(old_dentry);
	struct inode *snd_inode = d_inode(new_dentry);
	struct timespec time;
	int err;
	struct fscrypt_name fst_nm, snd_nm;

	ubifs_assert(fst_inode && snd_inode);

	if ((ubifs_crypt_is_encrypted(old_dir) ||
	    ubifs_crypt_is_encrypted(new_dir)) &&
	    (old_dir != new_dir) &&
	    (!fscrypt_has_permitted_context(new_dir, fst_inode) ||
	     !fscrypt_has_permitted_context(old_dir, snd_inode)))
		return -EXDEV;

	err = fscrypt_setup_filename(old_dir, &old_dentry->d_name, 0, &fst_nm);
	if (err)
		return err;

	err = fscrypt_setup_filename(new_dir, &new_dentry->d_name, 0, &snd_nm);
	if (err) {
		fscrypt_free_filename(&fst_nm);
		return err;
	}

	lock_4_inodes(old_dir, new_dir, NULL, NULL);

	time = current_time(old_dir);
	fst_inode->i_ctime = time;
	snd_inode->i_ctime = time;
	old_dir->i_mtime = old_dir->i_ctime = time;
	new_dir->i_mtime = new_dir->i_ctime = time;

	if (old_dir != new_dir) {
		if (S_ISDIR(fst_inode->i_mode) && !S_ISDIR(snd_inode->i_mode)) {
			inc_nlink(new_dir);
			drop_nlink(old_dir);
		}
		else if (!S_ISDIR(fst_inode->i_mode) && S_ISDIR(snd_inode->i_mode)) {
			drop_nlink(new_dir);
			inc_nlink(old_dir);
		}
	}

	err = ubifs_jnl_xrename(c, old_dir, fst_inode, &fst_nm, new_dir,
				snd_inode, &snd_nm, sync);

	unlock_4_inodes(old_dir, new_dir, NULL, NULL);
	ubifs_release_budget(c, &req);

	fscrypt_free_filename(&fst_nm);
	fscrypt_free_filename(&snd_nm);
	return err;
}

static int ubifs_rename(struct inode *old_dir, struct dentry *old_dentry,
			struct inode *new_dir, struct dentry *new_dentry,
			unsigned int flags)
{
	if (flags & ~(RENAME_NOREPLACE | RENAME_WHITEOUT | RENAME_EXCHANGE))
		return -EINVAL;

	ubifs_assert(inode_is_locked(old_dir));
	ubifs_assert(inode_is_locked(new_dir));

	if (flags & RENAME_EXCHANGE)
		return ubifs_xrename(old_dir, old_dentry, new_dir, new_dentry);

	return do_rename(old_dir, old_dentry, new_dir, new_dentry, flags);
}

int ubifs_getattr(const struct path *path, struct kstat *stat,
		  u32 request_mask, unsigned int flags)
{
	loff_t size;
	struct inode *inode = d_inode(path->dentry);
	struct ubifs_inode *ui = ubifs_inode(inode);

	mutex_lock(&ui->ui_mutex);

	if (ui->flags & UBIFS_APPEND_FL)
		stat->attributes |= STATX_ATTR_APPEND;
	if (ui->flags & UBIFS_COMPR_FL)
		stat->attributes |= STATX_ATTR_COMPRESSED;
	if (ui->flags & UBIFS_CRYPT_FL)
		stat->attributes |= STATX_ATTR_ENCRYPTED;
	if (ui->flags & UBIFS_IMMUTABLE_FL)
		stat->attributes |= STATX_ATTR_IMMUTABLE;

	stat->attributes_mask |= (STATX_ATTR_APPEND |
				STATX_ATTR_COMPRESSED |
				STATX_ATTR_ENCRYPTED |
				STATX_ATTR_IMMUTABLE);

	generic_fillattr(inode, stat);
	stat->blksize = UBIFS_BLOCK_SIZE;
	stat->size = ui->ui_size;

	/*
	 * Unfortunately, the 'stat()' system call was designed for block
	 * device based file systems, and it is not appropriate for UBIFS,
	 * because UBIFS does not have notion of "block". For example, it is
	 * difficult to tell how many block a directory takes - it actually
	 * takes less than 300 bytes, but we have to round it to block size,
	 * which introduces large mistake. This makes utilities like 'du' to
	 * report completely senseless numbers. This is the reason why UBIFS
	 * goes the same way as JFFS2 - it reports zero blocks for everything
	 * but regular files, which makes more sense than reporting completely
	 * wrong sizes.
	 */
	if (S_ISREG(inode->i_mode)) {
		size = ui->xattr_size;
		size += stat->size;
		size = ALIGN(size, UBIFS_BLOCK_SIZE);
		/*
		 * Note, user-space expects 512-byte blocks count irrespectively
		 * of what was reported in @stat->size.
		 */
		stat->blocks = size >> 9;
	} else
		stat->blocks = 0;
	mutex_unlock(&ui->ui_mutex);
	return 0;
}

static int ubifs_dir_open(struct inode *dir, struct file *file)
{
	if (ubifs_crypt_is_encrypted(dir))
		return fscrypt_get_encryption_info(dir) ? -EACCES : 0;

	return 0;
}

const struct inode_operations ubifs_dir_inode_operations = {
	.lookup      = ubifs_lookup,
	.create      = ubifs_create,
	.link        = ubifs_link,
	.symlink     = ubifs_symlink,
	.unlink      = ubifs_unlink,
	.mkdir       = ubifs_mkdir,
	.rmdir       = ubifs_rmdir,
	.mknod       = ubifs_mknod,
	.rename      = ubifs_rename,
	.setattr     = ubifs_setattr,
	.getattr     = ubifs_getattr,
	.listxattr   = ubifs_listxattr,
#ifdef CONFIG_UBIFS_ATIME_SUPPORT
	.update_time = ubifs_update_time,
#endif
	.tmpfile     = ubifs_tmpfile,
};

const struct file_operations ubifs_dir_operations = {
	.llseek         = generic_file_llseek,
	.release        = ubifs_dir_release,
	.read           = generic_read_dir,
	.iterate_shared = ubifs_readdir,
	.fsync          = ubifs_fsync,
	.unlocked_ioctl = ubifs_ioctl,
	.open		= ubifs_dir_open,
#ifdef CONFIG_COMPAT
	.compat_ioctl   = ubifs_compat_ioctl,
#endif
};

#ifdef CONFIG_FS_ENCRYPTION
static const struct dentry_operations ubifs_encrypted_dentry_ops = {
	.d_revalidate = fscrypt_d_revalidate,
};
#endif

static void ubifs_set_d_ops(struct inode *dir, struct dentry *dentry)
{
#ifdef CONFIG_FS_ENCRYPTION
	if (dentry->d_flags & DCACHE_ENCRYPTED_NAME) {
		d_set_d_op(dentry, &ubifs_encrypted_dentry_ops);
		return;
	}
#endif
}<|MERGE_RESOLUTION|>--- conflicted
+++ resolved
@@ -221,18 +221,10 @@
 
 	dbg_gen("'%pd' in dir ino %lu", dentry, dir->i_ino);
 
-<<<<<<< HEAD
-	err = fscrypt_prepare_lookup(dir, dentry, flags);
-	if (err)
-		return ERR_PTR(err);
-
-	err = fscrypt_setup_filename(dir, &dentry->d_name, 1, &nm);
-=======
 	err = fscrypt_prepare_lookup(dir, dentry, &nm);
 	ubifs_set_d_ops(dir, dentry);
 	if (err == -ENOENT)
 		return d_splice_alias(NULL, dentry);
->>>>>>> 8a685dfc
 	if (err)
 		return ERR_PTR(err);
 
