/* Xtables module to match packets using a BPF filter.
 * Copyright 2013 Google Inc.
 * Written by Willem de Bruijn <willemb@google.com>
 *
 * This program is free software; you can redistribute it and/or modify
 * it under the terms of the GNU General Public License version 2 as
 * published by the Free Software Foundation.
 */

#include <linux/module.h>
#include <linux/syscalls.h>
#include <linux/skbuff.h>
#include <linux/filter.h>
#include <linux/bpf.h>

#include <linux/netfilter/xt_bpf.h>
#include <linux/netfilter/x_tables.h>

MODULE_AUTHOR("Willem de Bruijn <willemb@google.com>");
MODULE_DESCRIPTION("Xtables: BPF filter match");
MODULE_LICENSE("GPL");
MODULE_ALIAS("ipt_bpf");
MODULE_ALIAS("ip6t_bpf");

static int __bpf_mt_check_bytecode(struct sock_filter *insns, __u16 len,
				   struct bpf_prog **ret)
{
	struct sock_fprog_kern program;

	if (len > XT_BPF_MAX_NUM_INSTR)
		return -EINVAL;

	program.len = len;
	program.filter = insns;

	if (bpf_prog_create(ret, &program)) {
		pr_info("bpf: check failed: parse error\n");
		return -EINVAL;
	}

	return 0;
}

static int __bpf_mt_check_fd(int fd, struct bpf_prog **ret)
{
	struct bpf_prog *prog;

	prog = bpf_prog_get_type(fd, BPF_PROG_TYPE_SOCKET_FILTER);
	if (IS_ERR(prog))
		return PTR_ERR(prog);

	*ret = prog;
	return 0;
}

static int __bpf_mt_check_path(const char *path, struct bpf_prog **ret)
{
	if (strnlen(path, XT_BPF_PATH_MAX) == XT_BPF_PATH_MAX)
		return -EINVAL;

	*ret = bpf_prog_get_type_path(path, BPF_PROG_TYPE_SOCKET_FILTER);
	return PTR_ERR_OR_ZERO(*ret);
<<<<<<< HEAD
=======

>>>>>>> 1648bfc0
}

static int bpf_mt_check(const struct xt_mtchk_param *par)
{
	struct xt_bpf_info *info = par->matchinfo;

	return __bpf_mt_check_bytecode(info->bpf_program,
				       info->bpf_program_num_elem,
				       &info->filter);
}

static int bpf_mt_check_v1(const struct xt_mtchk_param *par)
{
	struct xt_bpf_info_v1 *info = par->matchinfo;

	if (info->mode == XT_BPF_MODE_BYTECODE)
		return __bpf_mt_check_bytecode(info->bpf_program,
					       info->bpf_program_num_elem,
					       &info->filter);
	else if (info->mode == XT_BPF_MODE_FD_ELF)
		return __bpf_mt_check_fd(info->fd, &info->filter);
	else if (info->mode == XT_BPF_MODE_PATH_PINNED)
		return __bpf_mt_check_path(info->path, &info->filter);
	else
		return -EINVAL;
}

static bool bpf_mt(const struct sk_buff *skb, struct xt_action_param *par)
{
	const struct xt_bpf_info *info = par->matchinfo;

	return BPF_PROG_RUN(info->filter, skb);
}

static bool bpf_mt_v1(const struct sk_buff *skb, struct xt_action_param *par)
{
	const struct xt_bpf_info_v1 *info = par->matchinfo;

	return !!bpf_prog_run_save_cb(info->filter, (struct sk_buff *) skb);
}

static void bpf_mt_destroy(const struct xt_mtdtor_param *par)
{
	const struct xt_bpf_info *info = par->matchinfo;

	bpf_prog_destroy(info->filter);
}

static void bpf_mt_destroy_v1(const struct xt_mtdtor_param *par)
{
	const struct xt_bpf_info_v1 *info = par->matchinfo;

	bpf_prog_destroy(info->filter);
}

static struct xt_match bpf_mt_reg[] __read_mostly = {
	{
		.name		= "bpf",
		.revision	= 0,
		.family		= NFPROTO_UNSPEC,
		.checkentry	= bpf_mt_check,
		.match		= bpf_mt,
		.destroy	= bpf_mt_destroy,
		.matchsize	= sizeof(struct xt_bpf_info),
		.usersize	= offsetof(struct xt_bpf_info, filter),
		.me		= THIS_MODULE,
	},
	{
		.name		= "bpf",
		.revision	= 1,
		.family		= NFPROTO_UNSPEC,
		.checkentry	= bpf_mt_check_v1,
		.match		= bpf_mt_v1,
		.destroy	= bpf_mt_destroy_v1,
		.matchsize	= sizeof(struct xt_bpf_info_v1),
		.usersize	= offsetof(struct xt_bpf_info_v1, filter),
		.me		= THIS_MODULE,
	},
};

static int __init bpf_mt_init(void)
{
	return xt_register_matches(bpf_mt_reg, ARRAY_SIZE(bpf_mt_reg));
}

static void __exit bpf_mt_exit(void)
{
	xt_unregister_matches(bpf_mt_reg, ARRAY_SIZE(bpf_mt_reg));
}

module_init(bpf_mt_init);
module_exit(bpf_mt_exit);<|MERGE_RESOLUTION|>--- conflicted
+++ resolved
@@ -60,10 +60,7 @@
 
 	*ret = bpf_prog_get_type_path(path, BPF_PROG_TYPE_SOCKET_FILTER);
 	return PTR_ERR_OR_ZERO(*ret);
-<<<<<<< HEAD
-=======
 
->>>>>>> 1648bfc0
 }
 
 static int bpf_mt_check(const struct xt_mtchk_param *par)
