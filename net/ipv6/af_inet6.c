/*
 *	PF_INET6 socket protocol family
 *	Linux INET6 implementation
 *
 *	Authors:
 *	Pedro Roque		<roque@di.fc.ul.pt>
 *
 *	Adapted from linux/net/ipv4/af_inet.c
 *
 *	Fixes:
 *	piggy, Karl Knutson	:	Socket protocol table
 *	Hideaki YOSHIFUJI	:	sin6_scope_id support
 *	Arnaldo Melo		:	check proc_net_create return, cleanups
 *
 *	This program is free software; you can redistribute it and/or
 *	modify it under the terms of the GNU General Public License
 *	as published by the Free Software Foundation; either version
 *	2 of the License, or (at your option) any later version.
 */

#define pr_fmt(fmt) "IPv6: " fmt

#include <linux/module.h>
#include <linux/capability.h>
#include <linux/errno.h>
#include <linux/types.h>
#include <linux/socket.h>
#include <linux/in.h>
#include <linux/kernel.h>
#include <linux/timer.h>
#include <linux/string.h>
#include <linux/sockios.h>
#include <linux/net.h>
#include <linux/fcntl.h>
#include <linux/mm.h>
#include <linux/interrupt.h>
#include <linux/proc_fs.h>
#include <linux/stat.h>
#include <linux/init.h>
#include <linux/slab.h>

#include <linux/inet.h>
#include <linux/netdevice.h>
#include <linux/icmpv6.h>
#include <linux/netfilter_ipv6.h>

#include <net/ip.h>
#include <net/ipv6.h>
#include <net/udp.h>
#include <net/udplite.h>
#include <net/tcp.h>
#include <net/ping.h>
#include <net/protocol.h>
#include <net/inet_common.h>
#include <net/route.h>
#include <net/transp_v6.h>
#include <net/ip6_route.h>
#include <net/addrconf.h>
#include <net/ndisc.h>
#ifdef CONFIG_IPV6_TUNNEL
#include <net/ip6_tunnel.h>
#endif
#include <net/calipso.h>
#include <net/seg6.h>

#include <linux/uaccess.h>
#include <linux/mroute6.h>

#include "ip6_offload.h"

MODULE_AUTHOR("Cast of dozens");
MODULE_DESCRIPTION("IPv6 protocol stack for Linux");
MODULE_LICENSE("GPL");

/* The inetsw6 table contains everything that inet6_create needs to
 * build a new socket.
 */
static struct list_head inetsw6[SOCK_MAX];
static DEFINE_SPINLOCK(inetsw6_lock);

struct ipv6_params ipv6_defaults = {
	.disable_ipv6 = 0,
	.autoconf = 1,
};

static int disable_ipv6_mod;

module_param_named(disable, disable_ipv6_mod, int, 0444);
MODULE_PARM_DESC(disable, "Disable IPv6 module such that it is non-functional");

module_param_named(disable_ipv6, ipv6_defaults.disable_ipv6, int, 0444);
MODULE_PARM_DESC(disable_ipv6, "Disable IPv6 on all interfaces");

module_param_named(autoconf, ipv6_defaults.autoconf, int, 0444);
MODULE_PARM_DESC(autoconf, "Enable IPv6 address autoconfiguration on all interfaces");

bool ipv6_mod_enabled(void)
{
	return disable_ipv6_mod == 0;
}
EXPORT_SYMBOL_GPL(ipv6_mod_enabled);

static __inline__ struct ipv6_pinfo *inet6_sk_generic(struct sock *sk)
{
	const int offset = sk->sk_prot->obj_size - sizeof(struct ipv6_pinfo);

	return (struct ipv6_pinfo *)(((u8 *)sk) + offset);
}

void inet6_sock_destruct(struct sock *sk)
{
	inet6_cleanup_sock(sk);
	inet_sock_destruct(sk);
}
EXPORT_SYMBOL_GPL(inet6_sock_destruct);

static int inet6_create(struct net *net, struct socket *sock, int protocol,
			int kern)
{
	struct inet_sock *inet;
	struct ipv6_pinfo *np;
	struct sock *sk;
	struct inet_protosw *answer;
	struct proto *answer_prot;
	unsigned char answer_flags;
	int try_loading_module = 0;
	int err;

	if (protocol < 0 || protocol >= IPPROTO_MAX)
		return -EINVAL;

	/* Look for the requested type/protocol pair. */
lookup_protocol:
	err = -ESOCKTNOSUPPORT;
	rcu_read_lock();
	list_for_each_entry_rcu(answer, &inetsw6[sock->type], list) {

		err = 0;
		/* Check the non-wild match. */
		if (protocol == answer->protocol) {
			if (protocol != IPPROTO_IP)
				break;
		} else {
			/* Check for the two wild cases. */
			if (IPPROTO_IP == protocol) {
				protocol = answer->protocol;
				break;
			}
			if (IPPROTO_IP == answer->protocol)
				break;
		}
		err = -EPROTONOSUPPORT;
	}

	if (err) {
		if (try_loading_module < 2) {
			rcu_read_unlock();
			/*
			 * Be more specific, e.g. net-pf-10-proto-132-type-1
			 * (net-pf-PF_INET6-proto-IPPROTO_SCTP-type-SOCK_STREAM)
			 */
			if (++try_loading_module == 1)
				request_module("net-pf-%d-proto-%d-type-%d",
						PF_INET6, protocol, sock->type);
			/*
			 * Fall back to generic, e.g. net-pf-10-proto-132
			 * (net-pf-PF_INET6-proto-IPPROTO_SCTP)
			 */
			else
				request_module("net-pf-%d-proto-%d",
						PF_INET6, protocol);
			goto lookup_protocol;
		} else
			goto out_rcu_unlock;
	}

	err = -EPERM;
	if (sock->type == SOCK_RAW && !kern && !capable(CAP_NET_RAW))
		goto out_rcu_unlock;

	sock->ops = answer->ops;
	answer_prot = answer->prot;
	answer_flags = answer->flags;
	rcu_read_unlock();

	WARN_ON(!answer_prot->slab);

	err = -ENOBUFS;
	sk = sk_alloc(net, PF_INET6, GFP_KERNEL, answer_prot, kern);
	if (!sk)
		goto out;

	sock_init_data(sock, sk);

	err = 0;
	if (INET_PROTOSW_REUSE & answer_flags)
		sk->sk_reuse = SK_CAN_REUSE;

	inet = inet_sk(sk);
	inet->is_icsk = (INET_PROTOSW_ICSK & answer_flags) != 0;

	if (SOCK_RAW == sock->type) {
		inet->inet_num = protocol;
		if (IPPROTO_RAW == protocol)
			inet->hdrincl = 1;
	}

	sk->sk_destruct		= inet6_sock_destruct;
	sk->sk_family		= PF_INET6;
	sk->sk_protocol		= protocol;

	sk->sk_backlog_rcv	= answer->prot->backlog_rcv;

	inet_sk(sk)->pinet6 = np = inet6_sk_generic(sk);
	np->hop_limit	= -1;
	np->mcast_hops	= IPV6_DEFAULT_MCASTHOPS;
	np->mc_loop	= 1;
	np->pmtudisc	= IPV6_PMTUDISC_WANT;
	np->repflow	= net->ipv6.sysctl.flowlabel_reflect;
	sk->sk_ipv6only	= net->ipv6.sysctl.bindv6only;

	/* Init the ipv4 part of the socket since we can have sockets
	 * using v6 API for ipv4.
	 */
	inet->uc_ttl	= -1;

	inet->mc_loop	= 1;
	inet->mc_ttl	= 1;
	inet->mc_index	= 0;
	inet->mc_list	= NULL;
	inet->rcv_tos	= 0;

	if (net->ipv4.sysctl_ip_no_pmtu_disc)
		inet->pmtudisc = IP_PMTUDISC_DONT;
	else
		inet->pmtudisc = IP_PMTUDISC_WANT;
	/*
	 * Increment only the relevant sk_prot->socks debug field, this changes
	 * the previous behaviour of incrementing both the equivalent to
	 * answer->prot->socks (inet6_sock_nr) and inet_sock_nr.
	 *
	 * This allows better debug granularity as we'll know exactly how many
	 * UDPv6, TCPv6, etc socks were allocated, not the sum of all IPv6
	 * transport protocol socks. -acme
	 */
	sk_refcnt_debug_inc(sk);

	if (inet->inet_num) {
		/* It assumes that any protocol which allows
		 * the user to assign a number at socket
		 * creation time automatically shares.
		 */
		inet->inet_sport = htons(inet->inet_num);
		err = sk->sk_prot->hash(sk);
		if (err) {
			sk_common_release(sk);
			goto out;
		}
	}
	if (sk->sk_prot->init) {
		err = sk->sk_prot->init(sk);
		if (err) {
			sk_common_release(sk);
			goto out;
		}
	}

	if (!kern) {
		err = BPF_CGROUP_RUN_PROG_INET_SOCK(sk);
		if (err) {
			sk_common_release(sk);
			goto out;
		}
	}
out:
	return err;
out_rcu_unlock:
	rcu_read_unlock();
	goto out;
}


/* bind for INET6 API */
int inet6_bind(struct socket *sock, struct sockaddr *uaddr, int addr_len)
{
	struct sock *sk = sock->sk;
<<<<<<< HEAD
=======
	const struct proto *prot;
	struct inet_sock *inet = inet_sk(sk);
	struct ipv6_pinfo *np = inet6_sk(sk);
	struct net *net = sock_net(sk);
	__be32 v4addr = 0;
	unsigned short snum;
	bool saved_ipv6only;
	int addr_type = 0;
>>>>>>> 2138cbfc
	int err = 0;

	/* IPV6_ADDRFORM can change sk->sk_prot under us. */
	prot = READ_ONCE(sk->sk_prot);
	/* If the socket has its own bind function then use it. */
	if (prot->bind)
		return prot->bind(sk, uaddr, addr_len);

	if (addr_len < SIN6_LEN_RFC2133)
		return -EINVAL;

	/* BPF prog is run before any checks are done so that if the prog
	 * changes context in a wrong way it will be caught.
	 */
	err = BPF_CGROUP_RUN_PROG_INET6_BIND(sk, uaddr);
	if (err)
		return err;

	return __inet6_bind(sk, uaddr, addr_len, false, true);
}
EXPORT_SYMBOL(inet6_bind);

int __inet6_bind(struct sock *sk, struct sockaddr *uaddr, int addr_len,
		 bool force_bind_address_no_port, bool with_lock)
{
	struct sockaddr_in6 *addr = (struct sockaddr_in6 *)uaddr;
	struct inet_sock *inet = inet_sk(sk);
	struct ipv6_pinfo *np = inet6_sk(sk);
	struct net *net = sock_net(sk);
	__be32 v4addr = 0;
	unsigned short snum;
	bool saved_ipv6only;
	int addr_type = 0;
	int err = 0;

	if (addr->sin6_family != AF_INET6)
		return -EAFNOSUPPORT;

	addr_type = ipv6_addr_type(&addr->sin6_addr);
	if ((addr_type & IPV6_ADDR_MULTICAST) && sk->sk_type == SOCK_STREAM)
		return -EINVAL;

	snum = ntohs(addr->sin6_port);
	if (snum && snum < inet_prot_sock(net) &&
	    !ns_capable(net->user_ns, CAP_NET_BIND_SERVICE))
		return -EACCES;

	if (with_lock)
		lock_sock(sk);

	/* Check these errors (active socket, double bind). */
	if (sk->sk_state != TCP_CLOSE || inet->inet_num) {
		err = -EINVAL;
		goto out;
	}

	/* Check if the address belongs to the host. */
	if (addr_type == IPV6_ADDR_MAPPED) {
		struct net_device *dev = NULL;
		int chk_addr_ret;

		/* Binding to v4-mapped address on a v6-only socket
		 * makes no sense
		 */
		if (sk->sk_ipv6only) {
			err = -EINVAL;
			goto out;
		}

		rcu_read_lock();
		if (sk->sk_bound_dev_if) {
			dev = dev_get_by_index_rcu(net, sk->sk_bound_dev_if);
			if (!dev) {
				err = -ENODEV;
				goto out_unlock;
			}
		}

		/* Reproduce AF_INET checks to make the bindings consistent */
		v4addr = addr->sin6_addr.s6_addr32[3];
		chk_addr_ret = inet_addr_type_dev_table(net, dev, v4addr);
		rcu_read_unlock();

		if (!net->ipv4.sysctl_ip_nonlocal_bind &&
		    !(inet->freebind || inet->transparent) &&
		    v4addr != htonl(INADDR_ANY) &&
		    chk_addr_ret != RTN_LOCAL &&
		    chk_addr_ret != RTN_MULTICAST &&
		    chk_addr_ret != RTN_BROADCAST) {
			err = -EADDRNOTAVAIL;
			goto out;
		}
	} else {
		if (addr_type != IPV6_ADDR_ANY) {
			struct net_device *dev = NULL;

			rcu_read_lock();
			if (__ipv6_addr_needs_scope_id(addr_type)) {
				if (addr_len >= sizeof(struct sockaddr_in6) &&
				    addr->sin6_scope_id) {
					/* Override any existing binding, if another one
					 * is supplied by user.
					 */
					sk->sk_bound_dev_if = addr->sin6_scope_id;
				}

				/* Binding to link-local address requires an interface */
				if (!sk->sk_bound_dev_if) {
					err = -EINVAL;
					goto out_unlock;
				}
			}

			if (sk->sk_bound_dev_if) {
				dev = dev_get_by_index_rcu(net, sk->sk_bound_dev_if);
				if (!dev) {
					err = -ENODEV;
					goto out_unlock;
				}
			}

			/* ipv4 addr of the socket is invalid.  Only the
			 * unspecified and mapped address have a v4 equivalent.
			 */
			v4addr = LOOPBACK4_IPV6;
			if (!(addr_type & IPV6_ADDR_MULTICAST))	{
				if (!net->ipv6.sysctl.ip_nonlocal_bind &&
				    !(inet->freebind || inet->transparent) &&
				    !ipv6_chk_addr(net, &addr->sin6_addr,
						   dev, 0)) {
					err = -EADDRNOTAVAIL;
					goto out_unlock;
				}
			}
			rcu_read_unlock();
		}
	}

	inet->inet_rcv_saddr = v4addr;
	inet->inet_saddr = v4addr;

	sk->sk_v6_rcv_saddr = addr->sin6_addr;

	if (!(addr_type & IPV6_ADDR_MULTICAST))
		np->saddr = addr->sin6_addr;

	saved_ipv6only = sk->sk_ipv6only;
	if (addr_type != IPV6_ADDR_ANY && addr_type != IPV6_ADDR_MAPPED)
		sk->sk_ipv6only = 1;

	/* Make sure we are allowed to bind here. */
	if (snum || !(inet->bind_address_no_port ||
		      force_bind_address_no_port)) {
		if (sk->sk_prot->get_port(sk, snum)) {
			sk->sk_ipv6only = saved_ipv6only;
			inet_reset_saddr(sk);
			err = -EADDRINUSE;
			goto out;
		}
		err = BPF_CGROUP_RUN_PROG_INET6_POST_BIND(sk);
		if (err) {
			sk->sk_ipv6only = saved_ipv6only;
			inet_reset_saddr(sk);
			goto out;
		}
	}

	if (addr_type != IPV6_ADDR_ANY)
		sk->sk_userlocks |= SOCK_BINDADDR_LOCK;
	if (snum)
		sk->sk_userlocks |= SOCK_BINDPORT_LOCK;
	inet->inet_sport = htons(inet->inet_num);
	inet->inet_dport = 0;
	inet->inet_daddr = 0;
out:
	if (with_lock)
		release_sock(sk);
	return err;
out_unlock:
	rcu_read_unlock();
	goto out;
}

int inet6_release(struct socket *sock)
{
	struct sock *sk = sock->sk;

	if (!sk)
		return -EINVAL;

	/* Free mc lists */
	ipv6_sock_mc_close(sk);

	/* Free ac lists */
	ipv6_sock_ac_close(sk);

	return inet_release(sock);
}
EXPORT_SYMBOL(inet6_release);

void inet6_destroy_sock(struct sock *sk)
{
	struct ipv6_pinfo *np = inet6_sk(sk);
	struct sk_buff *skb;
	struct ipv6_txoptions *opt;

	/* Release rx options */

	skb = xchg(&np->pktoptions, NULL);
	if (skb)
		kfree_skb(skb);

	skb = xchg(&np->rxpmtu, NULL);
	if (skb)
		kfree_skb(skb);

	/* Free flowlabels */
	fl6_free_socklist(sk);

	/* Free tx options */

	opt = xchg((__force struct ipv6_txoptions **)&np->opt, NULL);
	if (opt) {
		atomic_sub(opt->tot_len, &sk->sk_omem_alloc);
		txopt_put(opt);
	}
}
EXPORT_SYMBOL_GPL(inet6_destroy_sock);

void inet6_cleanup_sock(struct sock *sk)
{
	inet6_destroy_sock(sk);
}
EXPORT_SYMBOL_GPL(inet6_cleanup_sock);

/*
 *	This does both peername and sockname.
 */

int inet6_getname(struct socket *sock, struct sockaddr *uaddr,
		 int *uaddr_len, int peer)
{
	struct sockaddr_in6 *sin = (struct sockaddr_in6 *)uaddr;
	struct sock *sk = sock->sk;
	struct inet_sock *inet = inet_sk(sk);
	struct ipv6_pinfo *np = inet6_sk(sk);

	sin->sin6_family = AF_INET6;
	sin->sin6_flowinfo = 0;
	sin->sin6_scope_id = 0;
	if (peer) {
		if (!inet->inet_dport)
			return -ENOTCONN;
		if (((1 << sk->sk_state) & (TCPF_CLOSE | TCPF_SYN_SENT)) &&
		    peer == 1)
			return -ENOTCONN;
		sin->sin6_port = inet->inet_dport;
		sin->sin6_addr = sk->sk_v6_daddr;
		if (np->sndflow)
			sin->sin6_flowinfo = np->flow_label;
	} else {
		if (ipv6_addr_any(&sk->sk_v6_rcv_saddr))
			sin->sin6_addr = np->saddr;
		else
			sin->sin6_addr = sk->sk_v6_rcv_saddr;

		sin->sin6_port = inet->inet_sport;
	}
	sin->sin6_scope_id = ipv6_iface_scope_id(&sin->sin6_addr,
						 sk->sk_bound_dev_if);
	*uaddr_len = sizeof(*sin);
	return 0;
}
EXPORT_SYMBOL(inet6_getname);

int inet6_ioctl(struct socket *sock, unsigned int cmd, unsigned long arg)
{
	struct sock *sk = sock->sk;
	struct net *net = sock_net(sk);
	const struct proto *prot;

	switch (cmd) {
	case SIOCGSTAMP:
		return sock_get_timestamp(sk, (struct timeval __user *)arg);

	case SIOCGSTAMPNS:
		return sock_get_timestampns(sk, (struct timespec __user *)arg);

	case SIOCADDRT:
	case SIOCDELRT:

		return ipv6_route_ioctl(net, cmd, (void __user *)arg);

	case SIOCSIFADDR:
		return addrconf_add_ifaddr(net, (void __user *) arg);
	case SIOCDIFADDR:
		return addrconf_del_ifaddr(net, (void __user *) arg);
	case SIOCSIFDSTADDR:
		return addrconf_set_dstaddr(net, (void __user *) arg);
	default:
		/* IPV6_ADDRFORM can change sk->sk_prot under us. */
		prot = READ_ONCE(sk->sk_prot);
		if (!prot->ioctl)
			return -ENOIOCTLCMD;
		return prot->ioctl(sk, cmd, arg);
	}
	/*NOTREACHED*/
	return 0;
}
EXPORT_SYMBOL(inet6_ioctl);

const struct proto_ops inet6_stream_ops = {
	.family		   = PF_INET6,
	.owner		   = THIS_MODULE,
	.release	   = inet6_release,
	.bind		   = inet6_bind,
	.connect	   = inet_stream_connect,	/* ok		*/
	.socketpair	   = sock_no_socketpair,	/* a do nothing	*/
	.accept		   = inet_accept,		/* ok		*/
	.getname	   = inet6_getname,
	.poll		   = tcp_poll,			/* ok		*/
	.ioctl		   = inet6_ioctl,		/* must change  */
	.listen		   = inet_listen,		/* ok		*/
	.shutdown	   = inet_shutdown,		/* ok		*/
	.setsockopt	   = sock_common_setsockopt,	/* ok		*/
	.getsockopt	   = sock_common_getsockopt,	/* ok		*/
	.sendmsg	   = inet_sendmsg,		/* ok		*/
	.recvmsg	   = inet_recvmsg,		/* ok		*/
	.mmap		   = sock_no_mmap,
	.sendpage	   = inet_sendpage,
	.sendmsg_locked    = tcp_sendmsg_locked,
	.sendpage_locked   = tcp_sendpage_locked,
	.splice_read	   = tcp_splice_read,
	.read_sock	   = tcp_read_sock,
	.peek_len	   = tcp_peek_len,
#ifdef CONFIG_COMPAT
	.compat_setsockopt = compat_sock_common_setsockopt,
	.compat_getsockopt = compat_sock_common_getsockopt,
#endif
};

const struct proto_ops inet6_dgram_ops = {
	.family		   = PF_INET6,
	.owner		   = THIS_MODULE,
	.release	   = inet6_release,
	.bind		   = inet6_bind,
	.connect	   = inet_dgram_connect,	/* ok		*/
	.socketpair	   = sock_no_socketpair,	/* a do nothing	*/
	.accept		   = sock_no_accept,		/* a do nothing	*/
	.getname	   = inet6_getname,
	.poll		   = udp_poll,			/* ok		*/
	.ioctl		   = inet6_ioctl,		/* must change  */
	.listen		   = sock_no_listen,		/* ok		*/
	.shutdown	   = inet_shutdown,		/* ok		*/
	.setsockopt	   = sock_common_setsockopt,	/* ok		*/
	.getsockopt	   = sock_common_getsockopt,	/* ok		*/
	.sendmsg	   = inet_sendmsg,		/* ok		*/
	.recvmsg	   = inet_recvmsg,		/* ok		*/
	.mmap		   = sock_no_mmap,
	.sendpage	   = sock_no_sendpage,
	.set_peek_off	   = sk_set_peek_off,
#ifdef CONFIG_COMPAT
	.compat_setsockopt = compat_sock_common_setsockopt,
	.compat_getsockopt = compat_sock_common_getsockopt,
#endif
};

static const struct net_proto_family inet6_family_ops = {
	.family = PF_INET6,
	.create = inet6_create,
	.owner	= THIS_MODULE,
};

int inet6_register_protosw(struct inet_protosw *p)
{
	struct list_head *lh;
	struct inet_protosw *answer;
	struct list_head *last_perm;
	int protocol = p->protocol;
	int ret;

	spin_lock_bh(&inetsw6_lock);

	ret = -EINVAL;
	if (p->type >= SOCK_MAX)
		goto out_illegal;

	/* If we are trying to override a permanent protocol, bail. */
	answer = NULL;
	ret = -EPERM;
	last_perm = &inetsw6[p->type];
	list_for_each(lh, &inetsw6[p->type]) {
		answer = list_entry(lh, struct inet_protosw, list);

		/* Check only the non-wild match. */
		if (INET_PROTOSW_PERMANENT & answer->flags) {
			if (protocol == answer->protocol)
				break;
			last_perm = lh;
		}

		answer = NULL;
	}
	if (answer)
		goto out_permanent;

	/* Add the new entry after the last permanent entry if any, so that
	 * the new entry does not override a permanent entry when matched with
	 * a wild-card protocol. But it is allowed to override any existing
	 * non-permanent entry.  This means that when we remove this entry, the
	 * system automatically returns to the old behavior.
	 */
	list_add_rcu(&p->list, last_perm);
	ret = 0;
out:
	spin_unlock_bh(&inetsw6_lock);
	return ret;

out_permanent:
	pr_err("Attempt to override permanent protocol %d\n", protocol);
	goto out;

out_illegal:
	pr_err("Ignoring attempt to register invalid socket type %d\n",
	       p->type);
	goto out;
}
EXPORT_SYMBOL(inet6_register_protosw);

void
inet6_unregister_protosw(struct inet_protosw *p)
{
	if (INET_PROTOSW_PERMANENT & p->flags) {
		pr_err("Attempt to unregister permanent protocol %d\n",
		       p->protocol);
	} else {
		spin_lock_bh(&inetsw6_lock);
		list_del_rcu(&p->list);
		spin_unlock_bh(&inetsw6_lock);

		synchronize_net();
	}
}
EXPORT_SYMBOL(inet6_unregister_protosw);

int inet6_sk_rebuild_header(struct sock *sk)
{
	struct ipv6_pinfo *np = inet6_sk(sk);
	struct dst_entry *dst;

	dst = __sk_dst_check(sk, np->dst_cookie);

	if (!dst) {
		struct inet_sock *inet = inet_sk(sk);
		struct in6_addr *final_p, final;
		struct flowi6 fl6;

		memset(&fl6, 0, sizeof(fl6));
		fl6.flowi6_proto = sk->sk_protocol;
		fl6.daddr = sk->sk_v6_daddr;
		fl6.saddr = np->saddr;
		fl6.flowlabel = np->flow_label;
		fl6.flowi6_oif = sk->sk_bound_dev_if;
		fl6.flowi6_mark = sk->sk_mark;
		fl6.fl6_dport = inet->inet_dport;
		fl6.fl6_sport = inet->inet_sport;
		fl6.flowi6_uid = sk->sk_uid;
		security_sk_classify_flow(sk, flowi6_to_flowi(&fl6));

		rcu_read_lock();
		final_p = fl6_update_dst(&fl6, rcu_dereference(np->opt),
					 &final);
		rcu_read_unlock();

		dst = ip6_dst_lookup_flow(sock_net(sk), sk, &fl6, final_p);
		if (IS_ERR(dst)) {
			sk->sk_route_caps = 0;
			sk->sk_err_soft = -PTR_ERR(dst);
			return PTR_ERR(dst);
		}

		ip6_dst_store(sk, dst, NULL, NULL);
	}

	return 0;
}
EXPORT_SYMBOL_GPL(inet6_sk_rebuild_header);

bool ipv6_opt_accepted(const struct sock *sk, const struct sk_buff *skb,
		       const struct inet6_skb_parm *opt)
{
	const struct ipv6_pinfo *np = inet6_sk(sk);

	if (np->rxopt.all) {
		if (((opt->flags & IP6SKB_HOPBYHOP) &&
		     (np->rxopt.bits.hopopts || np->rxopt.bits.ohopopts)) ||
		    (ip6_flowinfo((struct ipv6hdr *) skb_network_header(skb)) &&
		     np->rxopt.bits.rxflow) ||
		    (opt->srcrt && (np->rxopt.bits.srcrt ||
		     np->rxopt.bits.osrcrt)) ||
		    ((opt->dst1 || opt->dst0) &&
		     (np->rxopt.bits.dstopts || np->rxopt.bits.odstopts)))
			return true;
	}
	return false;
}
EXPORT_SYMBOL_GPL(ipv6_opt_accepted);

static struct packet_type ipv6_packet_type __read_mostly = {
	.type = cpu_to_be16(ETH_P_IPV6),
	.func = ipv6_rcv,
};

static int __init ipv6_packet_init(void)
{
	dev_add_pack(&ipv6_packet_type);
	return 0;
}

static void ipv6_packet_cleanup(void)
{
	dev_remove_pack(&ipv6_packet_type);
}

static int __net_init ipv6_init_mibs(struct net *net)
{
	int i;

	net->mib.udp_stats_in6 = alloc_percpu(struct udp_mib);
	if (!net->mib.udp_stats_in6)
		return -ENOMEM;
	net->mib.udplite_stats_in6 = alloc_percpu(struct udp_mib);
	if (!net->mib.udplite_stats_in6)
		goto err_udplite_mib;
	net->mib.ipv6_statistics = alloc_percpu(struct ipstats_mib);
	if (!net->mib.ipv6_statistics)
		goto err_ip_mib;

	for_each_possible_cpu(i) {
		struct ipstats_mib *af_inet6_stats;
		af_inet6_stats = per_cpu_ptr(net->mib.ipv6_statistics, i);
		u64_stats_init(&af_inet6_stats->syncp);
	}


	net->mib.icmpv6_statistics = alloc_percpu(struct icmpv6_mib);
	if (!net->mib.icmpv6_statistics)
		goto err_icmp_mib;
	net->mib.icmpv6msg_statistics = kzalloc(sizeof(struct icmpv6msg_mib),
						GFP_KERNEL);
	if (!net->mib.icmpv6msg_statistics)
		goto err_icmpmsg_mib;
	return 0;

err_icmpmsg_mib:
	free_percpu(net->mib.icmpv6_statistics);
err_icmp_mib:
	free_percpu(net->mib.ipv6_statistics);
err_ip_mib:
	free_percpu(net->mib.udplite_stats_in6);
err_udplite_mib:
	free_percpu(net->mib.udp_stats_in6);
	return -ENOMEM;
}

static void ipv6_cleanup_mibs(struct net *net)
{
	free_percpu(net->mib.udp_stats_in6);
	free_percpu(net->mib.udplite_stats_in6);
	free_percpu(net->mib.ipv6_statistics);
	free_percpu(net->mib.icmpv6_statistics);
	kfree(net->mib.icmpv6msg_statistics);
}

static int __net_init inet6_net_init(struct net *net)
{
	int err = 0;

	net->ipv6.sysctl.bindv6only = 0;
	net->ipv6.sysctl.icmpv6_time = 1*HZ;
	net->ipv6.sysctl.flowlabel_consistency = 1;
	net->ipv6.sysctl.auto_flowlabels = IP6_DEFAULT_AUTO_FLOW_LABELS;
	net->ipv6.sysctl.idgen_retries = 3;
	net->ipv6.sysctl.idgen_delay = 1 * HZ;
	net->ipv6.sysctl.flowlabel_state_ranges = 0;
	atomic_set(&net->ipv6.fib6_sernum, 1);

	err = ipv6_init_mibs(net);
	if (err)
		return err;
#ifdef CONFIG_PROC_FS
	err = udp6_proc_init(net);
	if (err)
		goto out;
	err = tcp6_proc_init(net);
	if (err)
		goto proc_tcp6_fail;
	err = ac6_proc_init(net);
	if (err)
		goto proc_ac6_fail;
#endif
	return err;

#ifdef CONFIG_PROC_FS
proc_ac6_fail:
	tcp6_proc_exit(net);
proc_tcp6_fail:
	udp6_proc_exit(net);
out:
	ipv6_cleanup_mibs(net);
	return err;
#endif
}

static void __net_exit inet6_net_exit(struct net *net)
{
#ifdef CONFIG_PROC_FS
	udp6_proc_exit(net);
	tcp6_proc_exit(net);
	ac6_proc_exit(net);
#endif
	ipv6_cleanup_mibs(net);
}

static struct pernet_operations inet6_net_ops = {
	.init = inet6_net_init,
	.exit = inet6_net_exit,
};

static const struct ipv6_stub ipv6_stub_impl = {
	.ipv6_sock_mc_join = ipv6_sock_mc_join,
	.ipv6_sock_mc_drop = ipv6_sock_mc_drop,
	.ipv6_dst_lookup_flow = ip6_dst_lookup_flow,
	.udpv6_encap_enable = udpv6_encap_enable,
	.ndisc_send_na = ndisc_send_na,
	.nd_tbl	= &nd_tbl,
};

static const struct ipv6_bpf_stub ipv6_bpf_stub_impl = {
	.inet6_bind = __inet6_bind,
};

static int __init inet6_init(void)
{
	struct list_head *r;
	int err = 0;

	sock_skb_cb_check_size(sizeof(struct inet6_skb_parm));

	/* Register the socket-side information for inet6_create.  */
	for (r = &inetsw6[0]; r < &inetsw6[SOCK_MAX]; ++r)
		INIT_LIST_HEAD(r);

	if (disable_ipv6_mod) {
		pr_info("Loaded, but administratively disabled, reboot required to enable\n");
		goto out;
	}

	err = proto_register(&tcpv6_prot, 1);
	if (err)
		goto out;

	err = proto_register(&udpv6_prot, 1);
	if (err)
		goto out_unregister_tcp_proto;

	err = proto_register(&udplitev6_prot, 1);
	if (err)
		goto out_unregister_udp_proto;

	err = proto_register(&rawv6_prot, 1);
	if (err)
		goto out_unregister_udplite_proto;

	err = proto_register(&pingv6_prot, 1);
	if (err)
		goto out_unregister_ping_proto;

	/* We MUST register RAW sockets before we create the ICMP6,
	 * IGMP6, or NDISC control sockets.
	 */
	err = rawv6_init();
	if (err)
		goto out_unregister_raw_proto;

	/* Register the family here so that the init calls below will
	 * be able to create sockets. (?? is this dangerous ??)
	 */
	err = sock_register(&inet6_family_ops);
	if (err)
		goto out_sock_register_fail;

	/*
	 *	ipngwg API draft makes clear that the correct semantics
	 *	for TCP and UDP is to consider one TCP and UDP instance
	 *	in a host available by both INET and INET6 APIs and
	 *	able to communicate via both network protocols.
	 */

	err = register_pernet_subsys(&inet6_net_ops);
	if (err)
		goto register_pernet_fail;
	err = ip6_mr_init();
	if (err)
		goto ipmr_fail;
	err = icmpv6_init();
	if (err)
		goto icmp_fail;
	err = ndisc_init();
	if (err)
		goto ndisc_fail;
	err = igmp6_init();
	if (err)
		goto igmp_fail;

	err = ipv6_netfilter_init();
	if (err)
		goto netfilter_fail;
	/* Create /proc/foo6 entries. */
#ifdef CONFIG_PROC_FS
	err = -ENOMEM;
	if (raw6_proc_init())
		goto proc_raw6_fail;
	if (udplite6_proc_init())
		goto proc_udplite6_fail;
	if (ipv6_misc_proc_init())
		goto proc_misc6_fail;
	if (if6_proc_init())
		goto proc_if6_fail;
#endif
	err = ip6_route_init();
	if (err)
		goto ip6_route_fail;
	err = ndisc_late_init();
	if (err)
		goto ndisc_late_fail;
	err = ip6_flowlabel_init();
	if (err)
		goto ip6_flowlabel_fail;
	err = addrconf_init();
	if (err)
		goto addrconf_fail;

	/* Init v6 extension headers. */
	err = ipv6_exthdrs_init();
	if (err)
		goto ipv6_exthdrs_fail;

	err = ipv6_frag_init();
	if (err)
		goto ipv6_frag_fail;

	/* Init v6 transport protocols. */
	err = udpv6_init();
	if (err)
		goto udpv6_fail;

	err = udplitev6_init();
	if (err)
		goto udplitev6_fail;

	err = udpv6_offload_init();
	if (err)
		goto udpv6_offload_fail;

	err = tcpv6_init();
	if (err)
		goto tcpv6_fail;

	err = ipv6_packet_init();
	if (err)
		goto ipv6_packet_fail;

	err = pingv6_init();
	if (err)
		goto pingv6_fail;

	err = calipso_init();
	if (err)
		goto calipso_fail;

	err = seg6_init();
	if (err)
		goto seg6_fail;

	err = igmp6_late_init();
	if (err)
		goto igmp6_late_err;

#ifdef CONFIG_SYSCTL
	err = ipv6_sysctl_register();
	if (err)
		goto sysctl_fail;
#endif

	/* ensure that ipv6 stubs are visible only after ipv6 is ready */
	wmb();
	ipv6_stub = &ipv6_stub_impl;
	ipv6_bpf_stub = &ipv6_bpf_stub_impl;
out:
	return err;

#ifdef CONFIG_SYSCTL
sysctl_fail:
	igmp6_late_cleanup();
#endif
igmp6_late_err:
	seg6_exit();
seg6_fail:
	calipso_exit();
calipso_fail:
	pingv6_exit();
pingv6_fail:
	ipv6_packet_cleanup();
ipv6_packet_fail:
	tcpv6_exit();
tcpv6_fail:
	udpv6_offload_exit();
udpv6_offload_fail:
	udplitev6_exit();
udplitev6_fail:
	udpv6_exit();
udpv6_fail:
	ipv6_frag_exit();
ipv6_frag_fail:
	ipv6_exthdrs_exit();
ipv6_exthdrs_fail:
	addrconf_cleanup();
addrconf_fail:
	ip6_flowlabel_cleanup();
ip6_flowlabel_fail:
	ndisc_late_cleanup();
ndisc_late_fail:
	ip6_route_cleanup();
ip6_route_fail:
#ifdef CONFIG_PROC_FS
	if6_proc_exit();
proc_if6_fail:
	ipv6_misc_proc_exit();
proc_misc6_fail:
	udplite6_proc_exit();
proc_udplite6_fail:
	raw6_proc_exit();
proc_raw6_fail:
#endif
	ipv6_netfilter_fini();
netfilter_fail:
	igmp6_cleanup();
igmp_fail:
	ndisc_cleanup();
ndisc_fail:
	icmpv6_cleanup();
icmp_fail:
	ip6_mr_cleanup();
ipmr_fail:
	unregister_pernet_subsys(&inet6_net_ops);
register_pernet_fail:
	sock_unregister(PF_INET6);
	rtnl_unregister_all(PF_INET6);
out_sock_register_fail:
	rawv6_exit();
out_unregister_ping_proto:
	proto_unregister(&pingv6_prot);
out_unregister_raw_proto:
	proto_unregister(&rawv6_prot);
out_unregister_udplite_proto:
	proto_unregister(&udplitev6_prot);
out_unregister_udp_proto:
	proto_unregister(&udpv6_prot);
out_unregister_tcp_proto:
	proto_unregister(&tcpv6_prot);
	goto out;
}
module_init(inet6_init);

MODULE_ALIAS_NETPROTO(PF_INET6);<|MERGE_RESOLUTION|>--- conflicted
+++ resolved
@@ -284,17 +284,7 @@
 int inet6_bind(struct socket *sock, struct sockaddr *uaddr, int addr_len)
 {
 	struct sock *sk = sock->sk;
-<<<<<<< HEAD
-=======
 	const struct proto *prot;
-	struct inet_sock *inet = inet_sk(sk);
-	struct ipv6_pinfo *np = inet6_sk(sk);
-	struct net *net = sock_net(sk);
-	__be32 v4addr = 0;
-	unsigned short snum;
-	bool saved_ipv6only;
-	int addr_type = 0;
->>>>>>> 2138cbfc
 	int err = 0;
 
 	/* IPV6_ADDRFORM can change sk->sk_prot under us. */
