--- conflicted
+++ resolved
@@ -127,19 +127,10 @@
 			((u8 *)(fhdr + 1) - (u8 *)(ipv6_hdr(skb) + 1)));
 
 	if ((unsigned int)end > IPV6_MAXPLEN) {
-<<<<<<< HEAD
-		__IP6_INC_STATS(net, ip6_dst_idev(skb_dst(skb)),
-				IPSTATS_MIB_INHDRERRORS);
-		DROPDUMP_QUEUE_SKB(skb, NET_DROPDUMP_IPSTATS_MIB_INHDRERRORS15);
-		icmpv6_param_prob(skb, ICMPV6_HDR_FIELD,
-				  ((u8 *)&fhdr->frag_off -
-				   skb_network_header(skb)));
-=======
 		*prob_offset = (u8 *)&fhdr->frag_off - skb_network_header(skb);
 		/* note that if prob_offset is set, the skb is freed elsewhere,
 		 * we do not free it here.
 		 */
->>>>>>> 03a01b78
 		return -1;
 	}
 
@@ -170,15 +161,7 @@
 			/* RFC2460 says always send parameter problem in
 			 * this case. -DaveM
 			 */
-<<<<<<< HEAD
-			__IP6_INC_STATS(net, ip6_dst_idev(skb_dst(skb)),
-					IPSTATS_MIB_INHDRERRORS);
-			DROPDUMP_QUEUE_SKB(skb, NET_DROPDUMP_IPSTATS_MIB_INHDRERRORS16);
-			icmpv6_param_prob(skb, ICMPV6_HDR_FIELD,
-					  offsetof(struct ipv6hdr, payload_len));
-=======
 			*prob_offset = offsetof(struct ipv6hdr, payload_len);
->>>>>>> 03a01b78
 			return -1;
 		}
 		if (end > fq->q.len) {
@@ -256,11 +239,7 @@
 	inet_frag_kill(&fq->q);
 	__IP6_INC_STATS(net, ip6_dst_idev(skb_dst(skb)),
 			IPSTATS_MIB_REASMFAILS);
-<<<<<<< HEAD
-	DROPDUMP_QUEUE_SKB(skb, NET_DROPDUMP_IPSTATS_MIB_REASMFAILS1);
-=======
 err:
->>>>>>> 03a01b78
 	kfree_skb(skb);
 	return err;
 }
@@ -403,14 +382,12 @@
 	}
 
 	__IP6_INC_STATS(net, ip6_dst_idev(skb_dst(skb)), IPSTATS_MIB_REASMFAILS);
-	DROPDUMP_QUEUE_SKB(skb, NET_DROPDUMP_IPSTATS_MIB_REASMFAILS2);
 	kfree_skb(skb);
 	return -1;
 
 fail_hdr:
 	__IP6_INC_STATS(net, ip6_dst_idev(skb_dst(skb)),
 			IPSTATS_MIB_INHDRERRORS);
-	DROPDUMP_QUEUE_SKB(skb, NET_DROPDUMP_IPSTATS_MIB_INHDRERRORS17);
 	icmpv6_param_prob(skb, ICMPV6_HDR_FIELD, skb_network_header_len(skb));
 	return -1;
 }
