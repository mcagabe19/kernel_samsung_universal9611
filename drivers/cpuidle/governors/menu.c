/*
 * menu.c - the menu idle governor
 *
 * Copyright (C) 2006-2007 Adam Belay <abelay@novell.com>
 * Copyright (C) 2009 Intel Corporation
 * Author:
 *        Arjan van de Ven <arjan@linux.intel.com>
 *
 * This code is licenced under the GPL version 2 as described
 * in the COPYING file that acompanies the Linux Kernel.
 */

#include <linux/kernel.h>
#include <linux/cpuidle.h>
#include <linux/pm_qos.h>
#include <linux/time.h>
#include <linux/ktime.h>
#include <linux/hrtimer.h>
#include <linux/tick.h>
#include <linux/sched.h>
#include <linux/sched/loadavg.h>
#include <linux/sched/stat.h>
#include <linux/math64.h>
#include <linux/cpu.h>

/*
 * Please note when changing the tuning values:
 * If (MAX_INTERESTING-1) * RESOLUTION > UINT_MAX, the result of
 * a scaling operation multiplication may overflow on 32 bit platforms.
 * In that case, #define RESOLUTION as ULL to get 64 bit result:
 * #define RESOLUTION 1024ULL
 *
 * The default values do not overflow.
 */
#define BUCKETS 12
#define INTERVAL_SHIFT 3
#define INTERVALS (1UL << INTERVAL_SHIFT)
#define RESOLUTION 1024
#define DECAY 8
#define MAX_INTERESTING 50000


/*
 * Concepts and ideas behind the menu governor
 *
 * For the menu governor, there are 3 decision factors for picking a C
 * state:
 * 1) Energy break even point
 * 2) Performance impact
 * 3) Latency tolerance (from pmqos infrastructure)
 * These these three factors are treated independently.
 *
 * Energy break even point
 * -----------------------
 * C state entry and exit have an energy cost, and a certain amount of time in
 * the  C state is required to actually break even on this cost. CPUIDLE
 * provides us this duration in the "target_residency" field. So all that we
 * need is a good prediction of how long we'll be idle. Like the traditional
 * menu governor, we start with the actual known "next timer event" time.
 *
 * Since there are other source of wakeups (interrupts for example) than
 * the next timer event, this estimation is rather optimistic. To get a
 * more realistic estimate, a correction factor is applied to the estimate,
 * that is based on historic behavior. For example, if in the past the actual
 * duration always was 50% of the next timer tick, the correction factor will
 * be 0.5.
 *
 * menu uses a running average for this correction factor, however it uses a
 * set of factors, not just a single factor. This stems from the realization
 * that the ratio is dependent on the order of magnitude of the expected
 * duration; if we expect 500 milliseconds of idle time the likelihood of
 * getting an interrupt very early is much higher than if we expect 50 micro
 * seconds of idle time. A second independent factor that has big impact on
 * the actual factor is if there is (disk) IO outstanding or not.
 * (as a special twist, we consider every sleep longer than 50 milliseconds
 * as perfect; there are no power gains for sleeping longer than this)
 *
 * For these two reasons we keep an array of 12 independent factors, that gets
 * indexed based on the magnitude of the expected duration as well as the
 * "is IO outstanding" property.
 *
 * Repeatable-interval-detector
 * ----------------------------
 * There are some cases where "next timer" is a completely unusable predictor:
 * Those cases where the interval is fixed, for example due to hardware
 * interrupt mitigation, but also due to fixed transfer rate devices such as
 * mice.
 * For this, we use a different predictor: We track the duration of the last 8
 * intervals and if the stand deviation of these 8 intervals is below a
 * threshold value, we use the average of these intervals as prediction.
 *
 * Limiting Performance Impact
 * ---------------------------
 * C states, especially those with large exit latencies, can have a real
 * noticeable impact on workloads, which is not acceptable for most sysadmins,
 * and in addition, less performance has a power price of its own.
 *
 * As a general rule of thumb, menu assumes that the following heuristic
 * holds:
 *     The busier the system, the less impact of C states is acceptable
 *
 * This rule-of-thumb is implemented using a performance-multiplier:
 * If the exit latency times the performance multiplier is longer than
 * the predicted duration, the C state is not considered a candidate
 * for selection due to a too high performance impact. So the higher
 * this multiplier is, the longer we need to be idle to pick a deep C
 * state, and thus the less likely a busy CPU will hit such a deep
 * C state.
 *
 * Two factors are used in determing this multiplier:
 * a value of 10 is added for each point of "per cpu load average" we have.
 * a value of 5 points is added for each process that is waiting for
 * IO on this CPU.
 * (these values are experimentally determined)
 *
 * The load average factor gives a longer term (few seconds) input to the
 * decision, while the iowait value gives a cpu local instantanious input.
 * The iowait factor may look low, but realize that this is also already
 * represented in the system load average.
 *
 */

struct menu_device {
	int		last_state_idx;
	int             needs_update;
	int             tick_wakeup;

	unsigned int	next_timer_us;
	unsigned int	predicted_us;
	unsigned int	bucket;
	unsigned int	correction_factor[BUCKETS];
	unsigned int	intervals[INTERVALS];
	int		interval_ptr;
};

static inline int get_loadavg(unsigned long load)
{
	return LOAD_INT(load) * 10 + LOAD_FRAC(load) / 10;
}

static inline int which_bucket(unsigned int duration, unsigned long nr_iowaiters)
{
	int bucket = 0;

	/*
	 * We keep two groups of stats; one with no
	 * IO pending, one without.
	 * This allows us to calculate
	 * E(duration)|iowait
	 */
	if (nr_iowaiters)
		bucket = BUCKETS/2;

	if (duration < 10)
		return bucket;
	if (duration < 100)
		return bucket + 1;
	if (duration < 1000)
		return bucket + 2;
	if (duration < 10000)
		return bucket + 3;
	if (duration < 100000)
		return bucket + 4;
	return bucket + 5;
}

/*
 * Return a multiplier for the exit latency that is intended
 * to take performance requirements into account.
 * The more performance critical we estimate the system
 * to be, the higher this multiplier, and thus the higher
 * the barrier to go to an expensive C state.
 */
static inline int performance_multiplier(unsigned long nr_iowaiters, unsigned long load)
{
	int mult = 1;

	/* for higher loadavg, we are more reluctant */

	/*
	 * this doesn't work as intended - it is almost always 0, but can
	 * sometimes, depending on workload, spike very high into the hundreds
	 * even when the average cpu load is under 10%.
	 */
	/* mult += 2 * get_loadavg(); */

	/* for IO wait tasks (per cpu!) we add 5x each */
	mult += 10 * nr_iowaiters;

	return mult;
}

static DEFINE_PER_CPU(struct menu_device, menu_devices);

static void menu_update(struct cpuidle_driver *drv, struct cpuidle_device *dev);

/*
 * Try detecting repeating patterns by keeping track of the last 8
 * intervals, and checking if the standard deviation of that set
 * of points is below a threshold. If it is... then use the
 * average of these 8 points as the estimated value.
 */
static unsigned int get_typical_interval(struct menu_device *data)
{
	int i, divisor;
	unsigned int max, thresh, avg;
	uint64_t sum, variance;

	thresh = UINT_MAX; /* Discard outliers above this value */

again:

	/* First calculate the average of past intervals */
	max = 0;
	sum = 0;
	divisor = 0;
	for (i = 0; i < INTERVALS; i++) {
		unsigned int value = data->intervals[i];
		if (value <= thresh) {
			sum += value;
			divisor++;
			if (value > max)
				max = value;
		}
	}
	if (divisor == INTERVALS)
		avg = sum >> INTERVAL_SHIFT;
	else
		avg = div_u64(sum, divisor);

	/* Then try to determine variance */
	variance = 0;
	for (i = 0; i < INTERVALS; i++) {
		unsigned int value = data->intervals[i];
		if (value <= thresh) {
			int64_t diff = (int64_t)value - avg;
			variance += diff * diff;
		}
	}
	if (divisor == INTERVALS)
		variance >>= INTERVAL_SHIFT;
	else
		do_div(variance, divisor);

	/*
	 * The typical interval is obtained when standard deviation is
	 * small (stddev <= 20 us, variance <= 400 us^2) or standard
	 * deviation is small compared to the average interval (avg >
	 * 6*stddev, avg^2 > 36*variance). The average is smaller than
	 * UINT_MAX aka U32_MAX, so computing its square does not
	 * overflow a u64. We simply reject this candidate average if
	 * the standard deviation is greater than 715 s (which is
	 * rather unlikely).
	 *
	 * Use this result only if there is no timer to wake us up sooner.
	 */
	if (likely(variance <= U64_MAX/36)) {
		if ((((u64)avg*avg > variance*36) && (divisor * 4 >= INTERVALS * 3))
							|| variance <= 400) {
			return avg;
		}
	}

	/*
	 * If we have outliers to the upside in our distribution, discard
	 * those by setting the threshold to exclude these outliers, then
	 * calculate the average and standard deviation again. Once we get
	 * down to the bottom 3/4 of our samples, stop excluding samples.
	 *
	 * This can deal with workloads that have long pauses interspersed
	 * with sporadic activity with a bunch of short pauses.
	 */
	if ((divisor * 4) <= INTERVALS * 3)
		return UINT_MAX;

	thresh = max - 1;
	goto again;
}

/**
 * menu_select - selects the next idle state to enter
 * @drv: cpuidle driver containing state data
 * @dev: the CPU
 * @stop_tick: indication on whether or not to stop the tick
 */
static int menu_select(struct cpuidle_driver *drv, struct cpuidle_device *dev,
		       bool *stop_tick)
{
	struct menu_device *data = this_cpu_ptr(&menu_devices);
	struct device *device = get_cpu_device(dev->cpu);
	int latency_req = pm_qos_request(PM_QOS_CPU_DMA_LATENCY);
	int i;
	int first_idx;
	int idx;
	unsigned int interactivity_req;
	unsigned int expected_interval;
	unsigned long nr_iowaiters, cpu_load;
	int resume_latency = dev_pm_qos_raw_read_value(device);
	ktime_t delta_next;

	if (data->needs_update) {
		menu_update(drv, dev);
		data->needs_update = 0;
	}

	/* resume_latency is 0 means no restriction */
	if (resume_latency && resume_latency < latency_req)
		latency_req = resume_latency;

	/* Special case when user has set very strict latency requirement */
	if (unlikely(latency_req == 0)) {
		*stop_tick = false;
		return 0;
	}

	/* determine the expected residency time, round up */
	data->next_timer_us = ktime_to_us(tick_nohz_get_sleep_length(&delta_next));

	get_iowait_load(&nr_iowaiters, &cpu_load);
	data->bucket = which_bucket(data->next_timer_us, nr_iowaiters);

	/*
	 * Force the result of multiplication to be 64 bits even if both
	 * operands are 32 bits.
	 * Make sure to round up for half microseconds.
	 */
	data->predicted_us = DIV_ROUND_CLOSEST_ULL((uint64_t)data->next_timer_us *
					 data->correction_factor[data->bucket],
					 RESOLUTION * DECAY);

	expected_interval = get_typical_interval(data);
	expected_interval = min(expected_interval, data->next_timer_us);

	first_idx = 0;
	if (drv->states[0].flags & CPUIDLE_FLAG_POLLING) {
		struct cpuidle_state *s = &drv->states[1];
		unsigned int polling_threshold;

		/*
		 * We want to default to C1 (hlt), not to busy polling
		 * unless the timer is happening really really soon, or
		 * C1's exit latency exceeds the user configured limit.
		 */
		polling_threshold = max_t(unsigned int, 20, s->target_residency);
		if (data->next_timer_us > polling_threshold &&
		    latency_req > s->exit_latency && !s->disabled &&
		    !dev->states_usage[1].disable)
			first_idx = 1;
	}

	/*
	 * Use the lowest expected idle interval to pick the idle state.
	 */
	data->predicted_us = min(data->predicted_us, expected_interval);

<<<<<<< HEAD
	/* The criterion for shallower idle selection is using C2 idle residency.
	 * But in Exynos SOC, the C2 Target residency is less than TICk USEC.
	 * So the shallower idle selection has some malfunction in NFR
	 */
=======
>>>>>>> 8a685dfc
	if (tick_nohz_tick_stopped()) {
		/*
		 * If the tick is already stopped, the cost of possible short
		 * idle duration misprediction is much higher, because the CPU
		 * may be stuck in a shallow idle state for a long time as a
		 * result of it.  In that case say we might mispredict and use
		 * the known time till the closest timer event for the idle
		 * state selection.
		 */
		if (data->predicted_us < TICK_USEC)
			data->predicted_us = ktime_to_us(delta_next);
	} else {
		/*
		 * Use the performance multiplier and the user-configurable
		 * latency_req to determine the maximum exit latency.
		 */
		interactivity_req = data->predicted_us / performance_multiplier(nr_iowaiters, cpu_load);
		if (latency_req > interactivity_req)
			latency_req = interactivity_req;
	}

	expected_interval = data->predicted_us;
	/*
	 * Find the idle state with the lowest power while satisfying
	 * our constraints.
	 */
	idx = -1;
	for (i = first_idx; i < drv->state_count; i++) {
		struct cpuidle_state *s = &drv->states[i];
		struct cpuidle_state_usage *su = &dev->states_usage[i];

		if (s->disabled || su->disable)
			continue;
		if (idx == -1)
			idx = i; /* first enabled state */
		if (s->target_residency > data->predicted_us) {
<<<<<<< HEAD
			if (data->predicted_us < TICK_USEC)
				break;

			if (!tick_nohz_tick_stopped()) {
				/*
				 * If the state selected so far is shallow,
				 * waking up early won't hurt, so retain the
				 * tick in that case and let the governor run
				 * again in the next iteration of the loop.
				 */
				expected_interval = drv->states[idx].target_residency;
				break;
			}

=======
			if (!tick_nohz_tick_stopped())
				break;

>>>>>>> 8a685dfc
			/*
			 * If the state selected so far is shallow and this
			 * state's target residency matches the time till the
			 * closest timer event, select this one to avoid getting
			 * stuck in the shallow one for too long.
			 */
			if (drv->states[idx].target_residency < TICK_USEC &&
			    s->target_residency <= ktime_to_us(delta_next))
				idx = i;

			goto out;
		}
		if (s->exit_latency > latency_req) {
			/*
			 * If we break out of the loop for latency reasons, use
			 * the target residency of the selected state as the
			 * expected idle duration so that the tick is retained
			 * as long as that target residency is low enough.
			 */
			expected_interval = drv->states[idx].target_residency;
			break;
		}
		idx = i;
	}

	if (idx == -1)
		idx = 0; /* No states enabled. Must use 0. */

	/*
	 * Don't stop the tick if the selected state is a polling one or if the
	 * expected idle duration is shorter than the tick period length.
	 */
	if (((drv->states[idx].flags & CPUIDLE_FLAG_POLLING) ||
	     expected_interval < TICK_USEC) && !tick_nohz_tick_stopped()) {
		unsigned int delta_next_us = ktime_to_us(delta_next);

		*stop_tick = false;

		if (idx > 0 && drv->states[idx].target_residency > delta_next_us) {
			/*
			 * The tick is not going to be stopped and the target
			 * residency of the state to be returned is not within
			 * the time until the next timer event including the
			 * tick, so try to correct that.
			 */
			for (i = idx - 1; i >= 0; i--) {
			    if (drv->states[i].disabled ||
			        dev->states_usage[i].disable)
					continue;

				idx = i;
				if (drv->states[i].target_residency <= delta_next_us)
					break;
			}
		}
	}

out:
	data->last_state_idx = idx;

	/* Re-evaluating the tick_stop for preserving the power and performance */
	if (idx == 0 && data->predicted_us > TICK_USEC && *stop_tick == true)
		*stop_tick = false;

	return data->last_state_idx;
}

/**
 * menu_reflect - records that data structures need update
 * @dev: the CPU
 * @index: the index of actual entered state
 *
 * NOTE: it's important to be fast here because this operation will add to
 *       the overall exit latency.
 */
static void menu_reflect(struct cpuidle_device *dev, int index)
{
	struct menu_device *data = this_cpu_ptr(&menu_devices);

	data->last_state_idx = index;
	data->needs_update = 1;
	data->tick_wakeup = tick_nohz_idle_got_tick();
}

/**
 * menu_update - attempts to guess what happened after entry
 * @drv: cpuidle driver containing state data
 * @dev: the CPU
 */
static void menu_update(struct cpuidle_driver *drv, struct cpuidle_device *dev)
{
	struct menu_device *data = this_cpu_ptr(&menu_devices);
	int last_idx = data->last_state_idx;
	struct cpuidle_state *target = &drv->states[last_idx];
	unsigned int measured_us;
	unsigned int new_factor;

	/*
	 * Try to figure out how much time passed between entry to low
	 * power state and occurrence of the wakeup event.
	 *
	 * If the entered idle state didn't support residency measurements,
	 * we use them anyway if they are short, and if long,
	 * truncate to the whole expected time.
	 *
	 * Any measured amount of time will include the exit latency.
	 * Since we are interested in when the wakeup begun, not when it
	 * was completed, we must subtract the exit latency. However, if
	 * the measured amount of time is less than the exit latency,
	 * assume the state was never reached and the exit latency is 0.
	 */

	if (data->tick_wakeup && data->next_timer_us > TICK_USEC) {
		/*
		 * The nohz code said that there wouldn't be any events within
		 * the tick boundary (if the tick was stopped), but the idle
		 * duration predictor had a differing opinion.  Since the CPU
		 * was woken up by a tick (that wasn't stopped after all), the
		 * predictor was not quite right, so assume that the CPU could
		 * have been idle long (but not forever) to help the idle
		 * duration predictor do a better job next time.
		 */
		measured_us = 9 * MAX_INTERESTING / 10;
	} else {
		/* measured value */
		measured_us = cpuidle_get_last_residency(dev);

		/* Deduct exit latency */
		if (measured_us > 2 * target->exit_latency)
			measured_us -= target->exit_latency;
		else
			measured_us /= 2;
	}

	/* Make sure our coefficients do not exceed unity */
	if (measured_us > data->next_timer_us)
		measured_us = data->next_timer_us;

	/* Update our correction ratio */
	new_factor = data->correction_factor[data->bucket];
	new_factor -= new_factor / DECAY;

	if (data->next_timer_us > 0 && measured_us < MAX_INTERESTING)
		new_factor += RESOLUTION * measured_us / data->next_timer_us;
	else
		/*
		 * we were idle so long that we count it as a perfect
		 * prediction
		 */
		new_factor += RESOLUTION;

	/*
	 * We don't want 0 as factor; we always want at least
	 * a tiny bit of estimated time. Fortunately, due to rounding,
	 * new_factor will stay nonzero regardless of measured_us values
	 * and the compiler can eliminate this test as long as DECAY > 1.
	 */
	if (DECAY == 1 && unlikely(new_factor == 0))
		new_factor = 1;

	data->correction_factor[data->bucket] = new_factor;

	/* update the repeating-pattern data */
	data->intervals[data->interval_ptr++] = measured_us;
	if (data->interval_ptr >= INTERVALS)
		data->interval_ptr = 0;
}

/**
 * menu_enable_device - scans a CPU's states and does setup
 * @drv: cpuidle driver
 * @dev: the CPU
 */
static int menu_enable_device(struct cpuidle_driver *drv,
				struct cpuidle_device *dev)
{
	struct menu_device *data = &per_cpu(menu_devices, dev->cpu);
	int i;

	memset(data, 0, sizeof(struct menu_device));

	/*
	 * if the correction factor is 0 (eg first time init or cpu hotplug
	 * etc), we actually want to start out with a unity factor.
	 */
	for(i = 0; i < BUCKETS; i++)
		data->correction_factor[i] = RESOLUTION * DECAY;

	return 0;
}

static struct cpuidle_governor menu_governor = {
	.name =		"menu",
	.rating =	20,
	.enable =	menu_enable_device,
	.select =	menu_select,
	.reflect =	menu_reflect,
};

/**
 * init_menu - initializes the governor
 */
static int __init init_menu(void)
{
	return cpuidle_register_governor(&menu_governor);
}

postcore_initcall(init_menu);<|MERGE_RESOLUTION|>--- conflicted
+++ resolved
@@ -353,13 +353,10 @@
 	 */
 	data->predicted_us = min(data->predicted_us, expected_interval);
 
-<<<<<<< HEAD
 	/* The criterion for shallower idle selection is using C2 idle residency.
 	 * But in Exynos SOC, the C2 Target residency is less than TICk USEC.
 	 * So the shallower idle selection has some malfunction in NFR
 	 */
-=======
->>>>>>> 8a685dfc
 	if (tick_nohz_tick_stopped()) {
 		/*
 		 * If the tick is already stopped, the cost of possible short
@@ -396,26 +393,9 @@
 		if (idx == -1)
 			idx = i; /* first enabled state */
 		if (s->target_residency > data->predicted_us) {
-<<<<<<< HEAD
-			if (data->predicted_us < TICK_USEC)
-				break;
-
-			if (!tick_nohz_tick_stopped()) {
-				/*
-				 * If the state selected so far is shallow,
-				 * waking up early won't hurt, so retain the
-				 * tick in that case and let the governor run
-				 * again in the next iteration of the loop.
-				 */
-				expected_interval = drv->states[idx].target_residency;
-				break;
-			}
-
-=======
 			if (!tick_nohz_tick_stopped())
 				break;
 
->>>>>>> 8a685dfc
 			/*
 			 * If the state selected so far is shallow and this
 			 * state's target residency matches the time till the
