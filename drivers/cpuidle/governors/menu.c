--- conflicted
+++ resolved
@@ -439,13 +439,8 @@
 	 * Don't stop the tick if the selected state is a polling one or if the
 	 * expected idle duration is shorter than the tick period length.
 	 */
-<<<<<<< HEAD
-	if ((drv->states[idx].flags & CPUIDLE_FLAG_POLLING) ||
-	    expected_interval < drv->states[1].target_residency) {
-=======
 	if (((drv->states[idx].flags & CPUIDLE_FLAG_POLLING) ||
 	     expected_interval < TICK_USEC) && !tick_nohz_tick_stopped()) {
->>>>>>> c3ecb1c2
 		unsigned int delta_next_us = ktime_to_us(delta_next);
 
 		*stop_tick = false;
