/*
 *  linux/drivers/block/loop.c
 *
 *  Written by Theodore Ts'o, 3/29/93
 *
 * Copyright 1993 by Theodore Ts'o.  Redistribution of this file is
 * permitted under the GNU General Public License.
 *
 * DES encryption plus some minor changes by Werner Almesberger, 30-MAY-1993
 * more DES encryption plus IDEA encryption by Nicholas J. Leon, June 20, 1996
 *
 * Modularized and updated for 1.1.16 kernel - Mitch Dsouza 28th May 1994
 * Adapted for 1.3.59 kernel - Andries Brouwer, 1 Feb 1996
 *
 * Fixed do_loop_request() re-entrancy - Vincent.Renardias@waw.com Mar 20, 1997
 *
 * Added devfs support - Richard Gooch <rgooch@atnf.csiro.au> 16-Jan-1998
 *
 * Handle sparse backing files correctly - Kenn Humborg, Jun 28, 1998
 *
 * Loadable modules and other fixes by AK, 1998
 *
 * Make real block number available to downstream transfer functions, enables
 * CBC (and relatives) mode encryption requiring unique IVs per data block.
 * Reed H. Petty, rhp@draper.net
 *
 * Maximum number of loop devices now dynamic via max_loop module parameter.
 * Russell Kroll <rkroll@exploits.org> 19990701
 *
 * Maximum number of loop devices when compiled-in now selectable by passing
 * max_loop=<1-255> to the kernel on boot.
 * Erik I. Bolsø, <eriki@himolde.no>, Oct 31, 1999
 *
 * Completely rewrite request handling to be make_request_fn style and
 * non blocking, pushing work to a helper thread. Lots of fixes from
 * Al Viro too.
 * Jens Axboe <axboe@suse.de>, Nov 2000
 *
 * Support up to 256 loop devices
 * Heinz Mauelshagen <mge@sistina.com>, Feb 2002
 *
 * Support for falling back on the write file operation when the address space
 * operations write_begin is not available on the backing filesystem.
 * Anton Altaparmakov, 16 Feb 2005
 *
 * Still To Fix:
 * - Advisory locking is ignored here.
 * - Should use an own CAP_* category instead of CAP_SYS_ADMIN
 *
 */

#include <linux/module.h>
#include <linux/moduleparam.h>
#include <linux/sched.h>
#include <linux/fs.h>
#include <linux/file.h>
#include <linux/stat.h>
#include <linux/errno.h>
#include <linux/major.h>
#include <linux/wait.h>
#include <linux/blkdev.h>
#include <linux/blkpg.h>
#include <linux/init.h>
#include <linux/swap.h>
#include <linux/slab.h>
#include <linux/compat.h>
#include <linux/suspend.h>
#include <linux/freezer.h>
#include <linux/mutex.h>
#include <linux/writeback.h>
#include <linux/completion.h>
#include <linux/highmem.h>
#include <linux/kthread.h>
#include <linux/splice.h>
#include <linux/sysfs.h>
#include <linux/miscdevice.h>
#include <linux/falloc.h>
#include <linux/uio.h>
#include "loop.h"

#include <linux/uaccess.h>

static DEFINE_IDR(loop_index_idr);
static DEFINE_MUTEX(loop_index_mutex);

static int max_part = 7;
static int part_shift;

static int transfer_xor(struct loop_device *lo, int cmd,
			struct page *raw_page, unsigned raw_off,
			struct page *loop_page, unsigned loop_off,
			int size, sector_t real_block)
{
	char *raw_buf = kmap_atomic(raw_page) + raw_off;
	char *loop_buf = kmap_atomic(loop_page) + loop_off;
	char *in, *out, *key;
	int i, keysize;

	if (cmd == READ) {
		in = raw_buf;
		out = loop_buf;
	} else {
		in = loop_buf;
		out = raw_buf;
	}

	key = lo->lo_encrypt_key;
	keysize = lo->lo_encrypt_key_size;
	for (i = 0; i < size; i++)
		*out++ = *in++ ^ key[(i & 511) % keysize];

	kunmap_atomic(loop_buf);
	kunmap_atomic(raw_buf);
	cond_resched();
	return 0;
}

static int xor_init(struct loop_device *lo, const struct loop_info64 *info)
{
	if (unlikely(info->lo_encrypt_key_size <= 0))
		return -EINVAL;
	return 0;
}

static struct loop_func_table none_funcs = {
	.number = LO_CRYPT_NONE,
}; 

static struct loop_func_table xor_funcs = {
	.number = LO_CRYPT_XOR,
	.transfer = transfer_xor,
	.init = xor_init
}; 

/* xfer_funcs[0] is special - its release function is never called */
static struct loop_func_table *xfer_funcs[MAX_LO_CRYPT] = {
	&none_funcs,
	&xor_funcs
};

static loff_t get_size(loff_t offset, loff_t sizelimit, struct file *file)
{
	loff_t loopsize;

	/* Compute loopsize in bytes */
	loopsize = i_size_read(file->f_mapping->host);
	if (offset > 0)
		loopsize -= offset;
	/* offset is beyond i_size, weird but possible */
	if (loopsize < 0)
		return 0;

	if (sizelimit > 0 && sizelimit < loopsize)
		loopsize = sizelimit;
	/*
	 * Unfortunately, if we want to do I/O on the device,
	 * the number of 512-byte sectors has to fit into a sector_t.
	 */
	return loopsize >> 9;
}

static loff_t get_loop_size(struct loop_device *lo, struct file *file)
{
	return get_size(lo->lo_offset, lo->lo_sizelimit, file);
}

static void __loop_update_dio(struct loop_device *lo, bool dio)
{
	struct file *file = lo->lo_backing_file;
	struct address_space *mapping = file->f_mapping;
	struct inode *inode = mapping->host;
	unsigned short sb_bsize = 0;
	unsigned dio_align = 0;
	bool use_dio;

	if (inode->i_sb->s_bdev) {
		sb_bsize = bdev_logical_block_size(inode->i_sb->s_bdev);
		dio_align = sb_bsize - 1;
	}

	/*
	 * We support direct I/O only if lo_offset is aligned with the
	 * logical I/O size of backing device, and the logical block
	 * size of loop is bigger than the backing device's and the loop
	 * needn't transform transfer.
	 *
	 * TODO: the above condition may be loosed in the future, and
	 * direct I/O may be switched runtime at that time because most
	 * of requests in sane applications should be PAGE_SIZE aligned
	 */
	if (dio) {
		if (queue_logical_block_size(lo->lo_queue) >= sb_bsize &&
				!(lo->lo_offset & dio_align) &&
				mapping->a_ops->direct_IO &&
				!lo->transfer)
			use_dio = true;
		else
			use_dio = false;
	} else {
		use_dio = false;
	}

	if (lo->use_dio == use_dio)
		return;

	/* flush dirty pages before changing direct IO */
	vfs_fsync(file, 0);

	/*
	 * The flag of LO_FLAGS_DIRECT_IO is handled similarly with
	 * LO_FLAGS_READ_ONLY, both are set from kernel, and losetup
	 * will get updated by ioctl(LOOP_GET_STATUS)
	 */
	if (lo->lo_state == Lo_bound)
		blk_mq_freeze_queue(lo->lo_queue);
	lo->use_dio = use_dio;
	if (use_dio) {
		queue_flag_clear_unlocked(QUEUE_FLAG_NOMERGES, lo->lo_queue);
		lo->lo_flags |= LO_FLAGS_DIRECT_IO;
	} else {
		queue_flag_set_unlocked(QUEUE_FLAG_NOMERGES, lo->lo_queue);
		lo->lo_flags &= ~LO_FLAGS_DIRECT_IO;
	}
	if (lo->lo_state == Lo_bound)
		blk_mq_unfreeze_queue(lo->lo_queue);
}

/**
 * loop_validate_block_size() - validates the passed in block size
 * @bsize: size to validate
 */
static int
loop_validate_block_size(unsigned short bsize)
{
	if (bsize < 512 || bsize > PAGE_SIZE || !is_power_of_2(bsize))
		return -EINVAL;

	return 0;
}

/**
 * loop_set_size() - sets device size and notifies userspace
 * @lo: struct loop_device to set the size for
 * @size: new size of the loop device
 *
 * Callers must validate that the size passed into this function fits into
 * a sector_t, eg using loop_validate_size()
 */
static void loop_set_size(struct loop_device *lo, loff_t size)
{
	struct block_device *bdev = lo->lo_device;

	set_capacity(lo->lo_disk, size);
	bd_set_size(bdev, size << 9);
	/* let user-space know about the new size */
	kobject_uevent(&disk_to_dev(bdev->bd_disk)->kobj, KOBJ_CHANGE);
}

static inline int
lo_do_transfer(struct loop_device *lo, int cmd,
	       struct page *rpage, unsigned roffs,
	       struct page *lpage, unsigned loffs,
	       int size, sector_t rblock)
{
	int ret;

	ret = lo->transfer(lo, cmd, rpage, roffs, lpage, loffs, size, rblock);
	if (likely(!ret))
		return 0;

	printk_ratelimited(KERN_ERR
		"loop: Transfer error at byte offset %llu, length %i.\n",
		(unsigned long long)rblock << 9, size);
	return ret;
}

static int lo_write_bvec(struct file *file, struct bio_vec *bvec, loff_t *ppos)
{
	struct iov_iter i;
	ssize_t bw;

	iov_iter_bvec(&i, ITER_BVEC | WRITE, bvec, 1, bvec->bv_len);

	file_start_write(file);
	bw = vfs_iter_write(file, &i, ppos, 0);
	file_end_write(file);

	if (likely(bw ==  bvec->bv_len))
		return 0;

	printk_ratelimited(KERN_ERR
		"loop: Write error at byte offset %llu, length %i.\n",
		(unsigned long long)*ppos, bvec->bv_len);
	if (bw >= 0)
		bw = -EIO;
	return bw;
}

static int lo_write_simple(struct loop_device *lo, struct request *rq,
		loff_t pos)
{
	struct bio_vec bvec;
	struct req_iterator iter;
	int ret = 0;

	rq_for_each_segment(bvec, rq, iter) {
		ret = lo_write_bvec(lo->lo_backing_file, &bvec, &pos);
		if (ret < 0)
			break;
		cond_resched();
	}

	return ret;
}

/*
 * This is the slow, transforming version that needs to double buffer the
 * data as it cannot do the transformations in place without having direct
 * access to the destination pages of the backing file.
 */
static int lo_write_transfer(struct loop_device *lo, struct request *rq,
		loff_t pos)
{
	struct bio_vec bvec, b;
	struct req_iterator iter;
	struct page *page;
	int ret = 0;

	page = alloc_page(GFP_NOIO);
	if (unlikely(!page))
		return -ENOMEM;

	rq_for_each_segment(bvec, rq, iter) {
		ret = lo_do_transfer(lo, WRITE, page, 0, bvec.bv_page,
			bvec.bv_offset, bvec.bv_len, pos >> 9);
		if (unlikely(ret))
			break;

		b.bv_page = page;
		b.bv_offset = 0;
		b.bv_len = bvec.bv_len;
		ret = lo_write_bvec(lo->lo_backing_file, &b, &pos);
		if (ret < 0)
			break;
	}

	__free_page(page);
	return ret;
}

static int lo_read_simple(struct loop_device *lo, struct request *rq,
		loff_t pos)
{
	struct bio_vec bvec;
	struct req_iterator iter;
	struct iov_iter i;
	ssize_t len;

	rq_for_each_segment(bvec, rq, iter) {
		iov_iter_bvec(&i, ITER_BVEC, &bvec, 1, bvec.bv_len);
		len = vfs_iter_read(lo->lo_backing_file, &i, &pos, 0);
		if (len < 0)
			return len;

		flush_dcache_page(bvec.bv_page);

		if (len != bvec.bv_len) {
			struct bio *bio;

			__rq_for_each_bio(bio, rq)
				zero_fill_bio(bio);
			break;
		}
		cond_resched();
	}

	return 0;
}

static int lo_read_transfer(struct loop_device *lo, struct request *rq,
		loff_t pos)
{
	struct bio_vec bvec, b;
	struct req_iterator iter;
	struct iov_iter i;
	struct page *page;
	ssize_t len;
	int ret = 0;

	page = alloc_page(GFP_NOIO);
	if (unlikely(!page))
		return -ENOMEM;

	rq_for_each_segment(bvec, rq, iter) {
		loff_t offset = pos;

		b.bv_page = page;
		b.bv_offset = 0;
		b.bv_len = bvec.bv_len;

		iov_iter_bvec(&i, ITER_BVEC, &b, 1, b.bv_len);
		len = vfs_iter_read(lo->lo_backing_file, &i, &pos, 0);
		if (len < 0) {
			ret = len;
			goto out_free_page;
		}

		ret = lo_do_transfer(lo, READ, page, 0, bvec.bv_page,
			bvec.bv_offset, len, offset >> 9);
		if (ret)
			goto out_free_page;

		flush_dcache_page(bvec.bv_page);

		if (len != bvec.bv_len) {
			struct bio *bio;

			__rq_for_each_bio(bio, rq)
				zero_fill_bio(bio);
			break;
		}
	}

	ret = 0;
out_free_page:
	__free_page(page);
	return ret;
}

static int lo_fallocate(struct loop_device *lo, struct request *rq, loff_t pos,
			int mode)
{
	/*
	 * We use fallocate to manipulate the space mappings used by the image
	 * a.k.a. discard/zerorange. However we do not support this if
	 * encryption is enabled, because it may give an attacker useful
	 * information.
	 */
	struct file *file = lo->lo_backing_file;
	int ret;

	mode |= FALLOC_FL_KEEP_SIZE;

	if ((!file->f_op->fallocate) || lo->lo_encrypt_key_size) {
		ret = -EOPNOTSUPP;
		goto out;
	}

	ret = file->f_op->fallocate(file, mode, pos, blk_rq_bytes(rq));
	if (unlikely(ret && ret != -EINVAL && ret != -EOPNOTSUPP))
		ret = -EIO;
 out:
	return ret;
}

static int lo_req_flush(struct loop_device *lo, struct request *rq)
{
	struct file *file = lo->lo_backing_file;
	int ret = vfs_fsync(file, 0);
	if (unlikely(ret && ret != -EINVAL))
		ret = -EIO;

	return ret;
}

static void lo_complete_rq(struct request *rq)
{
	struct loop_cmd *cmd = blk_mq_rq_to_pdu(rq);

	if (unlikely(req_op(cmd->rq) == REQ_OP_READ && cmd->use_aio &&
		     cmd->ret >= 0 && cmd->ret < blk_rq_bytes(cmd->rq))) {
		struct bio *bio = cmd->rq->bio;

		bio_advance(bio, cmd->ret);
		zero_fill_bio(bio);
	}

	blk_mq_end_request(rq, cmd->ret < 0 ? BLK_STS_IOERR : BLK_STS_OK);
}

static void lo_rw_aio_do_completion(struct loop_cmd *cmd)
{
	if (!atomic_dec_and_test(&cmd->ref))
		return;
	kfree(cmd->bvec);
	cmd->bvec = NULL;
	blk_mq_complete_request(cmd->rq);
}

static void lo_rw_aio_complete(struct kiocb *iocb, long ret, long ret2)
{
	struct loop_cmd *cmd = container_of(iocb, struct loop_cmd, iocb);

	cmd->ret = ret;
	lo_rw_aio_do_completion(cmd);
}

static int lo_rw_aio(struct loop_device *lo, struct loop_cmd *cmd,
		     loff_t pos, bool rw)
{
	struct iov_iter iter;
	struct bio_vec *bvec;
	struct request *rq = cmd->rq;
	struct bio *bio = rq->bio;
	struct file *file = lo->lo_backing_file;
	unsigned int offset;
	int segments = 0;
	int ret;

	if (rq->bio != rq->biotail) {
		struct req_iterator iter;
		struct bio_vec tmp;

		__rq_for_each_bio(bio, rq)
			segments += bio_segments(bio);
		bvec = kmalloc(sizeof(struct bio_vec) * segments, GFP_NOIO);
		if (!bvec)
			return -EIO;
		cmd->bvec = bvec;

		/*
		 * The bios of the request may be started from the middle of
		 * the 'bvec' because of bio splitting, so we can't directly
		 * copy bio->bi_iov_vec to new bvec. The rq_for_each_segment
		 * API will take care of all details for us.
		 */
		rq_for_each_segment(tmp, rq, iter) {
			*bvec = tmp;
			bvec++;
		}
		bvec = cmd->bvec;
		offset = 0;
	} else {
		/*
		 * Same here, this bio may be started from the middle of the
		 * 'bvec' because of bio splitting, so offset from the bvec
		 * must be passed to iov iterator
		 */
		offset = bio->bi_iter.bi_bvec_done;
		bvec = __bvec_iter_bvec(bio->bi_io_vec, bio->bi_iter);
		segments = bio_segments(bio);
	}
	atomic_set(&cmd->ref, 2);

	iov_iter_bvec(&iter, ITER_BVEC | rw, bvec,
		      segments, blk_rq_bytes(rq));
	iter.iov_offset = offset;

	cmd->iocb.ki_pos = pos;
	cmd->iocb.ki_filp = file;
	cmd->iocb.ki_complete = lo_rw_aio_complete;
	cmd->iocb.ki_flags = IOCB_DIRECT;

	if (rw == WRITE)
		ret = call_write_iter(file, &cmd->iocb, &iter);
	else
		ret = call_read_iter(file, &cmd->iocb, &iter);

	lo_rw_aio_do_completion(cmd);

	if (ret != -EIOCBQUEUED)
		cmd->iocb.ki_complete(&cmd->iocb, ret, 0);
	return 0;
}

static int do_req_filebacked(struct loop_device *lo, struct request *rq)
{
	struct loop_cmd *cmd = blk_mq_rq_to_pdu(rq);
	loff_t pos = ((loff_t) blk_rq_pos(rq) << 9) + lo->lo_offset;

	/*
	 * lo_write_simple and lo_read_simple should have been covered
	 * by io submit style function like lo_rw_aio(), one blocker
	 * is that lo_read_simple() need to call flush_dcache_page after
	 * the page is written from kernel, and it isn't easy to handle
	 * this in io submit style function which submits all segments
	 * of the req at one time. And direct read IO doesn't need to
	 * run flush_dcache_page().
	 */
	switch (req_op(rq)) {
	case REQ_OP_FLUSH:
		return lo_req_flush(lo, rq);
	case REQ_OP_WRITE_ZEROES:
		/*
		 * If the caller doesn't want deallocation, call zeroout to
		 * write zeroes the range.  Otherwise, punch them out.
		 */
		return lo_fallocate(lo, rq, pos,
			(rq->cmd_flags & REQ_NOUNMAP) ?
				FALLOC_FL_ZERO_RANGE :
				FALLOC_FL_PUNCH_HOLE);
	case REQ_OP_DISCARD:
		return lo_fallocate(lo, rq, pos, FALLOC_FL_PUNCH_HOLE);
	case REQ_OP_WRITE:
		if (lo->transfer)
			return lo_write_transfer(lo, rq, pos);
		else if (cmd->use_aio)
			return lo_rw_aio(lo, cmd, pos, WRITE);
		else
			return lo_write_simple(lo, rq, pos);
	case REQ_OP_READ:
		if (lo->transfer)
			return lo_read_transfer(lo, rq, pos);
		else if (cmd->use_aio)
			return lo_rw_aio(lo, cmd, pos, READ);
		else
			return lo_read_simple(lo, rq, pos);
	default:
		WARN_ON_ONCE(1);
		return -EIO;
		break;
	}
}

static inline void loop_update_dio(struct loop_device *lo)
{
	__loop_update_dio(lo, io_is_direct(lo->lo_backing_file) |
			lo->use_dio);
}

static void loop_reread_partitions(struct loop_device *lo,
				   struct block_device *bdev)
{
	int rc;

	/*
	 * bd_mutex has been held already in release path, so don't
	 * acquire it if this function is called in such case.
	 *
	 * If the reread partition isn't from release path, lo_refcnt
	 * must be at least one and it can only become zero when the
	 * current holder is released.
	 */
	if (!atomic_read(&lo->lo_refcnt))
		rc = __blkdev_reread_part(bdev);
	else
		rc = blkdev_reread_part(bdev);
	if (rc)
		pr_warn("%s: partition scan of loop%d (%s) failed (rc=%d)\n",
			__func__, lo->lo_number, lo->lo_file_name, rc);
}

static inline int is_loop_device(struct file *file)
{
	struct inode *i = file->f_mapping->host;

	return i && S_ISBLK(i->i_mode) && MAJOR(i->i_rdev) == LOOP_MAJOR;
}

static int loop_validate_file(struct file *file, struct block_device *bdev)
{
	struct inode	*inode = file->f_mapping->host;
	struct file	*f = file;

	/* Avoid recursion */
	while (is_loop_device(f)) {
		struct loop_device *l;

		if (f->f_mapping->host->i_bdev == bdev)
			return -EBADF;

		l = f->f_mapping->host->i_bdev->bd_disk->private_data;
		if (l->lo_state == Lo_unbound) {
			return -EINVAL;
		}
		f = l->lo_backing_file;
	}
	if (!S_ISREG(inode->i_mode) && !S_ISBLK(inode->i_mode))
		return -EINVAL;
	return 0;
}

/*
 * loop_change_fd switched the backing store of a loopback device to
 * a new file. This is useful for operating system installers to free up
 * the original file and in High Availability environments to switch to
 * an alternative location for the content in case of server meltdown.
 * This can only work if the loop device is used read-only, and if the
 * new backing store is the same size and type as the old backing store.
 */
static int loop_change_fd(struct loop_device *lo, struct block_device *bdev,
			  unsigned int arg)
{
	struct file	*file, *old_file;
	struct inode	*inode;
	int		error;

	error = -ENXIO;
	if (lo->lo_state != Lo_bound)
		goto out;

	/* the loop device has to be read-only */
	error = -EINVAL;
	if (!(lo->lo_flags & LO_FLAGS_READ_ONLY))
		goto out;

	error = -EBADF;
	file = fget(arg);
	if (!file)
		goto out;

	error = loop_validate_file(file, bdev);
	if (error)
		goto out_putf;

	inode = file->f_mapping->host;
	old_file = lo->lo_backing_file;

	error = -EINVAL;

	/* size of the new backing store needs to be the same */
	if (get_loop_size(lo, file) != get_loop_size(lo, old_file))
		goto out_putf;

	/* and ... switch */
	blk_mq_freeze_queue(lo->lo_queue);
	mapping_set_gfp_mask(old_file->f_mapping, lo->old_gfp_mask);
	lo->lo_backing_file = file;
	lo->old_gfp_mask = mapping_gfp_mask(file->f_mapping);
	mapping_set_gfp_mask(file->f_mapping,
			     lo->old_gfp_mask & ~(__GFP_IO|__GFP_FS));
	loop_update_dio(lo);
	blk_mq_unfreeze_queue(lo->lo_queue);

	fput(old_file);
	if (lo->lo_flags & LO_FLAGS_PARTSCAN)
		loop_reread_partitions(lo, bdev);
	return 0;

 out_putf:
	fput(file);
 out:
	return error;
}

/* loop sysfs attributes */

static ssize_t loop_attr_show(struct device *dev, char *page,
			      ssize_t (*callback)(struct loop_device *, char *))
{
	struct gendisk *disk = dev_to_disk(dev);
	struct loop_device *lo = disk->private_data;

	return callback(lo, page);
}

#define LOOP_ATTR_RO(_name)						\
static ssize_t loop_attr_##_name##_show(struct loop_device *, char *);	\
static ssize_t loop_attr_do_show_##_name(struct device *d,		\
				struct device_attribute *attr, char *b)	\
{									\
	return loop_attr_show(d, b, loop_attr_##_name##_show);		\
}									\
static struct device_attribute loop_attr_##_name =			\
	__ATTR(_name, S_IRUGO, loop_attr_do_show_##_name, NULL);

static ssize_t loop_attr_backing_file_show(struct loop_device *lo, char *buf)
{
	ssize_t ret;
	char *p = NULL;

	spin_lock_irq(&lo->lo_lock);
	if (lo->lo_backing_file)
		p = file_path(lo->lo_backing_file, buf, PAGE_SIZE - 1);
	spin_unlock_irq(&lo->lo_lock);

	if (IS_ERR_OR_NULL(p))
		ret = PTR_ERR(p);
	else {
		ret = strlen(p);
		memmove(buf, p, ret);
		buf[ret++] = '\n';
		buf[ret] = 0;
	}

	return ret;
}

static ssize_t loop_attr_offset_show(struct loop_device *lo, char *buf)
{
	return sysfs_emit(buf, "%llu\n", (unsigned long long)lo->lo_offset);
}

static ssize_t loop_attr_sizelimit_show(struct loop_device *lo, char *buf)
{
	return sysfs_emit(buf, "%llu\n", (unsigned long long)lo->lo_sizelimit);
}

static ssize_t loop_attr_autoclear_show(struct loop_device *lo, char *buf)
{
	int autoclear = (lo->lo_flags & LO_FLAGS_AUTOCLEAR);

	return sysfs_emit(buf, "%s\n", autoclear ? "1" : "0");
}

static ssize_t loop_attr_partscan_show(struct loop_device *lo, char *buf)
{
	int partscan = (lo->lo_flags & LO_FLAGS_PARTSCAN);

	return sysfs_emit(buf, "%s\n", partscan ? "1" : "0");
}

static ssize_t loop_attr_dio_show(struct loop_device *lo, char *buf)
{
	int dio = (lo->lo_flags & LO_FLAGS_DIRECT_IO);

	return sysfs_emit(buf, "%s\n", dio ? "1" : "0");
}

LOOP_ATTR_RO(backing_file);
LOOP_ATTR_RO(offset);
LOOP_ATTR_RO(sizelimit);
LOOP_ATTR_RO(autoclear);
LOOP_ATTR_RO(partscan);
LOOP_ATTR_RO(dio);

static struct attribute *loop_attrs[] = {
	&loop_attr_backing_file.attr,
	&loop_attr_offset.attr,
	&loop_attr_sizelimit.attr,
	&loop_attr_autoclear.attr,
	&loop_attr_partscan.attr,
	&loop_attr_dio.attr,
	NULL,
};

static struct attribute_group loop_attribute_group = {
	.name = "loop",
	.attrs= loop_attrs,
};

static void loop_sysfs_init(struct loop_device *lo)
{
	lo->sysfs_inited = !sysfs_create_group(&disk_to_dev(lo->lo_disk)->kobj,
						&loop_attribute_group);
}

static void loop_sysfs_exit(struct loop_device *lo)
{
	if (lo->sysfs_inited)
		sysfs_remove_group(&disk_to_dev(lo->lo_disk)->kobj,
				   &loop_attribute_group);
}

static void loop_config_discard(struct loop_device *lo)
{
	struct file *file = lo->lo_backing_file;
	struct inode *inode = file->f_mapping->host;
	struct request_queue *q = lo->lo_queue;

	/*
	 * We use punch hole to reclaim the free space used by the
	 * image a.k.a. discard. However we do not support discard if
	 * encryption is enabled, because it may give an attacker
	 * useful information.
	 */
	if ((!file->f_op->fallocate) ||
	    lo->lo_encrypt_key_size) {
		q->limits.discard_granularity = 0;
		q->limits.discard_alignment = 0;
		blk_queue_max_discard_sectors(q, 0);
		blk_queue_max_write_zeroes_sectors(q, 0);
		queue_flag_clear_unlocked(QUEUE_FLAG_DISCARD, q);
		return;
	}

	q->limits.discard_granularity = inode->i_sb->s_blocksize;
	q->limits.discard_alignment = 0;

	blk_queue_max_discard_sectors(q, UINT_MAX >> 9);
	blk_queue_max_write_zeroes_sectors(q, UINT_MAX >> 9);
	queue_flag_set_unlocked(QUEUE_FLAG_DISCARD, q);
}

static void loop_unprepare_queue(struct loop_device *lo)
{
	kthread_flush_worker(&lo->worker);
	kthread_stop(lo->worker_task);
}

static int loop_kthread_worker_fn(void *worker_ptr)
{
	current->flags |= PF_LESS_THROTTLE | PF_MEMALLOC_NOIO;
	return kthread_worker_fn(worker_ptr);
}

static int loop_prepare_queue(struct loop_device *lo)
{
	kthread_init_worker(&lo->worker);
	lo->worker_task = kthread_run(loop_kthread_worker_fn,
			&lo->worker, "loop%d", lo->lo_number);
	if (IS_ERR(lo->worker_task))
		return -ENOMEM;
	set_user_nice(lo->worker_task, MIN_NICE);
	return 0;
}

static int
loop_release_xfer(struct loop_device *lo)
{
	int err = 0;
	struct loop_func_table *xfer = lo->lo_encryption;

	if (xfer) {
		if (xfer->release)
			err = xfer->release(lo);
		lo->transfer = NULL;
		lo->lo_encryption = NULL;
		module_put(xfer->owner);
	}
	return err;
}

static int
loop_init_xfer(struct loop_device *lo, struct loop_func_table *xfer,
	       const struct loop_info64 *i)
{
	int err = 0;

	if (xfer) {
		struct module *owner = xfer->owner;

		if (!try_module_get(owner))
			return -EINVAL;
		if (xfer->init)
			err = xfer->init(lo, i);
		if (err)
			module_put(owner);
		else
			lo->lo_encryption = xfer;
	}
	return err;
}

/**
 * loop_set_status_from_info - configure device from loop_info
 * @lo: struct loop_device to configure
 * @info: struct loop_info64 to configure the device with
 *
 * Configures the loop device parameters according to the passed
 * in loop_info64 configuration.
 */
static int
loop_set_status_from_info(struct loop_device *lo,
			  const struct loop_info64 *info)
{
	int err;
	struct loop_func_table *xfer;
	kuid_t uid = current_uid();

	if ((unsigned int) info->lo_encrypt_key_size > LO_KEY_SIZE)
		return -EINVAL;

	err = loop_release_xfer(lo);
	if (err)
		return err;

	if (info->lo_encrypt_type) {
		unsigned int type = info->lo_encrypt_type;

		if (type >= MAX_LO_CRYPT)
			return -EINVAL;
		xfer = xfer_funcs[type];
		if (xfer == NULL)
			return -EINVAL;
	} else
		xfer = NULL;

	err = loop_init_xfer(lo, xfer, info);
	if (err)
		return err;

	lo->lo_offset = info->lo_offset;
	lo->lo_sizelimit = info->lo_sizelimit;
	memcpy(lo->lo_file_name, info->lo_file_name, LO_NAME_SIZE);
	memcpy(lo->lo_crypt_name, info->lo_crypt_name, LO_NAME_SIZE);
	lo->lo_file_name[LO_NAME_SIZE-1] = 0;
	lo->lo_crypt_name[LO_NAME_SIZE-1] = 0;

	if (!xfer)
		xfer = &none_funcs;
	lo->transfer = xfer->transfer;
	lo->ioctl = xfer->ioctl;

	lo->lo_flags = info->lo_flags;

	lo->lo_encrypt_key_size = info->lo_encrypt_key_size;
	lo->lo_init[0] = info->lo_init[0];
	lo->lo_init[1] = info->lo_init[1];
	if (info->lo_encrypt_key_size) {
		memcpy(lo->lo_encrypt_key, info->lo_encrypt_key,
		       info->lo_encrypt_key_size);
		lo->lo_key_owner = uid;
	}

	return 0;
}

static int loop_configure(struct loop_device *lo, fmode_t mode,
			  struct block_device *bdev,
			  const struct loop_config *config)
{
	struct file	*file;
	struct inode	*inode;
	struct address_space *mapping;
	int		error;
	loff_t		size;
	unsigned short bsize;

	/* This is safe, since we have a reference from open(). */
	__module_get(THIS_MODULE);

	error = -EBADF;
	file = fget(config->fd);
	if (!file)
		goto out;

	error = -EBUSY;
	if (lo->lo_state != Lo_unbound)
		goto out_putf;

	error = loop_validate_file(file, bdev);
	if (error)
		goto out_putf;

	mapping = file->f_mapping;
	inode = mapping->host;

	if ((config->info.lo_flags & ~LOOP_CONFIGURE_SETTABLE_FLAGS) != 0) {
		error = -EINVAL;
		goto out_putf;
	}

	if (config->block_size) {
		error = loop_validate_block_size(config->block_size);
		if (error)
			goto out_putf;
	}

	error = loop_set_status_from_info(lo, &config->info);
	if (error)
		goto out_putf;

	if (!(file->f_mode & FMODE_WRITE) || !(mode & FMODE_WRITE) ||
	    !file->f_op->write_iter)
		lo->lo_flags |= LO_FLAGS_READ_ONLY;

	error = loop_prepare_queue(lo);
	if (error)
		goto out_putf;

	error = 0;

	set_device_ro(bdev, (lo->lo_flags & LO_FLAGS_READ_ONLY) != 0);

	lo->use_dio = lo->lo_flags & LO_FLAGS_DIRECT_IO;
	lo->lo_device = bdev;
	lo->lo_backing_file = file;
	lo->old_gfp_mask = mapping_gfp_mask(mapping);
	mapping_set_gfp_mask(mapping, lo->old_gfp_mask & ~(__GFP_IO|__GFP_FS));

	if (!(lo->lo_flags & LO_FLAGS_READ_ONLY) && file->f_op->fsync)
		blk_queue_write_cache(lo->lo_queue, true, false);

	if (io_is_direct(lo->lo_backing_file) && inode->i_sb->s_bdev) {
		/* In case of direct I/O, match underlying block size */
		unsigned short bsize = bdev_logical_block_size(
			inode->i_sb->s_bdev);

		blk_queue_logical_block_size(lo->lo_queue, bsize);
		blk_queue_physical_block_size(lo->lo_queue, bsize);
		blk_queue_io_min(lo->lo_queue, bsize);
	}

	loop_update_dio(lo);
	loop_sysfs_init(lo);

	size = get_loop_size(lo, file);
	loop_set_size(lo, size);

	if (config->block_size)
		bsize = config->block_size;
	else
		bsize = S_ISBLK(inode->i_mode) ?
		      block_size(inode->i_bdev) : PAGE_SIZE;

	set_blocksize(bdev, bsize);

	lo->lo_state = Lo_bound;
	if (part_shift)
		lo->lo_flags |= LO_FLAGS_PARTSCAN;
	if (lo->lo_flags & LO_FLAGS_PARTSCAN)
		loop_reread_partitions(lo, bdev);

	/* Grab the block_device to prevent its destruction after we
	 * put /dev/loopXX inode. Later in loop_clr_fd() we bdput(bdev).
	 */
	bdgrab(bdev);
	return 0;

 out_putf:
	fput(file);
 out:
	/* This is safe: open() is still holding a reference. */
	module_put(THIS_MODULE);
	return error;
}

static int loop_clr_fd(struct loop_device *lo)
{
	struct file *filp = lo->lo_backing_file;
	gfp_t gfp = lo->old_gfp_mask;
	struct block_device *bdev = lo->lo_device;

	if (lo->lo_state != Lo_bound)
		return -ENXIO;

	/*
	 * If we've explicitly asked to tear down the loop device,
	 * and it has an elevated reference count, set it for auto-teardown when
	 * the last reference goes away. This stops $!~#$@ udev from
	 * preventing teardown because it decided that it needs to run blkid on
	 * the loopback device whenever they appear. xfstests is notorious for
	 * failing tests because blkid via udev races with a losetup
	 * <dev>/do something like mkfs/losetup -d <dev> causing the losetup -d
	 * command to fail with EBUSY.
	 */
	if (atomic_read(&lo->lo_refcnt) > 1) {
		lo->lo_flags |= LO_FLAGS_AUTOCLEAR;
		mutex_unlock(&lo->lo_ctl_mutex);
		return 0;
	}

	if (filp == NULL)
		return -EINVAL;

	/* freeze request queue during the transition */
	blk_mq_freeze_queue(lo->lo_queue);

	spin_lock_irq(&lo->lo_lock);
	lo->lo_state = Lo_rundown;
	lo->lo_backing_file = NULL;
	spin_unlock_irq(&lo->lo_lock);

	loop_release_xfer(lo);
	lo->transfer = NULL;
	lo->ioctl = NULL;
	lo->lo_device = NULL;
	lo->lo_encryption = NULL;
	lo->lo_offset = 0;
	lo->lo_sizelimit = 0;
	lo->lo_encrypt_key_size = 0;
	memset(lo->lo_encrypt_key, 0, LO_KEY_SIZE);
	memset(lo->lo_crypt_name, 0, LO_NAME_SIZE);
	memset(lo->lo_file_name, 0, LO_NAME_SIZE);
	blk_queue_logical_block_size(lo->lo_queue, 512);
	blk_queue_physical_block_size(lo->lo_queue, 512);
	blk_queue_io_min(lo->lo_queue, 512);
	if (bdev) {
		bdput(bdev);
		invalidate_bdev(bdev);
	}
	set_capacity(lo->lo_disk, 0);
	loop_sysfs_exit(lo);
	if (bdev) {
		bd_set_size(bdev, 0);
		/* let user-space know about this change */
		kobject_uevent(&disk_to_dev(bdev->bd_disk)->kobj, KOBJ_CHANGE);
	}
	mapping_set_gfp_mask(filp->f_mapping, gfp);
	lo->lo_state = Lo_unbound;
	/* This is safe: open() is still holding a reference. */
	module_put(THIS_MODULE);
	blk_mq_unfreeze_queue(lo->lo_queue);

	if (lo->lo_flags & LO_FLAGS_PARTSCAN && bdev)
		loop_reread_partitions(lo, bdev);
	lo->lo_flags = 0;
	if (!part_shift)
		lo->lo_disk->flags |= GENHD_FL_NO_PART_SCAN;
	loop_unprepare_queue(lo);
	mutex_unlock(&lo->lo_ctl_mutex);
	/*
	 * Need not hold lo_ctl_mutex to fput backing file.
	 * Calling fput holding lo_ctl_mutex triggers a circular
	 * lock dependency possibility warning as fput can take
	 * bd_mutex which is usually taken before lo_ctl_mutex.
	 */
	fput(filp);
	return 0;
}

static int
loop_set_status(struct loop_device *lo, const struct loop_info64 *info)
{
	int err;
	kuid_t uid = current_uid();
	int prev_lo_flags;
	bool size_changed = false;

	if (lo->lo_encrypt_key_size &&
	    !uid_eq(lo->lo_key_owner, uid) &&
	    !capable(CAP_SYS_ADMIN))
		return -EPERM;
	if (lo->lo_state != Lo_bound) {
		return -ENXIO;
	}

	if (lo->lo_offset != info->lo_offset ||
	    lo->lo_sizelimit != info->lo_sizelimit) {
		size_changed = true;
		sync_blockdev(lo->lo_device);
		invalidate_bdev(lo->lo_device);
	}

	/* I/O need to be drained during transfer transition */
	blk_mq_freeze_queue(lo->lo_queue);

	if (size_changed && lo->lo_device->bd_inode->i_mapping->nrpages) {
		/* If any pages were dirtied after kill_bdev(), try again */
		err = -EAGAIN;
		pr_warn("%s: loop%d (%s) has still dirty pages (nrpages=%lu)\n",
			__func__, lo->lo_number, lo->lo_file_name,
			lo->lo_device->bd_inode->i_mapping->nrpages);
		goto exit;
	}

	prev_lo_flags = lo->lo_flags;

	err = loop_set_status_from_info(lo, info);
	if (err)
		goto exit;

	/* Mask out flags that can't be set using LOOP_SET_STATUS. */
	lo->lo_flags &= LOOP_SET_STATUS_SETTABLE_FLAGS;
	/* For those flags, use the previous values instead */
	lo->lo_flags |= prev_lo_flags & ~LOOP_SET_STATUS_SETTABLE_FLAGS;
	/* For flags that can't be cleared, use previous values too */
	lo->lo_flags |= prev_lo_flags & ~LOOP_SET_STATUS_CLEARABLE_FLAGS;
	if (size_changed) {
		loff_t new_size = get_size(lo->lo_offset, lo->lo_sizelimit,
					   lo->lo_backing_file);
		loop_set_size(lo, new_size);
	}

<<<<<<< HEAD
=======
	memcpy(lo->lo_file_name, info->lo_file_name, LO_NAME_SIZE);
	memcpy(lo->lo_crypt_name, info->lo_crypt_name, LO_NAME_SIZE);
	lo->lo_file_name[LO_NAME_SIZE-1] = 0;
	lo->lo_crypt_name[LO_NAME_SIZE-1] = 0;

	if (!xfer)
		xfer = &none_funcs;
	lo->transfer = xfer->transfer;
	lo->ioctl = xfer->ioctl;

	if ((lo->lo_flags & LO_FLAGS_AUTOCLEAR) !=
	     (info->lo_flags & LO_FLAGS_AUTOCLEAR))
		lo->lo_flags ^= LO_FLAGS_AUTOCLEAR;

	lo->lo_encrypt_key_size = info->lo_encrypt_key_size;
	lo->lo_init[0] = info->lo_init[0];
	lo->lo_init[1] = info->lo_init[1];
	if (info->lo_encrypt_key_size) {
		memcpy(lo->lo_encrypt_key, info->lo_encrypt_key,
		       info->lo_encrypt_key_size);
		lo->lo_key_owner = uid;
	}

>>>>>>> 51a3143b
	loop_config_discard(lo);

	/* update dio if lo_offset or transfer is changed */
	__loop_update_dio(lo, lo->use_dio);

 exit:
	blk_mq_unfreeze_queue(lo->lo_queue);

	if (!err && (lo->lo_flags & LO_FLAGS_PARTSCAN) &&
	     !(prev_lo_flags & LO_FLAGS_PARTSCAN)) {
		lo->lo_disk->flags &= ~GENHD_FL_NO_PART_SCAN;
		loop_reread_partitions(lo, lo->lo_device);
	}

	return err;
}

static int
loop_get_status(struct loop_device *lo, struct loop_info64 *info)
{
	struct path path;
	struct kstat stat;
	int ret;

	if (lo->lo_state != Lo_bound) {
		mutex_unlock(&lo->lo_ctl_mutex);
		return -ENXIO;
	}

	memset(info, 0, sizeof(*info));
	info->lo_number = lo->lo_number;
	info->lo_offset = lo->lo_offset;
	info->lo_sizelimit = lo->lo_sizelimit;
	info->lo_flags = lo->lo_flags;
	memcpy(info->lo_file_name, lo->lo_file_name, LO_NAME_SIZE);
	memcpy(info->lo_crypt_name, lo->lo_crypt_name, LO_NAME_SIZE);
	info->lo_encrypt_type =
		lo->lo_encryption ? lo->lo_encryption->number : 0;
	if (lo->lo_encrypt_key_size && capable(CAP_SYS_ADMIN)) {
		info->lo_encrypt_key_size = lo->lo_encrypt_key_size;
		memcpy(info->lo_encrypt_key, lo->lo_encrypt_key,
		       lo->lo_encrypt_key_size);
	}

	/* Drop lo_ctl_mutex while we call into the filesystem. */
	path = lo->lo_backing_file->f_path;
	path_get(&path);
	mutex_unlock(&lo->lo_ctl_mutex);
	ret = vfs_getattr(&path, &stat, STATX_INO, AT_STATX_SYNC_AS_STAT);
	if (!ret) {
		info->lo_device = huge_encode_dev(stat.dev);
		info->lo_inode = stat.ino;
		info->lo_rdevice = huge_encode_dev(stat.rdev);
	}
	path_put(&path);
	return ret;
}

static void
loop_info64_from_old(const struct loop_info *info, struct loop_info64 *info64)
{
	memset(info64, 0, sizeof(*info64));
	info64->lo_number = info->lo_number;
	info64->lo_device = info->lo_device;
	info64->lo_inode = info->lo_inode;
	info64->lo_rdevice = info->lo_rdevice;
	info64->lo_offset = info->lo_offset;
	info64->lo_sizelimit = 0;
	info64->lo_encrypt_type = info->lo_encrypt_type;
	info64->lo_encrypt_key_size = info->lo_encrypt_key_size;
	info64->lo_flags = info->lo_flags;
	info64->lo_init[0] = info->lo_init[0];
	info64->lo_init[1] = info->lo_init[1];
	if (info->lo_encrypt_type == LO_CRYPT_CRYPTOAPI)
		memcpy(info64->lo_crypt_name, info->lo_name, LO_NAME_SIZE);
	else
		memcpy(info64->lo_file_name, info->lo_name, LO_NAME_SIZE);
	memcpy(info64->lo_encrypt_key, info->lo_encrypt_key, LO_KEY_SIZE);
}

static int
loop_info64_to_old(const struct loop_info64 *info64, struct loop_info *info)
{
	memset(info, 0, sizeof(*info));
	info->lo_number = info64->lo_number;
	info->lo_device = info64->lo_device;
	info->lo_inode = info64->lo_inode;
	info->lo_rdevice = info64->lo_rdevice;
	info->lo_offset = info64->lo_offset;
	info->lo_encrypt_type = info64->lo_encrypt_type;
	info->lo_encrypt_key_size = info64->lo_encrypt_key_size;
	info->lo_flags = info64->lo_flags;
	info->lo_init[0] = info64->lo_init[0];
	info->lo_init[1] = info64->lo_init[1];
	if (info->lo_encrypt_type == LO_CRYPT_CRYPTOAPI)
		memcpy(info->lo_name, info64->lo_crypt_name, LO_NAME_SIZE);
	else
		memcpy(info->lo_name, info64->lo_file_name, LO_NAME_SIZE);
	memcpy(info->lo_encrypt_key, info64->lo_encrypt_key, LO_KEY_SIZE);

	/* error in case values were truncated */
	if (info->lo_device != info64->lo_device ||
	    info->lo_rdevice != info64->lo_rdevice ||
	    info->lo_inode != info64->lo_inode ||
	    info->lo_offset != info64->lo_offset)
		return -EOVERFLOW;

	return 0;
}

static int
loop_set_status_old(struct loop_device *lo, const struct loop_info __user *arg)
{
	struct loop_info info;
	struct loop_info64 info64;

	if (copy_from_user(&info, arg, sizeof (struct loop_info)))
		return -EFAULT;
	loop_info64_from_old(&info, &info64);
	return loop_set_status(lo, &info64);
}

static int
loop_set_status64(struct loop_device *lo, const struct loop_info64 __user *arg)
{
	struct loop_info64 info64;

	if (copy_from_user(&info64, arg, sizeof (struct loop_info64)))
		return -EFAULT;
	return loop_set_status(lo, &info64);
}

static int
loop_get_status_old(struct loop_device *lo, struct loop_info __user *arg) {
	struct loop_info info;
	struct loop_info64 info64;
	int err;

	if (!arg) {
		mutex_unlock(&lo->lo_ctl_mutex);
		return -EINVAL;
	}
	err = loop_get_status(lo, &info64);
	if (!err)
		err = loop_info64_to_old(&info64, &info);
	if (!err && copy_to_user(arg, &info, sizeof(info)))
		err = -EFAULT;

	return err;
}

static int
loop_get_status64(struct loop_device *lo, struct loop_info64 __user *arg) {
	struct loop_info64 info64;
	int err;

	if (!arg) {
		mutex_unlock(&lo->lo_ctl_mutex);
		return -EINVAL;
	}
	err = loop_get_status(lo, &info64);
	if (!err && copy_to_user(arg, &info64, sizeof(info64)))
		err = -EFAULT;

	return err;
}

static int loop_set_capacity(struct loop_device *lo)
{
	loff_t size;

	if (unlikely(lo->lo_state != Lo_bound))
		return -ENXIO;

	size = get_loop_size(lo, lo->lo_backing_file);
	loop_set_size(lo, size);

	return 0;
}

static int loop_set_dio(struct loop_device *lo, unsigned long arg)
{
	int error = -ENXIO;
	if (lo->lo_state != Lo_bound)
		goto out;

	__loop_update_dio(lo, !!arg);
	if (lo->use_dio == !!arg)
		return 0;
	error = -EINVAL;
 out:
	return error;
}

static int loop_set_block_size(struct loop_device *lo, unsigned long arg)
{
	int err = 0;

	if (lo->lo_state != Lo_bound)
		return -ENXIO;

	err = loop_validate_block_size(arg);
	if (err)
		return err;

	if (lo->lo_queue->limits.logical_block_size == arg)
		return 0;

	sync_blockdev(lo->lo_device);
	invalidate_bdev(lo->lo_device);

	blk_mq_freeze_queue(lo->lo_queue);

	/* invalidate_bdev should have truncated all the pages */
	if (lo->lo_device->bd_inode->i_mapping->nrpages) {
		err = -EAGAIN;
		pr_warn("%s: loop%d (%s) has still dirty pages (nrpages=%lu)\n",
			__func__, lo->lo_number, lo->lo_file_name,
			lo->lo_device->bd_inode->i_mapping->nrpages);
		goto out_unfreeze;
	}

	blk_queue_logical_block_size(lo->lo_queue, arg);
	blk_queue_physical_block_size(lo->lo_queue, arg);
	blk_queue_io_min(lo->lo_queue, arg);
	loop_update_dio(lo);
out_unfreeze:
	blk_mq_unfreeze_queue(lo->lo_queue);

	return err;
}

static int lo_ioctl(struct block_device *bdev, fmode_t mode,
	unsigned int cmd, unsigned long arg)
{
	struct loop_device *lo = bdev->bd_disk->private_data;
	void __user *argp = (void __user *) arg;
	int err;

	mutex_lock_nested(&lo->lo_ctl_mutex, 1);
	switch (cmd) {
	case LOOP_SET_FD: {
		/*
		 * Legacy case - pass in a zeroed out struct loop_config with
		 * only the file descriptor set , which corresponds with the
		 * default parameters we'd have used otherwise.
		 */
		struct loop_config config;

		memset(&config, 0, sizeof(config));
		config.fd = arg;

		err = loop_configure(lo, mode, bdev, &config);
		break;
	}
	case LOOP_CONFIGURE: {
		struct loop_config config;

		if (copy_from_user(&config, argp, sizeof(config)))
			return -EFAULT;

		err = loop_configure(lo, mode, bdev, &config);
		break;
	}
	case LOOP_CHANGE_FD:
		err = loop_change_fd(lo, bdev, arg);
		break;
	case LOOP_CLR_FD:
		/* loop_clr_fd would have unlocked lo_ctl_mutex on success */
		err = loop_clr_fd(lo);
		if (!err)
			goto out_unlocked;
		break;
	case LOOP_SET_STATUS:
		err = -EPERM;
		if ((mode & FMODE_WRITE) || capable(CAP_SYS_ADMIN))
			err = loop_set_status_old(lo, argp);
		break;
	case LOOP_GET_STATUS:
		err = loop_get_status_old(lo, argp);
		/* loop_get_status() unlocks lo_ctl_mutex */
		goto out_unlocked;
	case LOOP_SET_STATUS64:
		err = -EPERM;
		if ((mode & FMODE_WRITE) || capable(CAP_SYS_ADMIN))
			err = loop_set_status64(lo, argp);
		break;
	case LOOP_GET_STATUS64:
		err = loop_get_status64(lo, argp);
		/* loop_get_status() unlocks lo_ctl_mutex */
		goto out_unlocked;
	case LOOP_SET_CAPACITY:
		err = -EPERM;
		if ((mode & FMODE_WRITE) || capable(CAP_SYS_ADMIN))
			err = loop_set_capacity(lo);
		break;
	case LOOP_SET_DIRECT_IO:
		err = -EPERM;
		if ((mode & FMODE_WRITE) || capable(CAP_SYS_ADMIN))
			err = loop_set_dio(lo, arg);
		break;
	case LOOP_SET_BLOCK_SIZE:
		err = -EPERM;
		if ((mode & FMODE_WRITE) || capable(CAP_SYS_ADMIN))
			err = loop_set_block_size(lo, arg);
		break;
	default:
		err = lo->ioctl ? lo->ioctl(lo, cmd, arg) : -EINVAL;
	}
	mutex_unlock(&lo->lo_ctl_mutex);

out_unlocked:
	return err;
}

#ifdef CONFIG_COMPAT
struct compat_loop_info {
	compat_int_t	lo_number;      /* ioctl r/o */
	compat_dev_t	lo_device;      /* ioctl r/o */
	compat_ulong_t	lo_inode;       /* ioctl r/o */
	compat_dev_t	lo_rdevice;     /* ioctl r/o */
	compat_int_t	lo_offset;
	compat_int_t	lo_encrypt_type;
	compat_int_t	lo_encrypt_key_size;    /* ioctl w/o */
	compat_int_t	lo_flags;       /* ioctl r/o */
	char		lo_name[LO_NAME_SIZE];
	unsigned char	lo_encrypt_key[LO_KEY_SIZE]; /* ioctl w/o */
	compat_ulong_t	lo_init[2];
	char		reserved[4];
};

/*
 * Transfer 32-bit compatibility structure in userspace to 64-bit loop info
 * - noinlined to reduce stack space usage in main part of driver
 */
static noinline int
loop_info64_from_compat(const struct compat_loop_info __user *arg,
			struct loop_info64 *info64)
{
	struct compat_loop_info info;

	if (copy_from_user(&info, arg, sizeof(info)))
		return -EFAULT;

	memset(info64, 0, sizeof(*info64));
	info64->lo_number = info.lo_number;
	info64->lo_device = info.lo_device;
	info64->lo_inode = info.lo_inode;
	info64->lo_rdevice = info.lo_rdevice;
	info64->lo_offset = info.lo_offset;
	info64->lo_sizelimit = 0;
	info64->lo_encrypt_type = info.lo_encrypt_type;
	info64->lo_encrypt_key_size = info.lo_encrypt_key_size;
	info64->lo_flags = info.lo_flags;
	info64->lo_init[0] = info.lo_init[0];
	info64->lo_init[1] = info.lo_init[1];
	if (info.lo_encrypt_type == LO_CRYPT_CRYPTOAPI)
		memcpy(info64->lo_crypt_name, info.lo_name, LO_NAME_SIZE);
	else
		memcpy(info64->lo_file_name, info.lo_name, LO_NAME_SIZE);
	memcpy(info64->lo_encrypt_key, info.lo_encrypt_key, LO_KEY_SIZE);
	return 0;
}

/*
 * Transfer 64-bit loop info to 32-bit compatibility structure in userspace
 * - noinlined to reduce stack space usage in main part of driver
 */
static noinline int
loop_info64_to_compat(const struct loop_info64 *info64,
		      struct compat_loop_info __user *arg)
{
	struct compat_loop_info info;

	memset(&info, 0, sizeof(info));
	info.lo_number = info64->lo_number;
	info.lo_device = info64->lo_device;
	info.lo_inode = info64->lo_inode;
	info.lo_rdevice = info64->lo_rdevice;
	info.lo_offset = info64->lo_offset;
	info.lo_encrypt_type = info64->lo_encrypt_type;
	info.lo_encrypt_key_size = info64->lo_encrypt_key_size;
	info.lo_flags = info64->lo_flags;
	info.lo_init[0] = info64->lo_init[0];
	info.lo_init[1] = info64->lo_init[1];
	if (info.lo_encrypt_type == LO_CRYPT_CRYPTOAPI)
		memcpy(info.lo_name, info64->lo_crypt_name, LO_NAME_SIZE);
	else
		memcpy(info.lo_name, info64->lo_file_name, LO_NAME_SIZE);
	memcpy(info.lo_encrypt_key, info64->lo_encrypt_key, LO_KEY_SIZE);

	/* error in case values were truncated */
	if (info.lo_device != info64->lo_device ||
	    info.lo_rdevice != info64->lo_rdevice ||
	    info.lo_inode != info64->lo_inode ||
	    info.lo_offset != info64->lo_offset ||
	    info.lo_init[0] != info64->lo_init[0] ||
	    info.lo_init[1] != info64->lo_init[1])
		return -EOVERFLOW;

	if (copy_to_user(arg, &info, sizeof(info)))
		return -EFAULT;
	return 0;
}

static int
loop_set_status_compat(struct loop_device *lo,
		       const struct compat_loop_info __user *arg)
{
	struct loop_info64 info64;
	int ret;

	ret = loop_info64_from_compat(arg, &info64);
	if (ret < 0)
		return ret;
	return loop_set_status(lo, &info64);
}

static int
loop_get_status_compat(struct loop_device *lo,
		       struct compat_loop_info __user *arg)
{
	struct loop_info64 info64;
	int err;

	if (!arg) {
		mutex_unlock(&lo->lo_ctl_mutex);
		return -EINVAL;
	}
	err = loop_get_status(lo, &info64);
	if (!err)
		err = loop_info64_to_compat(&info64, arg);
	return err;
}

static int lo_compat_ioctl(struct block_device *bdev, fmode_t mode,
			   unsigned int cmd, unsigned long arg)
{
	struct loop_device *lo = bdev->bd_disk->private_data;
	int err;

	switch(cmd) {
	case LOOP_SET_STATUS:
		mutex_lock(&lo->lo_ctl_mutex);
		err = loop_set_status_compat(
			lo, (const struct compat_loop_info __user *) arg);
		mutex_unlock(&lo->lo_ctl_mutex);
		break;
	case LOOP_GET_STATUS:
		mutex_lock(&lo->lo_ctl_mutex);
		err = loop_get_status_compat(
			lo, (struct compat_loop_info __user *) arg);
		/* loop_get_status() unlocks lo_ctl_mutex */
		break;
	case LOOP_SET_CAPACITY:
	case LOOP_CLR_FD:
	case LOOP_GET_STATUS64:
	case LOOP_SET_STATUS64:
	case LOOP_CONFIGURE:
		arg = (unsigned long) compat_ptr(arg);
	case LOOP_SET_FD:
	case LOOP_CHANGE_FD:
	case LOOP_SET_BLOCK_SIZE:
	case LOOP_SET_DIRECT_IO:
		err = lo_ioctl(bdev, mode, cmd, arg);
		break;
	default:
		err = -ENOIOCTLCMD;
		break;
	}
	return err;
}
#endif

static int lo_open(struct block_device *bdev, fmode_t mode)
{
	struct loop_device *lo;
	int err = 0;

	mutex_lock(&loop_index_mutex);
	lo = bdev->bd_disk->private_data;
	if (!lo) {
		err = -ENXIO;
		goto out;
	}

	atomic_inc(&lo->lo_refcnt);
out:
	mutex_unlock(&loop_index_mutex);
	return err;
}

static void __lo_release(struct loop_device *lo)
{
	int err;

	if (atomic_dec_return(&lo->lo_refcnt))
		return;

	mutex_lock(&lo->lo_ctl_mutex);
	if (lo->lo_flags & LO_FLAGS_AUTOCLEAR) {
		/*
		 * In autoclear mode, stop the loop thread
		 * and remove configuration after last close.
		 */
		err = loop_clr_fd(lo);
		if (!err)
			return;
	} else if (lo->lo_state == Lo_bound) {
		/*
		 * Otherwise keep thread (if running) and config,
		 * but flush possible ongoing bios in thread.
		 */
		blk_mq_freeze_queue(lo->lo_queue);
		blk_mq_unfreeze_queue(lo->lo_queue);
	}

	mutex_unlock(&lo->lo_ctl_mutex);
}

static void lo_release(struct gendisk *disk, fmode_t mode)
{
	mutex_lock(&loop_index_mutex);
	__lo_release(disk->private_data);
	mutex_unlock(&loop_index_mutex);
}

static const struct block_device_operations lo_fops = {
	.owner =	THIS_MODULE,
	.open =		lo_open,
	.release =	lo_release,
	.ioctl =	lo_ioctl,
#ifdef CONFIG_COMPAT
	.compat_ioctl =	lo_compat_ioctl,
#endif
};

/*
 * And now the modules code and kernel interface.
 */
static int max_loop;
module_param(max_loop, int, S_IRUGO);
MODULE_PARM_DESC(max_loop, "Maximum number of loop devices");
module_param(max_part, int, S_IRUGO);
MODULE_PARM_DESC(max_part, "Maximum number of partitions per loop device");
MODULE_LICENSE("GPL");
MODULE_ALIAS_BLOCKDEV_MAJOR(LOOP_MAJOR);

int loop_register_transfer(struct loop_func_table *funcs)
{
	unsigned int n = funcs->number;

	if (n >= MAX_LO_CRYPT || xfer_funcs[n])
		return -EINVAL;
	xfer_funcs[n] = funcs;
	return 0;
}

static int unregister_transfer_cb(int id, void *ptr, void *data)
{
	struct loop_device *lo = ptr;
	struct loop_func_table *xfer = data;

	mutex_lock(&lo->lo_ctl_mutex);
	if (lo->lo_encryption == xfer)
		loop_release_xfer(lo);
	mutex_unlock(&lo->lo_ctl_mutex);
	return 0;
}

int loop_unregister_transfer(int number)
{
	unsigned int n = number;
	struct loop_func_table *xfer;

	if (n == 0 || n >= MAX_LO_CRYPT || (xfer = xfer_funcs[n]) == NULL)
		return -EINVAL;

	xfer_funcs[n] = NULL;
	idr_for_each(&loop_index_idr, &unregister_transfer_cb, xfer);
	return 0;
}

EXPORT_SYMBOL(loop_register_transfer);
EXPORT_SYMBOL(loop_unregister_transfer);

static blk_status_t loop_queue_rq(struct blk_mq_hw_ctx *hctx,
		const struct blk_mq_queue_data *bd)
{
	struct loop_cmd *cmd = blk_mq_rq_to_pdu(bd->rq);
	struct loop_device *lo = cmd->rq->q->queuedata;

	blk_mq_start_request(bd->rq);

	if (lo->lo_state != Lo_bound)
		return BLK_STS_IOERR;

	switch (req_op(cmd->rq)) {
	case REQ_OP_FLUSH:
	case REQ_OP_DISCARD:
	case REQ_OP_WRITE_ZEROES:
		cmd->use_aio = false;
		break;
	default:
		cmd->use_aio = lo->use_dio;
		break;
	}

	kthread_queue_work(&lo->worker, &cmd->work);

	return BLK_STS_OK;
}

static void loop_handle_cmd(struct loop_cmd *cmd)
{
	const bool write = op_is_write(req_op(cmd->rq));
	struct loop_device *lo = cmd->rq->q->queuedata;
	int ret = 0;

	if (write && (lo->lo_flags & LO_FLAGS_READ_ONLY)) {
		ret = -EIO;
		goto failed;
	}

	ret = do_req_filebacked(lo, cmd->rq);
 failed:
	/* complete non-aio request */
	if (!cmd->use_aio || ret) {
		cmd->ret = ret ? -EIO : 0;
		blk_mq_complete_request(cmd->rq);
	}
}

static void loop_queue_work(struct kthread_work *work)
{
	struct loop_cmd *cmd =
		container_of(work, struct loop_cmd, work);

	loop_handle_cmd(cmd);
}

static int loop_init_request(struct blk_mq_tag_set *set, struct request *rq,
		unsigned int hctx_idx, unsigned int numa_node)
{
	struct loop_cmd *cmd = blk_mq_rq_to_pdu(rq);

	cmd->rq = rq;
	kthread_init_work(&cmd->work, loop_queue_work);

	return 0;
}

static const struct blk_mq_ops loop_mq_ops = {
	.queue_rq       = loop_queue_rq,
	.init_request	= loop_init_request,
	.complete	= lo_complete_rq,
};

static int loop_add(struct loop_device **l, int i)
{
	struct loop_device *lo;
	struct gendisk *disk;
	int err;

	err = -ENOMEM;
	lo = kzalloc(sizeof(*lo), GFP_KERNEL);
	if (!lo)
		goto out;

	lo->lo_state = Lo_unbound;

	/* allocate id, if @id >= 0, we're requesting that specific id */
	if (i >= 0) {
		err = idr_alloc(&loop_index_idr, lo, i, i + 1, GFP_KERNEL);
		if (err == -ENOSPC)
			err = -EEXIST;
	} else {
		err = idr_alloc(&loop_index_idr, lo, 0, 0, GFP_KERNEL);
	}
	if (err < 0)
		goto out_free_dev;
	i = err;

	err = -ENOMEM;
	lo->tag_set.ops = &loop_mq_ops;
	lo->tag_set.nr_hw_queues = 1;
	lo->tag_set.queue_depth = 128;
	lo->tag_set.numa_node = NUMA_NO_NODE;
	lo->tag_set.cmd_size = sizeof(struct loop_cmd);
	lo->tag_set.flags = BLK_MQ_F_SHOULD_MERGE | BLK_MQ_F_SG_MERGE |
		BLK_MQ_F_NO_SCHED_BY_DEFAULT;
	lo->tag_set.driver_data = lo;

	err = blk_mq_alloc_tag_set(&lo->tag_set);
	if (err)
		goto out_free_idr;

	lo->lo_queue = blk_mq_init_queue(&lo->tag_set);
	if (IS_ERR_OR_NULL(lo->lo_queue)) {
		err = PTR_ERR(lo->lo_queue);
		goto out_cleanup_tags;
	}
	lo->lo_queue->queuedata = lo;

	blk_queue_max_hw_sectors(lo->lo_queue, BLK_DEF_MAX_SECTORS);

	/*
	 * By default, we do buffer IO, so it doesn't make sense to enable
	 * merge because the I/O submitted to backing file is handled page by
	 * page. For directio mode, merge does help to dispatch bigger request
	 * to underlayer disk. We will enable merge once directio is enabled.
	 */
	queue_flag_set_unlocked(QUEUE_FLAG_NOMERGES, lo->lo_queue);

	err = -ENOMEM;
	disk = lo->lo_disk = alloc_disk(1 << part_shift);
	if (!disk)
		goto out_free_queue;

	/*
	 * Disable partition scanning by default. The in-kernel partition
	 * scanning can be requested individually per-device during its
	 * setup. Userspace can always add and remove partitions from all
	 * devices. The needed partition minors are allocated from the
	 * extended minor space, the main loop device numbers will continue
	 * to match the loop minors, regardless of the number of partitions
	 * used.
	 *
	 * If max_part is given, partition scanning is globally enabled for
	 * all loop devices. The minors for the main loop devices will be
	 * multiples of max_part.
	 *
	 * Note: Global-for-all-devices, set-only-at-init, read-only module
	 * parameteters like 'max_loop' and 'max_part' make things needlessly
	 * complicated, are too static, inflexible and may surprise
	 * userspace tools. Parameters like this in general should be avoided.
	 */
	if (!part_shift)
		disk->flags |= GENHD_FL_NO_PART_SCAN;
	disk->flags |= GENHD_FL_EXT_DEVT;
	mutex_init(&lo->lo_ctl_mutex);
	atomic_set(&lo->lo_refcnt, 0);
	lo->lo_number		= i;
	spin_lock_init(&lo->lo_lock);
	disk->major		= LOOP_MAJOR;
	disk->first_minor	= i << part_shift;
	disk->fops		= &lo_fops;
	disk->private_data	= lo;
	disk->queue		= lo->lo_queue;
	sprintf(disk->disk_name, "loop%d", i);
	add_disk(disk);
	*l = lo;
	return lo->lo_number;

out_free_queue:
	blk_cleanup_queue(lo->lo_queue);
out_cleanup_tags:
	blk_mq_free_tag_set(&lo->tag_set);
out_free_idr:
	idr_remove(&loop_index_idr, i);
out_free_dev:
	kfree(lo);
out:
	return err;
}

static void loop_remove(struct loop_device *lo)
{
	blk_cleanup_queue(lo->lo_queue);
	del_gendisk(lo->lo_disk);
	blk_mq_free_tag_set(&lo->tag_set);
	put_disk(lo->lo_disk);
	kfree(lo);
}

static int find_free_cb(int id, void *ptr, void *data)
{
	struct loop_device *lo = ptr;
	struct loop_device **l = data;

	if (lo->lo_state == Lo_unbound) {
		*l = lo;
		return 1;
	}
	return 0;
}

static int loop_lookup(struct loop_device **l, int i)
{
	struct loop_device *lo;
	int ret = -ENODEV;

	if (i < 0) {
		int err;

		err = idr_for_each(&loop_index_idr, &find_free_cb, &lo);
		if (err == 1) {
			*l = lo;
			ret = lo->lo_number;
		}
		goto out;
	}

	/* lookup and return a specific i */
	lo = idr_find(&loop_index_idr, i);
	if (lo) {
		*l = lo;
		ret = lo->lo_number;
	}
out:
	return ret;
}

static struct kobject *loop_probe(dev_t dev, int *part, void *data)
{
	struct loop_device *lo;
	struct kobject *kobj;
	int err;

	mutex_lock(&loop_index_mutex);
	err = loop_lookup(&lo, MINOR(dev) >> part_shift);
	if (err < 0)
		err = loop_add(&lo, MINOR(dev) >> part_shift);
	if (err < 0)
		kobj = NULL;
	else
		kobj = get_disk(lo->lo_disk);
	mutex_unlock(&loop_index_mutex);

	*part = 0;
	return kobj;
}

static long loop_control_ioctl(struct file *file, unsigned int cmd,
			       unsigned long parm)
{
	struct loop_device *lo;
	int ret = -ENOSYS;

	mutex_lock(&loop_index_mutex);
	switch (cmd) {
	case LOOP_CTL_ADD:
		ret = loop_lookup(&lo, parm);
		if (ret >= 0) {
			ret = -EEXIST;
			break;
		}
		ret = loop_add(&lo, parm);
		break;
	case LOOP_CTL_REMOVE:
		ret = loop_lookup(&lo, parm);
		if (ret < 0)
			break;
		mutex_lock(&lo->lo_ctl_mutex);
		if (lo->lo_state != Lo_unbound) {
			ret = -EBUSY;
			mutex_unlock(&lo->lo_ctl_mutex);
			break;
		}
		if (atomic_read(&lo->lo_refcnt) > 0) {
			ret = -EBUSY;
			mutex_unlock(&lo->lo_ctl_mutex);
			break;
		}
		lo->lo_disk->private_data = NULL;
		mutex_unlock(&lo->lo_ctl_mutex);
		idr_remove(&loop_index_idr, lo->lo_number);
		loop_remove(lo);
		break;
	case LOOP_CTL_GET_FREE:
		ret = loop_lookup(&lo, -1);
		if (ret >= 0)
			break;
		ret = loop_add(&lo, -1);
	}
	mutex_unlock(&loop_index_mutex);

	return ret;
}

static const struct file_operations loop_ctl_fops = {
	.open		= nonseekable_open,
	.unlocked_ioctl	= loop_control_ioctl,
	.compat_ioctl	= loop_control_ioctl,
	.owner		= THIS_MODULE,
	.llseek		= noop_llseek,
};

static struct miscdevice loop_misc = {
	.minor		= LOOP_CTRL_MINOR,
	.name		= "loop-control",
	.fops		= &loop_ctl_fops,
};

MODULE_ALIAS_MISCDEV(LOOP_CTRL_MINOR);
MODULE_ALIAS("devname:loop-control");

static int __init loop_init(void)
{
	int i, nr;
	unsigned long range;
	struct loop_device *lo;
	int err;

	part_shift = 0;
	if (max_part > 0) {
		part_shift = fls(max_part);

		/*
		 * Adjust max_part according to part_shift as it is exported
		 * to user space so that user can decide correct minor number
		 * if [s]he want to create more devices.
		 *
		 * Note that -1 is required because partition 0 is reserved
		 * for the whole disk.
		 */
		max_part = (1UL << part_shift) - 1;
	}

	if ((1UL << part_shift) > DISK_MAX_PARTS) {
		err = -EINVAL;
		goto err_out;
	}

	if (max_loop > 1UL << (MINORBITS - part_shift)) {
		err = -EINVAL;
		goto err_out;
	}

	/*
	 * If max_loop is specified, create that many devices upfront.
	 * This also becomes a hard limit. If max_loop is not specified,
	 * create CONFIG_BLK_DEV_LOOP_MIN_COUNT loop devices at module
	 * init time. Loop devices can be requested on-demand with the
	 * /dev/loop-control interface, or be instantiated by accessing
	 * a 'dead' device node.
	 */
	if (max_loop) {
		nr = max_loop;
		range = max_loop << part_shift;
	} else {
		nr = CONFIG_BLK_DEV_LOOP_MIN_COUNT;
		range = 1UL << MINORBITS;
	}

	err = misc_register(&loop_misc);
	if (err < 0)
		goto err_out;


	if (register_blkdev(LOOP_MAJOR, "loop")) {
		err = -EIO;
		goto misc_out;
	}

	blk_register_region(MKDEV(LOOP_MAJOR, 0), range,
				  THIS_MODULE, loop_probe, NULL, NULL);

	/* pre-create number of devices given by config or max_loop */
	mutex_lock(&loop_index_mutex);
	for (i = 0; i < nr; i++)
		loop_add(&lo, i);
	mutex_unlock(&loop_index_mutex);

	printk(KERN_INFO "loop: module loaded\n");
	return 0;

misc_out:
	misc_deregister(&loop_misc);
err_out:
	return err;
}

static int loop_exit_cb(int id, void *ptr, void *data)
{
	struct loop_device *lo = ptr;

	loop_remove(lo);
	return 0;
}

static void __exit loop_exit(void)
{
	unsigned long range;

	range = max_loop ? max_loop << part_shift : 1UL << MINORBITS;

	idr_for_each(&loop_index_idr, &loop_exit_cb, NULL);
	idr_destroy(&loop_index_idr);

	blk_unregister_region(MKDEV(LOOP_MAJOR, 0), range);
	unregister_blkdev(LOOP_MAJOR, "loop");

	misc_deregister(&loop_misc);
}

module_init(loop_init);
module_exit(loop_exit);

#ifndef MODULE
static int __init max_loop_setup(char *str)
{
	max_loop = simple_strtol(str, NULL, 0);
	return 1;
}

__setup("max_loop=", max_loop_setup);
#endif<|MERGE_RESOLUTION|>--- conflicted
+++ resolved
@@ -1243,32 +1243,6 @@
 		loop_set_size(lo, new_size);
 	}
 
-<<<<<<< HEAD
-=======
-	memcpy(lo->lo_file_name, info->lo_file_name, LO_NAME_SIZE);
-	memcpy(lo->lo_crypt_name, info->lo_crypt_name, LO_NAME_SIZE);
-	lo->lo_file_name[LO_NAME_SIZE-1] = 0;
-	lo->lo_crypt_name[LO_NAME_SIZE-1] = 0;
-
-	if (!xfer)
-		xfer = &none_funcs;
-	lo->transfer = xfer->transfer;
-	lo->ioctl = xfer->ioctl;
-
-	if ((lo->lo_flags & LO_FLAGS_AUTOCLEAR) !=
-	     (info->lo_flags & LO_FLAGS_AUTOCLEAR))
-		lo->lo_flags ^= LO_FLAGS_AUTOCLEAR;
-
-	lo->lo_encrypt_key_size = info->lo_encrypt_key_size;
-	lo->lo_init[0] = info->lo_init[0];
-	lo->lo_init[1] = info->lo_init[1];
-	if (info->lo_encrypt_key_size) {
-		memcpy(lo->lo_encrypt_key, info->lo_encrypt_key,
-		       info->lo_encrypt_key_size);
-		lo->lo_key_owner = uid;
-	}
-
->>>>>>> 51a3143b
 	loop_config_discard(lo);
 
 	/* update dio if lo_offset or transfer is changed */
