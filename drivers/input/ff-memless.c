--- conflicted
+++ resolved
@@ -508,11 +508,7 @@
 	 * do not actually stop the timer, and therefore we should
 	 * do it here.
 	 */
-<<<<<<< HEAD
-	del_timer_sync(&ml->timer);	
-=======
 	del_timer_sync(&ml->timer);
->>>>>>> 07ca3368
 
 	kfree(ml->private);
 }
