/*
 * Universal Flash Storage Host controller driver Core
 *
 * This code is based on drivers/scsi/ufs/ufshcd.c
 * Copyright (C) 2011-2013 Samsung India Software Operations
 * Copyright (c) 2013-2016, The Linux Foundation. All rights reserved.
 *
 * Authors:
 *	Santosh Yaraganavi <santosh.sy@samsung.com>
 *	Vinayak Holikatti <h.vinayak@samsung.com>
 *
 * This program is free software; you can redistribute it and/or
 * modify it under the terms of the GNU General Public License
 * as published by the Free Software Foundation; either version 2
 * of the License, or (at your option) any later version.
 * See the COPYING file in the top-level directory or visit
 * <http://www.gnu.org/licenses/gpl-2.0.html>
 *
 * This program is distributed in the hope that it will be useful,
 * but WITHOUT ANY WARRANTY; without even the implied warranty of
 * MERCHANTABILITY or FITNESS FOR A PARTICULAR PURPOSE.  See the
 * GNU General Public License for more details.
 *
 * This program is provided "AS IS" and "WITH ALL FAULTS" and
 * without warranty of any kind. You are solely responsible for
 * determining the appropriateness of using and distributing
 * the program and assume all risks associated with your exercise
 * of rights with respect to the program, including but not limited
 * to infringement of third party rights, the risks and costs of
 * program errors, damage to or loss of data, programs or equipment,
 * and unavailability or interruption of operations. Under no
 * circumstances will the contributor of this Program be liable for
 * any damages of any kind arising from your use or distribution of
 * this program.
 *
 * The Linux Foundation chooses to take subject only to the GPLv2
 * license terms, and distributes only under these terms.
 */
#include <linux/sec_debug.h>
#include <linux/async.h>
#if defined(CONFIG_PM_DEVFREQ)
#include <linux/devfreq.h>
#endif
#include <linux/nls.h>
#include <linux/smc.h>
#include <scsi/ufs/ioctl.h>
#include <linux/of.h>
#include <linux/blkdev.h>
#include "ufshcd.h"
#include "ufs_quirks.h"
#include "unipro.h"
<<<<<<< HEAD
#include "ufs-exynos.h"
#include "ufs_quirks.h"
#if defined(CONFIG_SEC_ABC)  
#include <linux/sti/abc_common.h>  
#endif
=======
#include "ufshcd-crypto.h"
>>>>>>> 8a685dfc

#define CREATE_TRACE_POINTS
#include <trace/events/ufs.h>

#define UFSHCD_REQ_SENSE_SIZE	18

#define UFSHCD_ENABLE_INTRS	(UTP_TRANSFER_REQ_COMPL |\
				 UTP_TASK_REQ_COMPL |\
				 UFSHCD_ERROR_MASK)
/* UIC command timeout, unit: ms */
#define UIC_CMD_TIMEOUT	500

/* NOP OUT retries waiting for NOP IN response */
#define NOP_OUT_RETRIES    10
/* Timeout after 30 msecs if NOP OUT hangs without response */
#define NOP_OUT_TIMEOUT    30 /* msecs */
/* Device initialization completion timeout, unit: ms */
#define DEV_INIT_COMPL_TIMEOUT  1500

/* Query request retries */
#define QUERY_REQ_RETRIES 2
/* Query request timeout */
#define QUERY_REQ_TIMEOUT 1500 /* 1.5 seconds */
/*
 * Query request timeout for fDeviceInit flag
 * fDeviceInit query response time for some devices is too large that default
 * QUERY_REQ_TIMEOUT may not be enough for such devices.
 */
#define QUERY_FDEVICEINIT_REQ_TIMEOUT 600 /* msec */

/* Task management command timeout */
#define TM_CMD_TIMEOUT	300 /* msecs */

/* maximum number of retries for a general UIC command  */
#define UFS_UIC_COMMAND_RETRIES 3

/* maximum number of link-startup retries */
#define DME_LINKSTARTUP_RETRIES 3

/* Maximum retries for Hibern8 enter */
#define UIC_HIBERN8_ENTER_RETRIES 3

/* maximum number of reset retries before giving up */
#define MAX_HOST_RESET_RETRIES 5

/* Expose the flag value from utp_upiu_query.value */
#define MASK_QUERY_UPIU_FLAG_LOC 0xFF

/* Interrupt aggregation default timeout, unit: 40us */
#define INT_AGGR_DEF_TO	0x01

/* Link Hibernation delay, msecs */
#define LINK_H8_DELAY  20

/* UFS link setup retries */
#define UFS_LINK_SETUP_RETRIES 5

/* IOCTL opcode for command - ufs set device read only */
#define UFS_IOCTL_BLKROSET      BLKROSET

#define ufshcd_toggle_vreg(_dev, _vreg, _on)				\
	({                                                              \
		int _ret;                                               \
		if (_on)                                                \
			_ret = ufshcd_enable_vreg(_dev, _vreg);         \
		else                                                    \
			_ret = ufshcd_disable_vreg(_dev, _vreg);        \
		_ret;                                                   \
	})

/* Called by FS */
extern void (*ufs_debug_func)(void *);

static int ufs_shutdown_state = 0;

#define ufshcd_hex_dump(prefix_str, buf, len) \
print_hex_dump(KERN_ERR, prefix_str, DUMP_PREFIX_OFFSET, 16, 4, buf, len, false)

enum {
	UFSHCD_MAX_CHANNEL	= 0,
	UFSHCD_MAX_ID		= 1,
	UFSHCD_CMD_PER_LUN	= 32,
	UFSHCD_CAN_QUEUE	= 32,
};

/* UFSHCD states */
enum {
	UFSHCD_STATE_RESET,
	UFSHCD_STATE_ERROR,
	UFSHCD_STATE_OPERATIONAL,
	UFSHCD_STATE_EH_SCHEDULED,
	UFSHCD_STATE_FATAL_MODE,
};

/* UFSHCD error handling flags */
enum {
	UFSHCD_EH_IN_PROGRESS = (1 << 0),
};

/* UFSHCD UIC layer error flags */
enum {
	UFSHCD_UIC_DL_PA_INIT_ERROR = (1 << 0), /* Data link layer error */
	UFSHCD_UIC_DL_NAC_RECEIVED_ERROR = (1 << 1), /* Data link layer error */
	UFSHCD_UIC_DL_TCx_REPLAY_ERROR = (1 << 2), /* Data link layer error */
	UFSHCD_UIC_NL_ERROR = (1 << 3), /* Network layer error */
	UFSHCD_UIC_TL_ERROR = (1 << 4), /* Transport Layer error */
	UFSHCD_UIC_DME_ERROR = (1 << 5), /* DME error */
	UFSHCD_UIC_DL_ERROR = (1 << 6), /* Data link layer error */
};

#define ufshcd_set_eh_in_progress(h) \
	((h)->eh_flags |= UFSHCD_EH_IN_PROGRESS)
#define ufshcd_eh_in_progress(h) \
	((h)->eh_flags & UFSHCD_EH_IN_PROGRESS)
#define ufshcd_clear_eh_in_progress(h) \
	((h)->eh_flags &= ~UFSHCD_EH_IN_PROGRESS)

#define ufshcd_set_ufs_dev_active(h) \
	((h)->curr_dev_pwr_mode = UFS_ACTIVE_PWR_MODE)
#define ufshcd_set_ufs_dev_sleep(h) \
	((h)->curr_dev_pwr_mode = UFS_SLEEP_PWR_MODE)
#define ufshcd_set_ufs_dev_poweroff(h) \
	((h)->curr_dev_pwr_mode = UFS_POWERDOWN_PWR_MODE)
#define ufshcd_is_ufs_dev_active(h) \
	((h)->curr_dev_pwr_mode == UFS_ACTIVE_PWR_MODE)
#define ufshcd_is_ufs_dev_sleep(h) \
	((h)->curr_dev_pwr_mode == UFS_SLEEP_PWR_MODE)
#define ufshcd_is_ufs_dev_poweroff(h) \
	((h)->curr_dev_pwr_mode == UFS_POWERDOWN_PWR_MODE)

static struct ufs_pm_lvl_states ufs_pm_lvl_states[] = {
	{UFS_ACTIVE_PWR_MODE, UIC_LINK_ACTIVE_STATE},
	{UFS_ACTIVE_PWR_MODE, UIC_LINK_HIBERN8_STATE},
	{UFS_SLEEP_PWR_MODE, UIC_LINK_ACTIVE_STATE},
	{UFS_SLEEP_PWR_MODE, UIC_LINK_HIBERN8_STATE},
	{UFS_POWERDOWN_PWR_MODE, UIC_LINK_HIBERN8_STATE},
	{UFS_POWERDOWN_PWR_MODE, UIC_LINK_OFF_STATE},
};

#if defined(CONFIG_UFS_DATA_LOG)
#if defined(CONFIG_UFS_DATA_LOG_MAGIC_CODE)
#define	UFS_DATA_BUF_SIZE	8
#endif
#define UFS_CMDQ_DEPTH_MAX  32
#define	UFS_DATA_LOG_MAX	1024

static int queuing_req[UFS_CMDQ_DEPTH_MAX];

struct ufs_data_log_summary {
	u64 start_time;
	u64	end_time;
	sector_t	sector;
	int	segments_cnt;
	int done;
#if defined(CONFIG_UFS_DATA_LOG_MAGIC_CODE)
	u64 *virt_addr;
	char	datbuf[UFS_DATA_BUF_SIZE];
#endif

};

static struct ufs_data_log_summary ufs_data_log[UFS_DATA_LOG_MAX] __cacheline_aligned;
#endif

static inline enum ufs_dev_pwr_mode
ufs_get_pm_lvl_to_dev_pwr_mode(enum ufs_pm_level lvl)
{
	return ufs_pm_lvl_states[lvl].dev_state;
}

static inline enum uic_link_state
ufs_get_pm_lvl_to_link_pwr_state(enum ufs_pm_level lvl)
{
	return ufs_pm_lvl_states[lvl].link_state;
}

static struct ufs_dev_fix ufs_fixups[] = {
	/* UFS cards deviations table */
	UFS_FIX(UFS_VENDOR_MICRON, UFS_ANY_MODEL,
		UFS_DEVICE_QUIRK_DELAY_BEFORE_LPM),
	UFS_FIX(UFS_VENDOR_SAMSUNG, UFS_ANY_MODEL,
		UFS_DEVICE_QUIRK_DELAY_BEFORE_LPM),
	UFS_FIX(UFS_VENDOR_SAMSUNG, UFS_ANY_MODEL, UFS_DEVICE_NO_VCCQ),
	UFS_FIX(UFS_VENDOR_SAMSUNG, UFS_ANY_MODEL,
		UFS_DEVICE_NO_FASTAUTO),
	UFS_FIX(UFS_VENDOR_SAMSUNG, UFS_ANY_MODEL,
		UFS_DEVICE_QUIRK_HOST_PA_TACTIVATE),
	UFS_FIX(UFS_VENDOR_TOSHIBA, UFS_ANY_MODEL,
		UFS_DEVICE_QUIRK_DELAY_BEFORE_LPM),
	UFS_FIX(UFS_VENDOR_TOSHIBA, "THGLF2G9C8KBADG",
		UFS_DEVICE_QUIRK_PA_TACTIVATE),
	UFS_FIX(UFS_VENDOR_TOSHIBA, "THGLF2G9D8KBADG",
		UFS_DEVICE_QUIRK_PA_TACTIVATE),
	UFS_FIX(UFS_VENDOR_TOSHIBA, "THGAF8G9T43BAIR",
		UFS_DEVICE_QUIRK_SUPPORT_QUERY_FATAL_MODE),
	UFS_FIX(UFS_VENDOR_SKHYNIX, UFS_ANY_MODEL, UFS_DEVICE_NO_VCCQ),
	UFS_FIX(UFS_VENDOR_SKHYNIX, UFS_ANY_MODEL,
		UFS_DEVICE_QUIRK_HOST_PA_SAVECONFIGTIME),
	UFS_FIX(UFS_VENDOR_TOSHIBA, UFS_ANY_MODEL,
		UFS_DEVICE_QUIRK_IGNORE_AVAILABLE_LANE),
	END_FIX
};

static void ufshcd_tmc_handler(struct ufs_hba *hba);
static void ufshcd_async_scan(void *data, async_cookie_t cookie);
static int ufshcd_reset_and_restore(struct ufs_hba *hba);
static int ufshcd_eh_host_reset_handler(struct scsi_cmnd *cmd);
static int ufshcd_clear_tm_cmd(struct ufs_hba *hba, int tag);
static void ufshcd_hba_exit(struct ufs_hba *hba);
static int ufshcd_probe_hba(struct ufs_hba *hba);
static int __ufshcd_setup_clocks(struct ufs_hba *hba, bool on,
				 bool skip_ref_clk);
static int ufshcd_setup_clocks(struct ufs_hba *hba, bool on);
static int ufshcd_set_vccq_rail_unused(struct ufs_hba *hba, bool unused);
static int ufshcd_uic_hibern8_exit(struct ufs_hba *hba);
static int ufshcd_uic_hibern8_enter(struct ufs_hba *hba);
static int ufshcd_link_hibern8_ctrl(struct ufs_hba *hba, bool en);
static inline void ufshcd_add_delay_before_dme_cmd(struct ufs_hba *hba);
static int ufshcd_host_reset_and_restore(struct ufs_hba *hba);
#if defined(CONFIG_PM_DEVFREQ)
static void ufshcd_resume_clkscaling(struct ufs_hba *hba);
static void ufshcd_suspend_clkscaling(struct ufs_hba *hba);
static void __ufshcd_suspend_clkscaling(struct ufs_hba *hba);
static int ufshcd_scale_clks(struct ufs_hba *hba, bool scale_up);
#endif
static irqreturn_t ufshcd_intr(int irq, void *__hba);
static int ufshcd_change_power_mode(struct ufs_hba *hba,
			     struct ufs_pa_layer_attr *pwr_mode);
static int ufshcd_set_dev_pwr_mode(struct ufs_hba *hba,
				     enum ufs_dev_pwr_mode pwr_mode);
static int ufshcd_send_request_sense(struct ufs_hba *hba,
                               struct scsi_device *sdp);

#if defined(SEC_UFS_ERROR_COUNT)
#include <scsi/scsi_proto.h>
#define MAX_U8_VALUE	0xff

static void SEC_ufs_operation_check(struct ufs_hba *hba, u32 command)
{
	struct SEC_UFS_counting *err_info = &(hba->SEC_err_info);
	struct SEC_UFS_op_count *op_cnt = &(err_info->op_count);

	switch (command) {
	case SEC_UFS_HW_RESET:
		op_cnt->HW_RESET_count++;
#if defined(CONFIG_SEC_ABC) 
		if ((op_cnt->HW_RESET_count % 10) == 0)
			sec_abc_send_event("MODULE=storage@ERROR=ufs_hwreset_err");
#endif
		break;
	case UIC_CMD_DME_LINK_STARTUP:
		op_cnt->link_startup_count++;
		break;
	case UIC_CMD_DME_HIBER_ENTER:
		op_cnt->Hibern8_enter_count++;
		break;
	case UIC_CMD_DME_HIBER_EXIT:
		op_cnt->Hibern8_exit_count++;
		break;
	default:
		break;
	}
	op_cnt->op_err++;
}

static void SEC_ufs_uic_error_check(struct ufs_hba *hba, bool cmd_count, bool fatal_error)
{
	struct SEC_UFS_counting *err_info = &(hba->SEC_err_info);

	if (cmd_count) {
		struct uic_command *uic_cmd = hba->active_uic_cmd;	// uic CMD error count logging
		struct SEC_UFS_UIC_cmd_count *uic_cmd_cnt = &(err_info->UIC_cmd_count);
		struct SEC_UFS_UIC_err_count *uic_err_cnt = &(err_info->UIC_err_count);
		u32 uic_error = hba->uic_error;

		if (!uic_cmd)	/* No UIC CMD error */
			goto passed_uic_cmd_err;

		switch (uic_cmd->command & COMMAND_OPCODE_MASK) {
		case UIC_CMD_DME_GET:
			if (uic_cmd_cnt->DME_GET_err < MAX_U8_VALUE) 
				uic_cmd_cnt->DME_GET_err++; 
			uic_cmd_cnt->UIC_cmd_err++;
			break;
		case UIC_CMD_DME_SET:
			if (uic_cmd_cnt->DME_SET_err < MAX_U8_VALUE) 
				uic_cmd_cnt->DME_SET_err++;
			uic_cmd_cnt->UIC_cmd_err++;
			break;
		case UIC_CMD_DME_PEER_GET:
			if (uic_cmd_cnt->DME_PEER_GET_err < MAX_U8_VALUE) 
				uic_cmd_cnt->DME_PEER_GET_err++;
			uic_cmd_cnt->UIC_cmd_err++;
			break;
		case UIC_CMD_DME_PEER_SET:
			if (uic_cmd_cnt->DME_PEER_SET_err < MAX_U8_VALUE)
				uic_cmd_cnt->DME_PEER_SET_err++;
			uic_cmd_cnt->UIC_cmd_err++;
			break;
		case UIC_CMD_DME_POWERON:
			if (uic_cmd_cnt->DME_POWERON_err < MAX_U8_VALUE)
				uic_cmd_cnt->DME_POWERON_err++;
			uic_cmd_cnt->UIC_cmd_err++;
			break;
		case UIC_CMD_DME_POWEROFF:
			if (uic_cmd_cnt->DME_POWEROFF_err < MAX_U8_VALUE)
				uic_cmd_cnt->DME_POWEROFF_err++;
			uic_cmd_cnt->UIC_cmd_err++;
			break;
		case UIC_CMD_DME_ENABLE:
			if (uic_cmd_cnt->DME_ENABLE_err < MAX_U8_VALUE)
				uic_cmd_cnt->DME_ENABLE_err++;
			uic_cmd_cnt->UIC_cmd_err++;
			break;
		case UIC_CMD_DME_RESET:
			if (uic_cmd_cnt->DME_RESET_err < MAX_U8_VALUE)
				uic_cmd_cnt->DME_RESET_err++;
			uic_cmd_cnt->UIC_cmd_err++;
			break;
		case UIC_CMD_DME_END_PT_RST:
			if (uic_cmd_cnt->DME_END_PT_RST_err < MAX_U8_VALUE)
				uic_cmd_cnt->DME_END_PT_RST_err++;
			uic_cmd_cnt->UIC_cmd_err++;
			break;
		case UIC_CMD_DME_LINK_STARTUP:
			if (uic_cmd_cnt->DME_LINK_STARTUP_err < MAX_U8_VALUE)
				uic_cmd_cnt->DME_LINK_STARTUP_err++;
			uic_cmd_cnt->UIC_cmd_err++;
			break;
		case UIC_CMD_DME_HIBER_ENTER:
			if (uic_cmd_cnt->DME_HIBER_ENTER_err < MAX_U8_VALUE)
				uic_cmd_cnt->DME_HIBER_ENTER_err++;
			uic_cmd_cnt->UIC_cmd_err++;
			break;
		case UIC_CMD_DME_HIBER_EXIT:
			if (uic_cmd_cnt->DME_HIBER_EXIT_err < MAX_U8_VALUE)
				uic_cmd_cnt->DME_HIBER_EXIT_err++;
			uic_cmd_cnt->UIC_cmd_err++;
			break;
		case UIC_CMD_DME_TEST_MODE:
			if (uic_cmd_cnt->DME_TEST_MODE_err < MAX_U8_VALUE)
				uic_cmd_cnt->DME_TEST_MODE_err++;
			uic_cmd_cnt->UIC_cmd_err++;
			break;
		default:
			break;
		}
 passed_uic_cmd_err:
		// hba->uic_error; // uic error info

		if (uic_error & UFSHCD_UIC_DL_PA_INIT_ERROR) {
			if (uic_err_cnt->DL_PA_INIT_ERROR_cnt < MAX_U8_VALUE)
				uic_err_cnt->DL_PA_INIT_ERROR_cnt++;
			uic_err_cnt->UIC_err++;
		}
		if (uic_error & UFSHCD_UIC_DL_NAC_RECEIVED_ERROR) {
			if (uic_err_cnt->DL_NAC_RECEIVED_ERROR_cnt < MAX_U8_VALUE) 
				uic_err_cnt->DL_NAC_RECEIVED_ERROR_cnt++; 
			uic_err_cnt->UIC_err++; 
		} 
		if (uic_error & UFSHCD_UIC_DL_ERROR) {
			if (uic_err_cnt->DL_TC_REPLAY_ERROR_cnt < MAX_U8_VALUE) 
				uic_err_cnt->DL_TC_REPLAY_ERROR_cnt++;
			uic_err_cnt->UIC_err++;
		}
		if (uic_error & UFSHCD_UIC_NL_ERROR) {
			if (uic_err_cnt->NL_ERROR_cnt < MAX_U8_VALUE) 
				uic_err_cnt->NL_ERROR_cnt++;
			uic_err_cnt->UIC_err++;
		}
		if (uic_error & UFSHCD_UIC_TL_ERROR) {
			if (uic_err_cnt->TL_ERROR_cnt < MAX_U8_VALUE) 
				uic_err_cnt->TL_ERROR_cnt++;
			uic_err_cnt->UIC_err++;
		}
		if (uic_error & UFSHCD_UIC_DME_ERROR) {
			if (uic_err_cnt->DME_ERROR_cnt < MAX_U8_VALUE) 
				uic_err_cnt->DME_ERROR_cnt++;
			uic_err_cnt->UIC_err++;
		}
	} else if (fatal_error) {
		struct SEC_UFS_Fatal_err_count *fatal_err_cnt = &(err_info->Fatal_err_count);
		// hba->error;  // each bit check and count
		if (hba->errors & DEVICE_FATAL_ERROR) {
			if (fatal_err_cnt->DFE < MAX_U8_VALUE) 
				fatal_err_cnt->DFE++;
		}
		if (hba->errors & CONTROLLER_FATAL_ERROR) {
			if (fatal_err_cnt->CFE < MAX_U8_VALUE) 
				fatal_err_cnt->CFE++;
		}
		if (hba->errors & SYSTEM_BUS_FATAL_ERROR) {
			if (fatal_err_cnt->SBFE < MAX_U8_VALUE) 
				fatal_err_cnt->SBFE++;
		}
		if (hba->errors & UIC_LINK_LOST) {
			if (fatal_err_cnt->LLE < MAX_U8_VALUE) 
				fatal_err_cnt->LLE++;
		}
		if (hba->errors & INT_FATAL_ERRORS)
			fatal_err_cnt->Fatal_err++;
	}
}

static void SEC_ufs_utp_error_check(struct ufs_hba *hba, struct scsi_cmnd *cmd, bool utmr_request, u8 tm_cmd)
{
	struct SEC_UFS_counting *err_info = &(hba->SEC_err_info);
	struct SEC_UFS_UTP_count *utp_err = &(err_info->UTP_count);

	if (utmr_request) {
		if (tm_cmd == UFS_QUERY_TASK) {
			if (utp_err->UTMR_query_task_count < MAX_U8_VALUE) 
				utp_err->UTMR_query_task_count++;
			utp_err->UTP_err++;
		} else if (tm_cmd == UFS_ABORT_TASK) {
			if (utp_err->UTMR_abort_task_count < MAX_U8_VALUE) 
				utp_err->UTMR_abort_task_count++;
			utp_err->UTP_err++;
		}
	} else {
		// cmd logging
		int opcode = cmd->cmnd[0];

		if (opcode == WRITE_10) {
			if (utp_err->UTR_write_err < MAX_U8_VALUE) 
				utp_err->UTR_write_err++;
			utp_err->UTP_err++;
		} else if (opcode == READ_10) {
			if (utp_err->UTR_read_err < MAX_U8_VALUE) 
				utp_err->UTR_read_err++;
			utp_err->UTP_err++;
		} else if (opcode == SYNCHRONIZE_CACHE) {
			if (utp_err->UTR_sync_cache_err < MAX_U8_VALUE) 
				utp_err->UTR_sync_cache_err++;
			utp_err->UTP_err++;
		} else if (opcode == UNMAP) {
			if (utp_err->UTR_unmap_err < MAX_U8_VALUE) 
				utp_err->UTR_unmap_err++;
			utp_err->UTP_err++;
		} else {
			if (utp_err->UTR_etc_err < MAX_U8_VALUE) 
				utp_err->UTR_etc_err++;
			utp_err->UTP_err++;
		}
	}
}

static void SEC_ufs_query_error_check(struct ufs_hba *hba, enum dev_cmd_type cmd_type)
{
	struct SEC_UFS_counting *err_info = &(hba->SEC_err_info);
	struct SEC_UFS_QUERY_count *query_cnt = &(err_info->query_count);
	struct ufs_query_req *request = &hba->dev_cmd.query.request;
	enum query_opcode opcode = request->upiu_req.opcode;

	if (cmd_type == DEV_CMD_TYPE_NOP) {
		if (query_cnt->NOP_err < MAX_U8_VALUE) 
			query_cnt->NOP_err++;
		query_cnt->Query_err++;
	} else {
		switch (opcode) {
		case UPIU_QUERY_OPCODE_READ_DESC:
			if (query_cnt->R_Desc_err < MAX_U8_VALUE) 
				query_cnt->R_Desc_err++;
			break;
		case UPIU_QUERY_OPCODE_WRITE_DESC:
			if (query_cnt->W_Desc_err < MAX_U8_VALUE) 
				query_cnt->W_Desc_err++;
			break;
		case UPIU_QUERY_OPCODE_READ_ATTR:
			if (query_cnt->R_Attr_err < MAX_U8_VALUE) 
				query_cnt->R_Attr_err++;
			break;
		case UPIU_QUERY_OPCODE_WRITE_ATTR:
			if (query_cnt->W_Attr_err < MAX_U8_VALUE) 
				query_cnt->W_Attr_err++;
			break;
		case UPIU_QUERY_OPCODE_READ_FLAG:
			if (query_cnt->R_Flag_err < MAX_U8_VALUE) 
				query_cnt->R_Flag_err++;
			break;
		case UPIU_QUERY_OPCODE_SET_FLAG:
			if (query_cnt->Set_Flag_err < MAX_U8_VALUE) 
				query_cnt->Set_Flag_err++;
			break;
		case UPIU_QUERY_OPCODE_CLEAR_FLAG:
			if (query_cnt->Clear_Flag_err < MAX_U8_VALUE) 
				query_cnt->Clear_Flag_err++;
			break;
		case UPIU_QUERY_OPCODE_TOGGLE_FLAG:
			if (query_cnt->Toggle_Flag_err < MAX_U8_VALUE) 
				query_cnt->Toggle_Flag_err++;
			break;
		default:
			break;
		}
		if (opcode && opcode < UPIU_QUERY_OPCODE_MAX)
			query_cnt->Query_err++;
	}
}
#endif	// SEC_UFS_ERROR_COUNT

static inline bool ufshcd_valid_tag(struct ufs_hba *hba, int tag)
{
	return tag >= 0 && tag < hba->nutrs;
}

static ssize_t ufshcd_monitor_show(struct device *dev,
		struct device_attribute *attr, char *buf)
{
	struct ufs_hba *hba = dev_get_drvdata(dev);

	return snprintf(buf, PAGE_SIZE, "%lu\n", hba->monitor.flag);
}

static ssize_t ufshcd_monitor_store(struct device *dev,
		struct device_attribute *attr, const char *buf, size_t count)
{
	struct ufs_hba *hba = dev_get_drvdata(dev);
	unsigned long value;

	if (kstrtoul(buf, 0, &value))
		return -EINVAL;

	hba->monitor.flag = value;
	return count;
}

static void ufshcd_init_monitor(struct ufs_hba *hba)
{
	hba->monitor.attrs.show = ufshcd_monitor_show;
	hba->monitor.attrs.store = ufshcd_monitor_store;
	sysfs_attr_init(&hba->monitor.attrs.attr);
	hba->monitor.attrs.attr.name = "monitor";
	hba->monitor.attrs.attr.mode = S_IRUGO | S_IWUSR;
	if (device_create_file(hba->dev, &hba->monitor.attrs))
		dev_err(hba->dev, "Failed to create sysfs for monitor\n");
}

static inline int ufshcd_enable_irq(struct ufs_hba *hba)
{
	int ret = 0;

	if (!hba->is_irq_enabled) {
		ret = request_irq(hba->irq, ufshcd_intr, IRQF_SHARED, UFSHCD,
				hba);
		if (ret)
			dev_err(hba->dev, "%s: request_irq failed, ret=%d\n",
				__func__, ret);
		hba->is_irq_enabled = true;
	}

	return ret;
}

static inline void ufshcd_disable_irq(struct ufs_hba *hba)
{
	if (hba->is_irq_enabled) {
		free_irq(hba->irq, hba);
		hba->is_irq_enabled = false;
	}
}

/* replace non-printable or non-ASCII characters with spaces */
static inline void ufshcd_remove_non_printable(char *val)
{
	if (!val)
		return;

	if (*val < 0x20 || *val > 0x7e)
		*val = ' ';
}

static void ufshcd_add_command_trace(struct ufs_hba *hba,
		unsigned int tag, const char *str)
{
	sector_t lba = -1;
	u8 opcode = 0;
	u32 intr, doorbell;
	struct ufshcd_lrb *lrbp;
	int transfer_len = -1;

	if (!trace_ufshcd_command_enabled())
		return;

	lrbp = &hba->lrb[tag];

	if (lrbp->cmd) { /* data phase exists */
		opcode = (u8)(*lrbp->cmd->cmnd);
		if ((opcode == READ_10) || (opcode == WRITE_10)) {
			/*
			 * Currently we only fully trace read(10) and write(10)
			 * commands
			 */
			if (lrbp->cmd->request && lrbp->cmd->request->bio)
				lba =
				  lrbp->cmd->request->bio->bi_iter.bi_sector;
			transfer_len = be32_to_cpu(
				lrbp->ucd_req_ptr->sc.exp_data_transfer_len);
		}
	}

	intr = ufshcd_readl(hba, REG_INTERRUPT_STATUS);
	doorbell = ufshcd_readl(hba, REG_UTP_TRANSFER_REQ_DOOR_BELL);
	trace_ufshcd_command(dev_name(hba->dev), str, tag,
				doorbell, transfer_len, intr, lba, opcode);
}

static void ufshcd_print_clk_freqs(struct ufs_hba *hba)
{
	struct ufs_clk_info *clki;
	struct list_head *head = &hba->clk_list_head;

	if (list_empty(head))
		return;

	list_for_each_entry(clki, head, list) {
		if (!IS_ERR_OR_NULL(clki->clk) && clki->min_freq &&
				clki->max_freq)
			dev_err(hba->dev, "clk: %s, rate: %u\n",
					clki->name, clki->curr_freq);
	}
}

static void ufshcd_print_uic_err_hist(struct ufs_hba *hba,
		struct ufs_uic_err_reg_hist *err_hist, char *err_name)
{
	int i;

	for (i = 0; i < UIC_ERR_REG_HIST_LENGTH; i++) {
		int p = (i + err_hist->pos - 1) % UIC_ERR_REG_HIST_LENGTH;

		if (err_hist->reg[p] == 0)
			continue;
		dev_err(hba->dev, "%s[%d] = 0x%x at %lld us\n", err_name, i,
			err_hist->reg[p], ktime_to_us(err_hist->tstamp[p]));
	}
}

static void ufshcd_print_host_regs(struct ufs_hba *hba)
{
	/*
	 * hex_dump reads its data without the readl macro. This might
	 * cause inconsistency issues on some platform, as the printed
	 * values may be from cache and not the most recent value.
	 * To know whether you are looking at an un-cached version verify
	 * that IORESOURCE_MEM flag is on when xxx_get_resource() is invoked
	 * during platform/pci probe function.
	 */
	ufshcd_hex_dump("host regs: ", hba->mmio_base, UFSHCI_REG_SPACE_SIZE);
	dev_err(hba->dev, "hba->ufs_version = 0x%x, hba->capabilities = 0x%x\n",
		hba->ufs_version, hba->capabilities);
	dev_err(hba->dev,
		"hba->outstanding_reqs = 0x%x, hba->outstanding_tasks = 0x%x\n",
		(u32)hba->outstanding_reqs, (u32)hba->outstanding_tasks);
	dev_err(hba->dev,
		"last_hibern8_exit_tstamp at %lld us, hibern8_exit_cnt = %d\n",
		ktime_to_us(hba->ufs_stats.last_hibern8_exit_tstamp),
		hba->ufs_stats.hibern8_exit_cnt);

	ufshcd_print_uic_err_hist(hba, &hba->ufs_stats.pa_err, "pa_err");
	ufshcd_print_uic_err_hist(hba, &hba->ufs_stats.dl_err, "dl_err");
	ufshcd_print_uic_err_hist(hba, &hba->ufs_stats.nl_err, "nl_err");
	ufshcd_print_uic_err_hist(hba, &hba->ufs_stats.tl_err, "tl_err");
	ufshcd_print_uic_err_hist(hba, &hba->ufs_stats.dme_err, "dme_err");

	ufshcd_print_clk_freqs(hba);

	if (hba->vops && hba->vops->dbg_register_dump)
		hba->vops->dbg_register_dump(hba);

	ufshcd_crypto_debug(hba);
}

static
void ufshcd_print_trs(struct ufs_hba *hba, unsigned long bitmap, bool pr_prdt)
{
	struct ufshcd_lrb *lrbp;
	int prdt_length;
	int tag;

	for_each_set_bit(tag, &bitmap, hba->nutrs) {
		lrbp = &hba->lrb[tag];

		dev_err(hba->dev, "UPIU[%d] - issue time %lld us\n",
				tag, ktime_to_us(lrbp->issue_time_stamp));
		dev_err(hba->dev,
			"UPIU[%d] - Transfer Request Descriptor phys@0x%llx\n",
			tag, (u64)lrbp->utrd_dma_addr);

		ufshcd_hex_dump("UPIU TRD: ", lrbp->utr_descriptor_ptr,
				sizeof(struct utp_transfer_req_desc));
		dev_err(hba->dev, "UPIU[%d] - Request UPIU phys@0x%llx\n", tag,
			(u64)lrbp->ucd_req_dma_addr);
		ufshcd_hex_dump("UPIU REQ: ", lrbp->ucd_req_ptr,
				sizeof(struct utp_upiu_req));
		dev_err(hba->dev, "UPIU[%d] - Response UPIU phys@0x%llx\n", tag,
			(u64)lrbp->ucd_rsp_dma_addr);
		ufshcd_hex_dump("UPIU RSP: ", lrbp->ucd_rsp_ptr,
				sizeof(struct utp_upiu_rsp));

<<<<<<< HEAD
		if (hba->quirks & UFSHCD_QUIRK_PRDT_BYTE_GRAN)
			prdt_length = le16_to_cpu(
					lrbp->utr_descriptor_ptr->prd_table_length)
				/ sizeof(struct ufshcd_sg_entry);
		else
			prdt_length = le16_to_cpu(
					lrbp->utr_descriptor_ptr->prd_table_length);
=======
		prdt_length =
			le16_to_cpu(lrbp->utr_descriptor_ptr->prd_table_length);
		if (hba->quirks & UFSHCD_QUIRK_PRDT_BYTE_GRAN)
			prdt_length /= hba->sg_entry_size;

>>>>>>> 8a685dfc
		dev_err(hba->dev,
			"UPIU[%d] - PRDT - %d entries  phys@0x%llx\n",
			tag, prdt_length,
			(u64)lrbp->ucd_prdt_dma_addr);

		if (pr_prdt)
			ufshcd_hex_dump("UPIU PRDT: ", lrbp->ucd_prdt_ptr,
				hba->sg_entry_size * prdt_length);
	}
}

static void ufshcd_print_tmrs(struct ufs_hba *hba, unsigned long bitmap)
{
	struct utp_task_req_desc *tmrdp;
	int tag;

	for_each_set_bit(tag, &bitmap, hba->nutmrs) {
		tmrdp = &hba->utmrdl_base_addr[tag];
		dev_err(hba->dev, "TM[%d] - Task Management Header\n", tag);
		ufshcd_hex_dump("TM TRD: ", &tmrdp->header,
				sizeof(struct request_desc_header));
		dev_err(hba->dev, "TM[%d] - Task Management Request UPIU\n",
				tag);
		ufshcd_hex_dump("TM REQ: ", tmrdp->task_req_upiu,
				sizeof(struct utp_upiu_req));
		dev_err(hba->dev, "TM[%d] - Task Management Response UPIU\n",
				tag);
		ufshcd_hex_dump("TM RSP: ", tmrdp->task_rsp_upiu,
				sizeof(struct utp_task_req_desc));
	}
}

static void ufshcd_print_host_state(struct ufs_hba *hba)
{
	dev_err(hba->dev, "UFS Host state=%d\n", hba->ufshcd_state);
	dev_err(hba->dev, "lrb in use=0x%lx, outstanding reqs=0x%lx tasks=0x%lx\n",
		hba->lrb_in_use, hba->outstanding_reqs, hba->outstanding_tasks);
	dev_err(hba->dev, "saved_err=0x%x, saved_uic_err=0x%x\n",
		hba->saved_err, hba->saved_uic_err);
	dev_err(hba->dev, "Device power mode=%d, UIC link state=%d\n",
		hba->curr_dev_pwr_mode, hba->uic_link_state);
	dev_err(hba->dev, "PM in progress=%d, sys. suspended=%d\n",
		hba->pm_op_in_progress, hba->is_sys_suspended);
	dev_err(hba->dev, "Auto BKOPS=%d, Host self-block=%d\n",
		hba->auto_bkops_enabled, hba->host->host_self_blocked);
	dev_err(hba->dev, "Clk gate=%d\n", hba->clk_gating.state);
	dev_err(hba->dev, "error handling flags=0x%x, req. abort count=%d\n",
		hba->eh_flags, hba->req_abort_count);
	dev_err(hba->dev, "Host capabilities=0x%x, caps=0x%x\n",
		hba->capabilities, hba->caps);
	dev_err(hba->dev, "quirks=0x%x, dev. quirks=0x%x\n", hba->quirks,
		hba->dev_quirks);
}

/**
 * ufshcd_print_pwr_info - print power params as saved in hba
 * power info
 * @hba: per-adapter instance
 */
static void ufshcd_print_pwr_info(struct ufs_hba *hba)
{
	static const char * const names[] = {
		"INVALID MODE",
		"FAST MODE",
		"SLOW_MODE",
		"INVALID MODE",
		"FASTAUTO_MODE",
		"SLOWAUTO_MODE",
		"INVALID MODE",
	};

	dev_err(hba->dev, "%s:[RX, TX]: gear=[%d, %d], lane[%d, %d], pwr[%s, %s], rate = %d\n",
		 __func__,
		 hba->pwr_info.gear_rx, hba->pwr_info.gear_tx,
		 hba->pwr_info.lane_rx, hba->pwr_info.lane_tx,
		 names[hba->pwr_info.pwr_rx],
		 names[hba->pwr_info.pwr_tx],
		 hba->pwr_info.hs_rate);
}

/*
 * ufshcd_wait_for_register - wait for register value to change
 * @hba - per-adapter interface
 * @reg - mmio register offset
 * @mask - mask to apply to read register value
 * @val - wait condition
 * @interval_us - polling interval in microsecs
 * @timeout_ms - timeout in millisecs
 * @can_sleep - perform sleep or just spin
 *
 * Returns -ETIMEDOUT on error, zero on success
 */
int ufshcd_wait_for_register(struct ufs_hba *hba, u32 reg, u32 mask,
				u32 val, unsigned long interval_us,
				unsigned long timeout_ms, bool can_sleep)
{
	int err = 0;
	unsigned long timeout = jiffies + msecs_to_jiffies(timeout_ms);

	/* ignore bits that we don't intend to wait on */
	val = val & mask;

	while ((ufshcd_readl(hba, reg) & mask) != val) {
		if (can_sleep)
			usleep_range(interval_us, interval_us + 50);
		else
			udelay(interval_us);
		if (time_after(jiffies, timeout)) {
			if ((ufshcd_readl(hba, reg) & mask) != val)
				err = -ETIMEDOUT;
			break;
		}
	}

	return err;
}

/**
 * ufshcd_get_intr_mask - Get the interrupt bit mask
 * @hba - Pointer to adapter instance
 *
 * Returns interrupt bit mask per version
 */
static inline u32 ufshcd_get_intr_mask(struct ufs_hba *hba)
{
	u32 intr_mask = 0;

	switch (hba->ufs_version) {
	case UFSHCI_VERSION_10:
		intr_mask = INTERRUPT_MASK_ALL_VER_10;
		break;
	case UFSHCI_VERSION_11:
	case UFSHCI_VERSION_20:
		intr_mask = INTERRUPT_MASK_ALL_VER_11;
		break;
	case UFSHCI_VERSION_21:
	default:
		intr_mask = INTERRUPT_MASK_ALL_VER_21;
		break;
	}

	return intr_mask;
}

/**
 * ufshcd_get_ufs_version - Get the UFS version supported by the HBA
 * @hba - Pointer to adapter instance
 *
 * Returns UFSHCI version supported by the controller
 */
static inline u32 ufshcd_get_ufs_version(struct ufs_hba *hba)
{
	if (hba->quirks & UFSHCD_QUIRK_BROKEN_UFS_HCI_VERSION)
		return ufshcd_vops_get_ufs_hci_version(hba);

	return ufshcd_readl(hba, REG_UFS_VERSION);
}

/**
 * ufshcd_is_device_present - Check if any device connected to
 *			      the host controller
 * @hba: pointer to adapter instance
 *
 * Returns true if device present, false if no device detected
 */
static inline bool ufshcd_is_device_present(struct ufs_hba *hba)
{
	return (ufshcd_readl(hba, REG_CONTROLLER_STATUS) &
						DEVICE_PRESENT) ? true : false;
}

/**
 * ufshcd_get_tr_ocs - Get the UTRD Overall Command Status
 * @lrb: pointer to local command reference block
 *
 * This function is used to get the OCS field from UTRD
 * Returns the OCS field in the UTRD
 */
static inline int ufshcd_get_tr_ocs(struct ufshcd_lrb *lrbp)
{
	return le32_to_cpu(lrbp->utr_descriptor_ptr->header.dword_2) & MASK_OCS;
}

/**
 * ufshcd_get_tmr_ocs - Get the UTMRD Overall Command Status
 * @task_req_descp: pointer to utp_task_req_desc structure
 *
 * This function is used to get the OCS field from UTMRD
 * Returns the OCS field in the UTMRD
 */
static inline int
ufshcd_get_tmr_ocs(struct utp_task_req_desc *task_req_descp)
{
	return le32_to_cpu(task_req_descp->header.dword_2) & MASK_OCS;
}

/**
 * ufshcd_get_tm_free_slot - get a free slot for task management request
 * @hba: per adapter instance
 * @free_slot: pointer to variable with available slot value
 *
 * Get a free tag and lock it until ufshcd_put_tm_slot() is called.
 * Returns 0 if free slot is not available, else return 1 with tag value
 * in @free_slot.
 */
static bool ufshcd_get_tm_free_slot(struct ufs_hba *hba, int *free_slot)
{
	int tag;
	bool ret = false;

	if (!free_slot)
		goto out;

	do {
		tag = find_first_zero_bit(&hba->tm_slots_in_use, hba->nutmrs);
		if (tag >= hba->nutmrs)
			goto out;
	} while (test_and_set_bit_lock(tag, &hba->tm_slots_in_use));

	*free_slot = tag;
	ret = true;
out:
	return ret;
}

static inline void ufshcd_put_tm_slot(struct ufs_hba *hba, int slot)
{
	clear_bit_unlock(slot, &hba->tm_slots_in_use);
}

/**
 * ufshcd_utrl_clear - Clear a bit in UTRLCLR register
 * @hba: per adapter instance
 * @pos: position of the bit to be cleared
 */
static inline void ufshcd_utrl_clear(struct ufs_hba *hba, u32 pos)
{
	u32 clear;

	if (hba->quirks & UFSHCD_QUIRK_BROKEN_REQ_LIST_CLR)
		clear = (1 << pos);
	else
		clear = ~(1 << pos);

	ufshcd_writel(hba, clear, REG_UTP_TRANSFER_REQ_LIST_CLEAR);
}

/**
 * ufshcd_utmrl_clear - Clear a bit in UTRMLCLR register
 * @hba: per adapter instance
 * @pos: position of the bit to be cleared
 */
static inline void ufshcd_utmrl_clear(struct ufs_hba *hba, u32 pos)
{
	u32 clear;

	if (hba->quirks & UFSHCD_QUIRK_BROKEN_REQ_LIST_CLR)
		clear = (1 << pos);
	else
		clear = ~(1 << pos);

	ufshcd_writel(hba, clear, REG_UTP_TASK_REQ_LIST_CLEAR);
}

/**
 * ufshcd_outstanding_req_clear - Clear a bit in outstanding request field
 * @hba: per adapter instance
 * @tag: position of the bit to be cleared
 */
static inline void ufshcd_outstanding_req_clear(struct ufs_hba *hba, int tag)
{
	__clear_bit(tag, &hba->outstanding_reqs);
}

/**
 * ufshcd_get_lists_status - Check UCRDY, UTRLRDY and UTMRLRDY
 * @reg: Register value of host controller status
 *
 * Returns integer, 0 on Success and positive value if failed
 */
static inline int ufshcd_get_lists_status(u32 reg)
{
	/*
	 * The mask 0xFF is for the following HCS register bits
	 * Bit		Description
	 *  0		Device Present
	 *  1		UTRLRDY
	 *  2		UTMRLRDY
	 *  3		UCRDY
	 * 4-7		reserved
	 */
	return ((reg & 0xFF) >> 1) ^ 0x07;
}

/**
 * ufshcd_get_uic_cmd_result - Get the UIC command result
 * @hba: Pointer to adapter instance
 *
 * This function gets the result of UIC command completion
 * Returns 0 on success, non zero value on error
 */
static inline int ufshcd_get_uic_cmd_result(struct ufs_hba *hba)
{
	return ufshcd_readl(hba, REG_UIC_COMMAND_ARG_2) &
	       MASK_UIC_COMMAND_RESULT;
}

/**
 * ufshcd_get_dme_attr_val - Get the value of attribute returned by UIC command
 * @hba: Pointer to adapter instance
 *
 * This function gets UIC command argument3
 * Returns 0 on success, non zero value on error
 */
static inline u32 ufshcd_get_dme_attr_val(struct ufs_hba *hba)
{
	return ufshcd_readl(hba, REG_UIC_COMMAND_ARG_3);
}

/**
 * ufshcd_get_req_rsp - returns the TR response transaction type
 * @ucd_rsp_ptr: pointer to response UPIU
 */
static inline int
ufshcd_get_req_rsp(struct utp_upiu_rsp *ucd_rsp_ptr)
{
	return be32_to_cpu(ucd_rsp_ptr->header.dword_0) >> 24;
}

/**
 * ufshcd_get_rsp_upiu_result - Get the result from response UPIU
 * @ucd_rsp_ptr: pointer to response UPIU
 *
 * This function gets the response status and scsi_status from response UPIU
 * Returns the response result code.
 */
static inline int
ufshcd_get_rsp_upiu_result(struct utp_upiu_rsp *ucd_rsp_ptr)
{
	return be32_to_cpu(ucd_rsp_ptr->header.dword_1) & MASK_RSP_UPIU_RESULT;
}

/*
 * ufshcd_get_rsp_upiu_data_seg_len - Get the data segment length
 *				from response UPIU
 * @ucd_rsp_ptr: pointer to response UPIU
 *
 * Return the data segment length.
 */
static inline unsigned int
ufshcd_get_rsp_upiu_data_seg_len(struct utp_upiu_rsp *ucd_rsp_ptr)
{
	return be32_to_cpu(ucd_rsp_ptr->header.dword_2) &
		MASK_RSP_UPIU_DATA_SEG_LEN;
}

/**
 * ufshcd_is_exception_event - Check if the device raised an exception event
 * @ucd_rsp_ptr: pointer to response UPIU
 *
 * The function checks if the device raised an exception event indicated in
 * the Device Information field of response UPIU.
 *
 * Returns true if exception is raised, false otherwise.
 */
static inline bool ufshcd_is_exception_event(struct utp_upiu_rsp *ucd_rsp_ptr)
{
	return be32_to_cpu(ucd_rsp_ptr->header.dword_2) &
			MASK_RSP_EXCEPTION_EVENT ? true : false;
}

/**
 * ufshcd_reset_intr_aggr - Reset interrupt aggregation values.
 * @hba: per adapter instance
 */
static inline void
ufshcd_reset_intr_aggr(struct ufs_hba *hba)
{
	ufshcd_writel(hba, INT_AGGR_ENABLE |
		      INT_AGGR_COUNTER_AND_TIMER_RESET,
		      REG_UTP_TRANSFER_REQ_INT_AGG_CONTROL);
}

/**
 * ufshcd_config_intr_aggr - Configure interrupt aggregation values.
 * @hba: per adapter instance
 * @cnt: Interrupt aggregation counter threshold
 * @tmout: Interrupt aggregation timeout value
 */
static inline void
ufshcd_config_intr_aggr(struct ufs_hba *hba, u8 cnt, u8 tmout)
{
	ufshcd_writel(hba, INT_AGGR_ENABLE | INT_AGGR_PARAM_WRITE |
		      INT_AGGR_COUNTER_THLD_VAL(cnt) |
		      INT_AGGR_TIMEOUT_VAL(tmout),
		      REG_UTP_TRANSFER_REQ_INT_AGG_CONTROL);
}

/**
 * ufshcd_disable_intr_aggr - Disables interrupt aggregation.
 * @hba: per adapter instance
 */
static inline void ufshcd_disable_intr_aggr(struct ufs_hba *hba)
{
	ufshcd_writel(hba, 0, REG_UTP_TRANSFER_REQ_INT_AGG_CONTROL);
}

/**
 * ufshcd_enable_run_stop_reg - Enable run-stop registers,
 *			When run-stop registers are set to 1, it indicates the
 *			host controller that it can process the requests
 * @hba: per adapter instance
 */
static void ufshcd_enable_run_stop_reg(struct ufs_hba *hba)
{
	ufshcd_writel(hba, UTP_TASK_REQ_LIST_RUN_STOP_BIT,
		      REG_UTP_TASK_REQ_LIST_RUN_STOP);
	ufshcd_writel(hba, UTP_TRANSFER_REQ_LIST_RUN_STOP_BIT,
		      REG_UTP_TRANSFER_REQ_LIST_RUN_STOP);
}

/**
 * ufshcd_hba_start - Start controller initialization sequence
 * @hba: per adapter instance
 */
static inline void ufshcd_hba_start(struct ufs_hba *hba)
{
	u32 val = CONTROLLER_ENABLE;

	if (ufshcd_hba_is_crypto_supported(hba)) {
		ufshcd_crypto_enable(hba);
		val |= CRYPTO_GENERAL_ENABLE;
	}

	ufshcd_writel(hba, val, REG_CONTROLLER_ENABLE);
}

/**
 * ufshcd_is_hba_active - Get controller state
 * @hba: per adapter instance
 *
 * Returns false if controller is active, true otherwise
 */
static inline bool ufshcd_is_hba_active(struct ufs_hba *hba)
{
	return (ufshcd_readl(hba, REG_CONTROLLER_ENABLE) & CONTROLLER_ENABLE)
		? false : true;
}

static const char *ufschd_uic_link_state_to_string(
			enum uic_link_state state)
{
	switch (state) {
	case UIC_LINK_OFF_STATE:	return "OFF";
	case UIC_LINK_ACTIVE_STATE:	return "ACTIVE";
	case UIC_LINK_HIBERN8_STATE:	return "HIBERN8";
	default:			return "UNKNOWN";
	}
}

static const char *ufschd_ufs_dev_pwr_mode_to_string(
			enum ufs_dev_pwr_mode state)
{
	switch (state) {
	case UFS_ACTIVE_PWR_MODE:	return "ACTIVE";
	case UFS_SLEEP_PWR_MODE:	return "SLEEP";
	case UFS_POWERDOWN_PWR_MODE:	return "POWERDOWN";
	default:			return "UNKNOWN";
	}
}

u32 ufshcd_get_local_unipro_ver(struct ufs_hba *hba)
{
	/* HCI version 1.0 and 1.1 supports UniPro 1.41 */
	if ((hba->ufs_version == UFSHCI_VERSION_10) ||
	    (hba->ufs_version == UFSHCI_VERSION_11))
		return UFS_UNIPRO_VER_1_41;
	else
		return UFS_UNIPRO_VER_1_6;
}
EXPORT_SYMBOL(ufshcd_get_local_unipro_ver);

static bool ufshcd_is_unipro_pa_params_tuning_req(struct ufs_hba *hba)
{
	/*
	 * If both host and device support UniPro ver1.6 or later, PA layer
	 * parameters tuning happens during link startup itself.
	 *
	 * We can manually tune PA layer parameters if either host or device
	 * doesn't support UniPro ver 1.6 or later. But to keep manual tuning
	 * logic simple, we will only do manual tuning if local unipro version
	 * doesn't support ver1.6 or later.
	 */
	if (ufshcd_get_local_unipro_ver(hba) < UFS_UNIPRO_VER_1_6)
		return true;
	else
		return false;
}

#if defined(CONFIG_PM_DEVFREQ)
static int ufshcd_scale_clks(struct ufs_hba *hba, bool scale_up)
{
	int ret = 0;
	struct ufs_clk_info *clki;
	struct list_head *head = &hba->clk_list_head;
	ktime_t start = ktime_get();
	bool clk_state_changed = false;

	if (list_empty(head))
		goto out;

	ret = ufshcd_vops_clk_scale_notify(hba, scale_up, PRE_CHANGE);
	if (ret)
		return ret;

	list_for_each_entry(clki, head, list) {
		if (!IS_ERR_OR_NULL(clki->clk)) {
			if (scale_up && clki->max_freq) {
				if (clki->curr_freq == clki->max_freq)
					continue;

				clk_state_changed = true;
				ret = clk_set_rate(clki->clk, clki->max_freq);
				if (ret) {
					dev_err(hba->dev, "%s: %s clk set rate(%dHz) failed, %d\n",
						__func__, clki->name,
						clki->max_freq, ret);
					break;
				}
				trace_ufshcd_clk_scaling(dev_name(hba->dev),
						"scaled up", clki->name,
						clki->curr_freq,
						clki->max_freq);

				clki->curr_freq = clki->max_freq;

			} else if (!scale_up && clki->min_freq) {
				if (clki->curr_freq == clki->min_freq)
					continue;

				clk_state_changed = true;
				ret = clk_set_rate(clki->clk, clki->min_freq);
				if (ret) {
					dev_err(hba->dev, "%s: %s clk set rate(%dHz) failed, %d\n",
						__func__, clki->name,
						clki->min_freq, ret);
					break;
				}
				trace_ufshcd_clk_scaling(dev_name(hba->dev),
						"scaled down", clki->name,
						clki->curr_freq,
						clki->min_freq);
				clki->curr_freq = clki->min_freq;
			}
		}
		dev_dbg(hba->dev, "%s: clk: %s, rate: %lu\n", __func__,
				clki->name, clk_get_rate(clki->clk));
	}

	ret = ufshcd_vops_clk_scale_notify(hba, scale_up, POST_CHANGE);

out:
	if (clk_state_changed)
		trace_ufshcd_profile_clk_scaling(dev_name(hba->dev),
			(scale_up ? "up" : "down"),
			ktime_to_us(ktime_sub(ktime_get(), start)), ret);
	return ret;
}

/**
 * ufshcd_is_devfreq_scaling_required - check if scaling is required or not
 * @hba: per adapter instance
 * @scale_up: True if scaling up and false if scaling down
 *
 * Returns true if scaling is required, false otherwise.
 */
static bool ufshcd_is_devfreq_scaling_required(struct ufs_hba *hba,
					       bool scale_up)
{
	struct ufs_clk_info *clki;
	struct list_head *head = &hba->clk_list_head;

	if (list_empty(head))
		return false;

	list_for_each_entry(clki, head, list) {
		if (!IS_ERR_OR_NULL(clki->clk)) {
			if (scale_up && clki->max_freq) {
				if (clki->curr_freq == clki->max_freq)
					continue;
				return true;
			} else if (!scale_up && clki->min_freq) {
				if (clki->curr_freq == clki->min_freq)
					continue;
				return true;
			}
		}
	}

	return false;
}

static int ufshcd_wait_for_doorbell_clr(struct ufs_hba *hba,
					u64 wait_timeout_us)
{
	unsigned long flags;
	int ret = 0;
	u32 tm_doorbell;
	u32 tr_doorbell;
	bool timeout = false, do_last_check = false;
	ktime_t start;

	ufshcd_hold(hba, false);
	spin_lock_irqsave(hba->host->host_lock, flags);
	/*
	 * Wait for all the outstanding tasks/transfer requests.
	 * Verify by checking the doorbell registers are clear.
	 */
	start = ktime_get();
	do {
		if (hba->ufshcd_state != UFSHCD_STATE_OPERATIONAL) {
			ret = -EBUSY;
			goto out;
		}

		tm_doorbell = ufshcd_readl(hba, REG_UTP_TASK_REQ_DOOR_BELL);
		tr_doorbell = ufshcd_readl(hba, REG_UTP_TRANSFER_REQ_DOOR_BELL);
		if (!tm_doorbell && !tr_doorbell) {
			timeout = false;
			break;
		} else if (do_last_check) {
			break;
		}

		spin_unlock_irqrestore(hba->host->host_lock, flags);
		schedule();
		if (ktime_to_us(ktime_sub(ktime_get(), start)) >
		    wait_timeout_us) {
			timeout = true;
			/*
			 * We might have scheduled out for long time so make
			 * sure to check if doorbells are cleared by this time
			 * or not.
			 */
			do_last_check = true;
		}
		spin_lock_irqsave(hba->host->host_lock, flags);
	} while (tm_doorbell || tr_doorbell);

	if (timeout) {
		dev_err(hba->dev,
			"%s: timedout waiting for doorbell to clear (tm=0x%x, tr=0x%x)\n",
			__func__, tm_doorbell, tr_doorbell);
		ret = -EBUSY;
	}
out:
	spin_unlock_irqrestore(hba->host->host_lock, flags);
	ufshcd_release(hba);
	return ret;
}

/**
 * ufshcd_scale_gear - scale up/down UFS gear
 * @hba: per adapter instance
 * @scale_up: True for scaling up gear and false for scaling down
 *
 * Returns 0 for success,
 * Returns -EBUSY if scaling can't happen at this time
 * Returns non-zero for any other errors
 */
static int ufshcd_scale_gear(struct ufs_hba *hba, bool scale_up)
{
	#define UFS_MIN_GEAR_TO_SCALE_DOWN	UFS_HS_G1
	int ret = 0;
	struct ufs_pa_layer_attr new_pwr_info;

	if (scale_up) {
		memcpy(&new_pwr_info, &hba->clk_scaling.saved_pwr_info.info,
		       sizeof(struct ufs_pa_layer_attr));
	} else {
		memcpy(&new_pwr_info, &hba->pwr_info,
		       sizeof(struct ufs_pa_layer_attr));

		if (hba->pwr_info.gear_tx > UFS_MIN_GEAR_TO_SCALE_DOWN
		    || hba->pwr_info.gear_rx > UFS_MIN_GEAR_TO_SCALE_DOWN) {
			/* save the current power mode */
			memcpy(&hba->clk_scaling.saved_pwr_info.info,
				&hba->pwr_info,
				sizeof(struct ufs_pa_layer_attr));

			/* scale down gear */
			new_pwr_info.gear_tx = UFS_MIN_GEAR_TO_SCALE_DOWN;
			new_pwr_info.gear_rx = UFS_MIN_GEAR_TO_SCALE_DOWN;
		}
	}

	/* check if the power mode needs to be changed or not? */
	ret = ufshcd_change_power_mode(hba, &new_pwr_info);

	if (ret)
		dev_err(hba->dev, "%s: failed err %d, old gear: (tx %d rx %d), new gear: (tx %d rx %d)",
			__func__, ret,
			hba->pwr_info.gear_tx, hba->pwr_info.gear_rx,
			new_pwr_info.gear_tx, new_pwr_info.gear_rx);

	return ret;
}

static int ufshcd_clock_scaling_prepare(struct ufs_hba *hba)
{
	#define DOORBELL_CLR_TOUT_US		(1000 * 1000) /* 1 sec */
	int ret = 0;
	/*
	 * make sure that there are no outstanding requests when
	 * clock scaling is in progress
	 */
	scsi_block_requests(hba->host);
	down_write(&hba->clk_scaling_lock);
	if (ufshcd_wait_for_doorbell_clr(hba, DOORBELL_CLR_TOUT_US)) {
		ret = -EBUSY;
		up_write(&hba->clk_scaling_lock);
		scsi_unblock_requests(hba->host);
	}

	return ret;
}

static void ufshcd_clock_scaling_unprepare(struct ufs_hba *hba)
{
	up_write(&hba->clk_scaling_lock);
	scsi_unblock_requests(hba->host);
}

/**
 * ufshcd_devfreq_scale - scale up/down UFS clocks and gear
 * @hba: per adapter instance
 * @scale_up: True for scaling up and false for scalin down
 *
 * Returns 0 for success,
 * Returns -EBUSY if scaling can't happen at this time
 * Returns non-zero for any other errors
 */
static int ufshcd_devfreq_scale(struct ufs_hba *hba, bool scale_up)
{
	int ret = 0;

	/* let's not get into low power until clock scaling is completed */
	ufshcd_hold(hba, false);

	ret = ufshcd_clock_scaling_prepare(hba);
	if (ret)
		return ret;

	/* scale down the gear before scaling down clocks */
	if (!scale_up) {
		ret = ufshcd_scale_gear(hba, false);
		if (ret)
			goto out;
	}

	ret = ufshcd_scale_clks(hba, scale_up);
	if (ret) {
		if (!scale_up)
			ufshcd_scale_gear(hba, true);
		goto out;
	}

	/* scale up the gear after scaling up clocks */
	if (scale_up) {
		ret = ufshcd_scale_gear(hba, true);
		if (ret) {
			ufshcd_scale_clks(hba, false);
			goto out;
		}
	}

	ret = ufshcd_vops_clk_scale_notify(hba, scale_up, POST_CHANGE);

out:
	ufshcd_clock_scaling_unprepare(hba);
	ufshcd_release(hba);
	return ret;
}

static void ufshcd_clk_scaling_suspend_work(struct work_struct *work)
{
	struct ufs_hba *hba = container_of(work, struct ufs_hba,
					   clk_scaling.suspend_work);
	unsigned long irq_flags;

	spin_lock_irqsave(hba->host->host_lock, irq_flags);
	if (hba->clk_scaling.active_reqs || hba->clk_scaling.is_suspended) {
		spin_unlock_irqrestore(hba->host->host_lock, irq_flags);
		return;
	}
	hba->clk_scaling.is_suspended = true;
	spin_unlock_irqrestore(hba->host->host_lock, irq_flags);

	__ufshcd_suspend_clkscaling(hba);
}

static void ufshcd_clk_scaling_resume_work(struct work_struct *work)
{
	struct ufs_hba *hba = container_of(work, struct ufs_hba,
					   clk_scaling.resume_work);
	unsigned long irq_flags;

	spin_lock_irqsave(hba->host->host_lock, irq_flags);
	if (!hba->clk_scaling.is_suspended) {
		spin_unlock_irqrestore(hba->host->host_lock, irq_flags);
		return;
	}
	hba->clk_scaling.is_suspended = false;
	spin_unlock_irqrestore(hba->host->host_lock, irq_flags);

	devfreq_resume_device(hba->devfreq);
}

static int ufshcd_devfreq_target(struct device *dev,
				unsigned long *freq, u32 flags)
{
	int ret = 0;
	struct ufs_hba *hba = dev_get_drvdata(dev);
	ktime_t start;
	bool scale_up, sched_clk_scaling_suspend_work = false;
	unsigned long irq_flags;

	if (!ufshcd_is_clkscaling_supported(hba))
		return -EINVAL;

	if ((*freq > 0) && (*freq < UINT_MAX)) {
		dev_err(hba->dev, "%s: invalid freq = %lu\n", __func__, *freq);
		return -EINVAL;
	}

	spin_lock_irqsave(hba->host->host_lock, irq_flags);
	if (ufshcd_eh_in_progress(hba)) {
		spin_unlock_irqrestore(hba->host->host_lock, irq_flags);
		return 0;
	}

	if (!hba->clk_scaling.active_reqs)
		sched_clk_scaling_suspend_work = true;

	scale_up = (*freq == UINT_MAX) ? true : false;
	if (!ufshcd_is_devfreq_scaling_required(hba, scale_up)) {
		spin_unlock_irqrestore(hba->host->host_lock, irq_flags);
		ret = 0;
		goto out; /* no state change required */
	}
	spin_unlock_irqrestore(hba->host->host_lock, irq_flags);

	pm_runtime_get_noresume(hba->dev);
	if (!pm_runtime_active(hba->dev)) {
		pm_runtime_put_noidle(hba->dev);
		ret = -EAGAIN;
		goto out;
	}
	start = ktime_get();
	ret = ufshcd_devfreq_scale(hba, scale_up);
	pm_runtime_put(hba->dev);

	trace_ufshcd_profile_clk_scaling(dev_name(hba->dev),
		(scale_up ? "up" : "down"),
		ktime_to_us(ktime_sub(ktime_get(), start)), ret);

out:
	if (sched_clk_scaling_suspend_work)
		queue_work(hba->clk_scaling.workq,
			   &hba->clk_scaling.suspend_work);

	return ret;
}


static int ufshcd_devfreq_get_dev_status(struct device *dev,
		struct devfreq_dev_status *stat)
{
	struct ufs_hba *hba = dev_get_drvdata(dev);
	struct ufs_clk_scaling *scaling = &hba->clk_scaling;
	unsigned long flags;

	if (!ufshcd_is_clkscaling_supported(hba))
		return -EINVAL;

	memset(stat, 0, sizeof(*stat));

	spin_lock_irqsave(hba->host->host_lock, flags);
	if (!scaling->window_start_t)
		goto start_window;

	if (scaling->is_busy_started)
		scaling->tot_busy_t += ktime_to_us(ktime_sub(ktime_get(),
					scaling->busy_start_t));

	stat->total_time = jiffies_to_usecs((long)jiffies -
				(long)scaling->window_start_t);
	stat->busy_time = scaling->tot_busy_t;
start_window:
	scaling->window_start_t = jiffies;
	scaling->tot_busy_t = 0;

	if (hba->outstanding_reqs) {
		scaling->busy_start_t = ktime_get();
		scaling->is_busy_started = true;
	} else {
		scaling->busy_start_t = 0;
		scaling->is_busy_started = false;
	}
	spin_unlock_irqrestore(hba->host->host_lock, flags);
	return 0;
}

static struct devfreq_dev_profile ufs_devfreq_profile = {
	.polling_ms	= 100,
	.target		= ufshcd_devfreq_target,
	.get_dev_status	= ufshcd_devfreq_get_dev_status,
};

static void __ufshcd_suspend_clkscaling(struct ufs_hba *hba)
{
	unsigned long flags;

	devfreq_suspend_device(hba->devfreq);
	spin_lock_irqsave(hba->host->host_lock, flags);
	hba->clk_scaling.window_start_t = 0;
	spin_unlock_irqrestore(hba->host->host_lock, flags);
}

static void ufshcd_suspend_clkscaling(struct ufs_hba *hba)
{
	unsigned long flags;
	bool suspend = false;

	if (!ufshcd_is_clkscaling_supported(hba))
		return;

	spin_lock_irqsave(hba->host->host_lock, flags);
	if (!hba->clk_scaling.is_suspended) {
		suspend = true;
		hba->clk_scaling.is_suspended = true;
	}
	spin_unlock_irqrestore(hba->host->host_lock, flags);

	if (suspend)
		__ufshcd_suspend_clkscaling(hba);
}

static void ufshcd_resume_clkscaling(struct ufs_hba *hba)
{
	unsigned long flags;
	bool resume = false;

	if (!ufshcd_is_clkscaling_supported(hba))
		return;

	spin_lock_irqsave(hba->host->host_lock, flags);
	if (hba->clk_scaling.is_suspended) {
		resume = true;
		hba->clk_scaling.is_suspended = false;
	}
	spin_unlock_irqrestore(hba->host->host_lock, flags);

	if (resume)
		devfreq_resume_device(hba->devfreq);
}

static ssize_t ufshcd_clkscale_enable_show(struct device *dev,
		struct device_attribute *attr, char *buf)
{
	struct ufs_hba *hba = dev_get_drvdata(dev);

	return snprintf(buf, PAGE_SIZE, "%d\n", hba->clk_scaling.is_allowed);
}

static ssize_t ufshcd_clkscale_enable_store(struct device *dev,
		struct device_attribute *attr, const char *buf, size_t count)
{
	struct ufs_hba *hba = dev_get_drvdata(dev);
	u32 value;
	int err;

	if (kstrtou32(buf, 0, &value))
		return -EINVAL;

	value = !!value;
	if (value == hba->clk_scaling.is_allowed)
		goto out;

	pm_runtime_get_sync(hba->dev);
	ufshcd_hold(hba, false);

	cancel_work_sync(&hba->clk_scaling.suspend_work);
	cancel_work_sync(&hba->clk_scaling.resume_work);

	hba->clk_scaling.is_allowed = value;

	if (value) {
		ufshcd_resume_clkscaling(hba);
	} else {
		ufshcd_suspend_clkscaling(hba);
		err = ufshcd_devfreq_scale(hba, true);
		if (err)
			dev_err(hba->dev, "%s: failed to scale clocks up %d\n",
					__func__, err);
	}

	ufshcd_release(hba);
	pm_runtime_put_sync(hba->dev);
out:
	return count;
}

static void ufshcd_clkscaling_init_sysfs(struct ufs_hba *hba)
{
	hba->clk_scaling.enable_attr.show = ufshcd_clkscale_enable_show;
	hba->clk_scaling.enable_attr.store = ufshcd_clkscale_enable_store;
	sysfs_attr_init(&hba->clk_scaling.enable_attr.attr);
	hba->clk_scaling.enable_attr.attr.name = "clkscale_enable";
	hba->clk_scaling.enable_attr.attr.mode = 0644;
	if (device_create_file(hba->dev, &hba->clk_scaling.enable_attr))
		dev_err(hba->dev, "Failed to create sysfs for clkscale_enable\n");
}
#endif

static void ufshcd_ungate_work(struct work_struct *work)
{
	int ret;
	unsigned long flags;
	struct ufs_hba *hba = container_of(work, struct ufs_hba,
			clk_gating.ungate_work);
	bool gating_allowed = !ufshcd_can_fake_clkgating(hba);

	cancel_delayed_work_sync(&hba->clk_gating.gate_work);

	spin_lock_irqsave(hba->host->host_lock, flags);
	if (hba->clk_gating.state == CLKS_ON && gating_allowed) {
		spin_unlock_irqrestore(hba->host->host_lock, flags);
		goto unblock_reqs;
	}

	spin_unlock_irqrestore(hba->host->host_lock, flags);
	if (gating_allowed) {
		ufshcd_setup_clocks(hba, true);
	} else {
		spin_lock_irqsave(hba->host->host_lock, flags);
		hba->clk_gating.state = CLKS_ON;
		spin_unlock_irqrestore(hba->host->host_lock, flags);
	}

	/* Exit from hibern8 */
	if (ufshcd_can_hibern8_during_gating(hba)) {
		/* Prevent gating in this path */
		hba->clk_gating.is_suspended = true;
		if (ufshcd_is_link_hibern8(hba)) {
			ufshcd_set_link_trans_active(hba);
			ret = ufshcd_link_hibern8_ctrl(hba, false);
			if (ret) {
				ufshcd_set_link_off(hba);
				dev_err(hba->dev, "%s: hibern8 exit failed %d\n",
					__func__, ret);
			} else {
				ufshcd_set_link_active(hba);
			}
		}
		hba->clk_gating.is_suspended = false;
	}
unblock_reqs:
	scsi_unblock_requests(hba->host);
}

/**
 * ufshcd_hold - Enable clocks that were gated earlier due to ufshcd_release.
 * Also, exit from hibern8 mode and set the link as active.
 * @hba: per adapter instance
 * @async: This indicates whether caller should ungate clocks asynchronously.
 */
int ufshcd_hold(struct ufs_hba *hba, bool async)
{
	int rc = 0;
	bool flush_result;
	unsigned long flags;

	if (!ufshcd_is_clkgating_allowed(hba))
		goto out;
	spin_lock_irqsave(hba->host->host_lock, flags);
	hba->clk_gating.active_reqs++;

	if (ufshcd_eh_in_progress(hba)) {
		spin_unlock_irqrestore(hba->host->host_lock, flags);
		return 0;
	}

start:
	switch (hba->clk_gating.state) {
	case __CLKS_ON:
		rc = -EAGAIN;
		if (async)
			hba->clk_gating.active_reqs--;
	case CLKS_ON:
		/*
		 * Wait for the ungate work to complete if in progress.
		 * Though the clocks may be in ON state, the link could
		 * still be in hibner8 state if hibern8 is allowed
		 * during clock gating.
		 * Make sure we exit hibern8 state also in addition to
		 * clocks being ON.
		 */
		if (ufshcd_can_hibern8_during_gating(hba) &&
		    ufshcd_is_link_hibern8(hba)) {
			if (async) {
				rc = -EAGAIN;
				hba->clk_gating.active_reqs--;
				break;
			}
			spin_unlock_irqrestore(hba->host->host_lock, flags);
			flush_result = flush_work(&hba->clk_gating.ungate_work);
			if (hba->clk_gating.is_suspended && !flush_result)
				goto out;
			spin_lock_irqsave(hba->host->host_lock, flags);
			goto start;
		}
		break;
	case REQ_CLKS_OFF:
		if (cancel_delayed_work(&hba->clk_gating.gate_work)) {
			hba->clk_gating.state = CLKS_ON;
			trace_ufshcd_clk_gating(dev_name(hba->dev),
						hba->clk_gating.state);
			break;
		}
		/*
		 * If we are here, it means gating work is either done or
		 * currently running. Hence, fall through to cancel gating
		 * work and to enable clocks.
		 */
	case CLKS_OFF:
		scsi_block_requests(hba->host);
		hba->clk_gating.state = REQ_CLKS_ON;
		trace_ufshcd_clk_gating(dev_name(hba->dev),
					hba->clk_gating.state);
		queue_work(hba->ufshcd_workq, &hba->clk_gating.ungate_work);
		/*
		 * fall through to check if we should wait for this
		 * work to be done or not.
		 */
	case REQ_CLKS_ON:
		if (async) {
			rc = -EAGAIN;
			hba->clk_gating.active_reqs--;
			break;
		}

		spin_unlock_irqrestore(hba->host->host_lock, flags);
		flush_work(&hba->clk_gating.ungate_work);
		/* Make sure state is CLKS_ON before returning */
		spin_lock_irqsave(hba->host->host_lock, flags);
		goto start;
	default:
		dev_err(hba->dev, "%s: clk gating is in invalid state %d\n",
				__func__, hba->clk_gating.state);
		break;
	}
	spin_unlock_irqrestore(hba->host->host_lock, flags);
out:
	return rc;
}
EXPORT_SYMBOL_GPL(ufshcd_hold);

static void ufshcd_gate_work(struct work_struct *work)
{
	struct ufs_hba *hba = container_of(work, struct ufs_hba,
			clk_gating.gate_work.work);
	bool gating_allowed = !ufshcd_can_fake_clkgating(hba);
	unsigned long flags;

	spin_lock_irqsave(hba->host->host_lock, flags);
	/*
	 * In case you are here to cancel this work the gating state
	 * would be marked as REQ_CLKS_ON. In this case save time by
	 * skipping the gating work and exit after changing the clock
	 * state to CLKS_ON.
	 */
	if (hba->clk_gating.is_suspended ||
		(hba->clk_gating.state == REQ_CLKS_ON)) {
		hba->clk_gating.state = CLKS_ON;
		trace_ufshcd_clk_gating(dev_name(hba->dev),
					hba->clk_gating.state);
		goto rel_lock;
	}

	if (hba->clk_gating.active_reqs
		|| hba->ufshcd_state != UFSHCD_STATE_OPERATIONAL
		|| hba->lrb_in_use || hba->outstanding_tasks
		|| hba->active_uic_cmd || hba->uic_async_done
		|| scsi_host_in_recovery(hba->host))
		goto rel_lock;

	spin_unlock_irqrestore(hba->host->host_lock, flags);

	/* put the link into hibern8 mode before turning off clocks */
	if (ufshcd_can_hibern8_during_gating(hba)) {
		ufshcd_set_link_trans_hibern8(hba);
		if (ufshcd_link_hibern8_ctrl(hba, true)) {
			spin_lock_irqsave(hba->host->host_lock, flags);
			hba->clk_gating.state = __CLKS_ON;
			spin_unlock_irqrestore(hba->host->host_lock, flags);
			hba->clk_gating.is_suspended = true;
			ufshcd_reset_and_restore(hba);
			spin_lock_irqsave(hba->host->host_lock, flags);
			hba->clk_gating.state = CLKS_ON;
			spin_unlock_irqrestore(hba->host->host_lock, flags);
			hba->clk_gating.is_suspended = false;
			scsi_unblock_requests(hba->host);
			trace_ufshcd_clk_gating(dev_name(hba->dev),
						hba->clk_gating.state);
			goto out;
		}
		ufshcd_set_link_hibern8(hba);
	}

	if (gating_allowed) {
		if (!ufshcd_is_link_active(hba))
			ufshcd_setup_clocks(hba, false);
		else
			/* If link is active, device ref_clk can't be switched off */
			__ufshcd_setup_clocks(hba, false, true);
	}

	/*
	 * In case you are here to cancel this work the gating state
	 * would be marked as REQ_CLKS_ON. In this case keep the state
	 * as REQ_CLKS_ON which would anyway imply that clocks are off
	 * and a request to turn them on is pending. By doing this way,
	 * we keep the state machine in tact and this would ultimately
	 * prevent from doing cancel work multiple times when there are
	 * new requests arriving before the current cancel work is done.
	 */
	spin_lock_irqsave(hba->host->host_lock, flags);
	if (hba->clk_gating.state == REQ_CLKS_OFF) {
		hba->clk_gating.state = CLKS_OFF;
		trace_ufshcd_clk_gating(dev_name(hba->dev),
					hba->clk_gating.state);
	}
rel_lock:
	spin_unlock_irqrestore(hba->host->host_lock, flags);
out:
	return;
}

/* host lock must be held before calling this variant */
static void __ufshcd_release(struct ufs_hba *hba)
{
	if (!ufshcd_is_clkgating_allowed(hba))
		return;

	hba->clk_gating.active_reqs--;

	if (hba->clk_gating.active_reqs || hba->clk_gating.is_suspended
		|| hba->ufshcd_state != UFSHCD_STATE_OPERATIONAL
		|| hba->lrb_in_use || hba->outstanding_tasks
		|| hba->active_uic_cmd || hba->uic_async_done
		|| scsi_host_in_recovery(hba->host)
		|| ufshcd_eh_in_progress(hba))
		return;

	hba->clk_gating.state = REQ_CLKS_OFF;
	trace_ufshcd_clk_gating(dev_name(hba->dev), hba->clk_gating.state);
	queue_delayed_work(hba->ufshcd_workq, &hba->clk_gating.gate_work,
			msecs_to_jiffies(hba->clk_gating.delay_ms));
}

void ufshcd_release(struct ufs_hba *hba)
{
	unsigned long flags;

	spin_lock_irqsave(hba->host->host_lock, flags);
	__ufshcd_release(hba);
	spin_unlock_irqrestore(hba->host->host_lock, flags);
}
EXPORT_SYMBOL_GPL(ufshcd_release);

static ssize_t ufshcd_clkgate_delay_show(struct device *dev,
		struct device_attribute *attr, char *buf)
{
	struct ufs_hba *hba = dev_get_drvdata(dev);

	return snprintf(buf, PAGE_SIZE, "%lu\n", hba->clk_gating.delay_ms);
}

static ssize_t ufshcd_clkgate_delay_store(struct device *dev,
		struct device_attribute *attr, const char *buf, size_t count)
{
	struct ufs_hba *hba = dev_get_drvdata(dev);
	unsigned long flags, value;

	if (kstrtoul(buf, 0, &value))
		return -EINVAL;

	spin_lock_irqsave(hba->host->host_lock, flags);
	hba->clk_gating.delay_ms = value;
	spin_unlock_irqrestore(hba->host->host_lock, flags);
	return count;
}

static ssize_t ufshcd_clkgate_enable_show(struct device *dev,
		struct device_attribute *attr, char *buf)
{
	struct ufs_hba *hba = dev_get_drvdata(dev);

	return snprintf(buf, PAGE_SIZE, "%d\n", hba->clk_gating.is_enabled);
}

static ssize_t ufshcd_clkgate_enable_store(struct device *dev,
		struct device_attribute *attr, const char *buf, size_t count)
{
	struct ufs_hba *hba = dev_get_drvdata(dev);
	unsigned long flags;
	u32 value;

	if (kstrtou32(buf, 0, &value))
		return -EINVAL;

	value = !!value;
	if (value == hba->clk_gating.is_enabled)
		goto out;

	if (value) {
		ufshcd_release(hba);
	} else {
		spin_lock_irqsave(hba->host->host_lock, flags);
		hba->clk_gating.active_reqs++;
		spin_unlock_irqrestore(hba->host->host_lock, flags);
	}

	hba->clk_gating.is_enabled = value;
out:
	return count;
}

static int ufshcd_init_clk_gating(struct ufs_hba *hba)
{
	int ret = 0;

	if (!ufshcd_is_clkgating_allowed(hba))
		goto out;

	hba->ufshcd_workq = alloc_workqueue("ufshcd_wq", WQ_HIGHPRI, 0);
	if (!hba->ufshcd_workq) {
		ret = -ENOMEM;
		goto out;
	}

	hba->clk_gating.delay_ms = LINK_H8_DELAY;
	INIT_DELAYED_WORK(&hba->clk_gating.gate_work, ufshcd_gate_work);
	INIT_WORK(&hba->clk_gating.ungate_work, ufshcd_ungate_work);

	hba->clk_gating.is_enabled = true;

	hba->clk_gating.delay_attr.show = ufshcd_clkgate_delay_show;
	hba->clk_gating.delay_attr.store = ufshcd_clkgate_delay_store;
	sysfs_attr_init(&hba->clk_gating.delay_attr.attr);
	hba->clk_gating.delay_attr.attr.name = "clkgate_delay_ms";
	hba->clk_gating.delay_attr.attr.mode = 0644;
	if (device_create_file(hba->dev, &hba->clk_gating.delay_attr))
		dev_err(hba->dev, "Failed to create sysfs for clkgate_delay\n");

	hba->clk_gating.enable_attr.show = ufshcd_clkgate_enable_show;
	hba->clk_gating.enable_attr.store = ufshcd_clkgate_enable_store;
	sysfs_attr_init(&hba->clk_gating.enable_attr.attr);
	hba->clk_gating.enable_attr.attr.name = "clkgate_enable";
	hba->clk_gating.enable_attr.attr.mode = 0644;
	if (device_create_file(hba->dev, &hba->clk_gating.enable_attr))
		dev_err(hba->dev, "Failed to create sysfs for clkgate_enable\n");
		
out:
       return ret;		
}

static void ufshcd_exit_clk_gating(struct ufs_hba *hba)
{
	if (!ufshcd_is_clkgating_allowed(hba))
		return;
	destroy_workqueue(hba->ufshcd_workq);
	device_remove_file(hba->dev, &hba->clk_gating.delay_attr);
	device_remove_file(hba->dev, &hba->clk_gating.enable_attr);
}

#if defined(CONFIG_PM_DEVFREQ)
/* Must be called with host lock acquired */
static void ufshcd_clk_scaling_start_busy(struct ufs_hba *hba)
{
	bool queue_resume_work = false;

	if (!ufshcd_is_clkscaling_supported(hba))
		return;

	if (!hba->clk_scaling.active_reqs++)
		queue_resume_work = true;

	if (!hba->clk_scaling.is_allowed || hba->pm_op_in_progress)
		return;

	if (queue_resume_work)
		queue_work(hba->clk_scaling.workq,
			   &hba->clk_scaling.resume_work);

	if (!hba->clk_scaling.window_start_t) {
		hba->clk_scaling.window_start_t = jiffies;
		hba->clk_scaling.tot_busy_t = 0;
		hba->clk_scaling.is_busy_started = false;
	}

	if (!hba->clk_scaling.is_busy_started) {
		hba->clk_scaling.busy_start_t = ktime_get();
		hba->clk_scaling.is_busy_started = true;
	}
}

static void ufshcd_clk_scaling_update_busy(struct ufs_hba *hba)
{
	struct ufs_clk_scaling *scaling = &hba->clk_scaling;

	if (!ufshcd_is_clkscaling_supported(hba))
		return;

	if (!hba->outstanding_reqs && scaling->is_busy_started) {
		scaling->tot_busy_t += ktime_to_us(ktime_sub(ktime_get(),
					scaling->busy_start_t));
		scaling->busy_start_t = 0;
		scaling->is_busy_started = false;
	}
}
#endif

/**
 * ufshcd_send_command - Send SCSI or device management commands
 * @hba: per adapter instance
 * @task_tag: Task tag of the command
 */
static inline
void ufshcd_send_command(struct ufs_hba *hba, unsigned int task_tag)
{
	hba->lrb[task_tag].issue_time_stamp = ktime_get();
#if defined(CONFIG_PM_DEVFREQ)
	ufshcd_clk_scaling_start_busy(hba);
#endif
	__set_bit(task_tag, &hba->outstanding_reqs);
	ufshcd_writel(hba, 1 << task_tag, REG_UTP_TRANSFER_REQ_DOOR_BELL);
	/* Make sure that doorbell is committed immediately */
	wmb();
	ufshcd_add_command_trace(hba, task_tag, "send");
}

/**
 * ufshcd_copy_sense_data - Copy sense data in case of check condition
 * @lrb - pointer to local reference block
 */
static inline void ufshcd_copy_sense_data(struct ufshcd_lrb *lrbp)
{
	int len;
	if (lrbp->sense_buffer &&
	    ufshcd_get_rsp_upiu_data_seg_len(lrbp->ucd_rsp_ptr)) {
		int len_to_copy;

		len = be16_to_cpu(lrbp->ucd_rsp_ptr->sr.sense_data_len);
		len_to_copy = min_t(int, RESPONSE_UPIU_SENSE_DATA_LENGTH, len);

		memcpy(lrbp->sense_buffer,
			lrbp->ucd_rsp_ptr->sr.sense_data,
			min_t(int, len_to_copy, UFSHCD_REQ_SENSE_SIZE));
	}
}

/**
 * ufshcd_copy_query_response() - Copy the Query Response and the data
 * descriptor
 * @hba: per adapter instance
 * @lrb - pointer to local reference block
 */
static
int ufshcd_copy_query_response(struct ufs_hba *hba, struct ufshcd_lrb *lrbp)
{
	struct ufs_query_res *query_res = &hba->dev_cmd.query.response;

	memcpy(&query_res->upiu_res, &lrbp->ucd_rsp_ptr->qr, QUERY_OSF_SIZE);

	/* Get the descriptor */
	if (hba->dev_cmd.query.descriptor &&
	    lrbp->ucd_rsp_ptr->qr.opcode == UPIU_QUERY_OPCODE_READ_DESC) {
		u8 *descp = (u8 *)lrbp->ucd_rsp_ptr +
				GENERAL_UPIU_REQUEST_SIZE;
		u16 resp_len;
		u16 buf_len;

		/* data segment length */
		resp_len = be32_to_cpu(lrbp->ucd_rsp_ptr->header.dword_2) &
						MASK_QUERY_DATA_SEG_LEN;
		buf_len = be16_to_cpu(
				hba->dev_cmd.query.request.upiu_req.length);
		if (likely(buf_len >= resp_len)) {
			memcpy(hba->dev_cmd.query.descriptor, descp, resp_len);
		} else {
			dev_warn(hba->dev,
				"%s: Response size is bigger than buffer",
				__func__);
			return -EINVAL;
		}
	}

	return 0;
}

/**
 * ufshcd_hba_capabilities - Read controller capabilities
 * @hba: per adapter instance
 */
static inline void ufshcd_hba_capabilities(struct ufs_hba *hba)
{
	hba->capabilities = ufshcd_readl(hba, REG_CONTROLLER_CAPABILITIES);

	/* nutrs and nutmrs are 0 based values */
	hba->nutrs = (hba->capabilities & MASK_TRANSFER_REQUESTS_SLOTS) + 1;
	hba->nutmrs =
	((hba->capabilities & MASK_TASK_MANAGEMENT_REQUEST_SLOTS) >> 16) + 1;
}

/**
 * ufshcd_ready_for_uic_cmd - Check if controller is ready
 *                            to accept UIC commands
 * @hba: per adapter instance
 * Return true on success, else false
 */
static inline bool ufshcd_ready_for_uic_cmd(struct ufs_hba *hba)
{
	if (ufshcd_readl(hba, REG_CONTROLLER_STATUS) & UIC_COMMAND_READY)
		return true;
	else
		return false;
}

/**
 * ufshcd_get_upmcrs - Get the power mode change request status
 * @hba: Pointer to adapter instance
 *
 * This function gets the UPMCRS field of HCS register
 * Returns value of UPMCRS field
 */
static inline u8 ufshcd_get_upmcrs(struct ufs_hba *hba, struct uic_command *cmd)
{
	if (hba->quirks & UFSHCD_QUIRK_GET_GENERRCODE_DIRECT) {
		if (cmd->command == UIC_CMD_DME_SET &&
				cmd->argument1 == UIC_ARG_MIB(PA_PWRMODE))
			return ufshcd_vops_get_unipro(hba, 3);
		else if (cmd->command == UIC_CMD_DME_HIBER_ENTER)
			return ufshcd_vops_get_unipro(hba, 4);
		else if (cmd->command == UIC_CMD_DME_HIBER_EXIT)
			return ufshcd_vops_get_unipro(hba, 5);
		else
			return (ufshcd_readl(hba, REG_CONTROLLER_STATUS) >> 8) & 0x7;
	} else
		return (ufshcd_readl(hba, REG_CONTROLLER_STATUS) >> 8) & 0x7;
}

/**
 * ufshcd_dispatch_uic_cmd - Dispatch UIC commands to unipro layers
 * @hba: per adapter instance
 * @uic_cmd: UIC command
 *
 * Mutex must be held.
 */
static inline void
ufshcd_dispatch_uic_cmd(struct ufs_hba *hba, struct uic_command *uic_cmd)
{
	WARN_ON(hba->active_uic_cmd);

	hba->active_uic_cmd = uic_cmd;

	/* Write Args */
	ufshcd_writel(hba, uic_cmd->argument1, REG_UIC_COMMAND_ARG_1);
	ufshcd_writel(hba, uic_cmd->argument2, REG_UIC_COMMAND_ARG_2);
	ufshcd_writel(hba, uic_cmd->argument3, REG_UIC_COMMAND_ARG_3);

	/* Write UIC Cmd */
	ufshcd_writel(hba, uic_cmd->command & COMMAND_OPCODE_MASK,
		      REG_UIC_COMMAND);
}

/**
 * ufshcd_wait_for_uic_cmd - Wait complectioin of UIC command
 * @hba: per adapter instance
 * @uic_command: UIC command
 *
 * Must be called with mutex held.
 * Returns 0 only if success.
 */
static int
ufshcd_wait_for_uic_cmd(struct ufs_hba *hba, struct uic_command *uic_cmd)
{
	int ret;
	unsigned long flags;

	if (wait_for_completion_timeout(&uic_cmd->done,
				msecs_to_jiffies(UIC_CMD_TIMEOUT))) {
		switch (uic_cmd->command) {
		case UIC_CMD_DME_LINK_STARTUP:
		case UIC_CMD_DME_HIBER_ENTER:
		case UIC_CMD_DME_HIBER_EXIT:
			if (hba->quirks & UFSHCD_QUIRK_GET_GENERRCODE_DIRECT)
				ret = ufshcd_vops_get_unipro(hba, uic_cmd->command - UIC_CMD_DME_LINK_STARTUP);
			else
				ret = uic_cmd->argument2 & MASK_UIC_COMMAND_RESULT;
			break;
		default:
				ret = uic_cmd->argument2 & MASK_UIC_COMMAND_RESULT;
			break;
		}
	} else
		ret = -ETIMEDOUT;
#if defined(SEC_UFS_ERROR_COUNT)
	if (ret)
		SEC_ufs_uic_error_check(hba, true, false);
#endif

	spin_lock_irqsave(hba->host->host_lock, flags);
	hba->active_uic_cmd = NULL;
	spin_unlock_irqrestore(hba->host->host_lock, flags);

	return ret;
}

/**
 * __ufshcd_send_uic_cmd - Send UIC commands and retrieve the result
 * @hba: per adapter instance
 * @uic_cmd: UIC command
 * @completion: initialize the completion only if this is set to true
 *
 * Identical to ufshcd_send_uic_cmd() expect mutex. Must be called
 * with mutex held and host_lock locked.
 * Returns 0 only if success.
 */
static int
__ufshcd_send_uic_cmd(struct ufs_hba *hba, struct uic_command *uic_cmd,
		      bool completion)
{
	if (!ufshcd_ready_for_uic_cmd(hba)) {
		dev_err(hba->dev,
			"Controller not ready to accept UIC commands\n");
		return -EIO;
	}

	if (completion)
		init_completion(&uic_cmd->done);

	ufshcd_dispatch_uic_cmd(hba, uic_cmd);

	return 0;
}

/**
 * ufshcd_send_uic_cmd - Send UIC commands and retrieve the result
 * @hba: per adapter instance
 * @uic_cmd: UIC command
 *
 * Returns 0 only if success.
 */
static int
ufshcd_send_uic_cmd(struct ufs_hba *hba, struct uic_command *uic_cmd)
{
	int ret;
	unsigned long flags;

	ufshcd_hold(hba, false);
	mutex_lock(&hba->uic_cmd_mutex);
	ufshcd_add_delay_before_dme_cmd(hba);

	spin_lock_irqsave(hba->host->host_lock, flags);
	ret = __ufshcd_send_uic_cmd(hba, uic_cmd, true);
	spin_unlock_irqrestore(hba->host->host_lock, flags);
	if (!ret)
		ret = ufshcd_wait_for_uic_cmd(hba, uic_cmd);

	mutex_unlock(&hba->uic_cmd_mutex);

	ufshcd_release(hba);
	return ret;
}

/**
 * ufshcd_map_sg - Map scatter-gather list to prdt
 * @lrbp - pointer to local reference block
 *
 * Returns 0 in case of success, non-zero value in case of failure
 */
static int ufshcd_map_sg(struct ufs_hba *hba, struct ufshcd_lrb *lrbp)
{
	struct ufshcd_sg_entry *prd;
	struct scatterlist *sg;
	struct scsi_cmnd *cmd;
	int sg_segments;
	int i, ret;

#if defined(CONFIG_UFS_DATA_LOG)
	unsigned int dump_index;
	int cpu = raw_smp_processor_id();
	int id = 0;

#if defined(CONFIG_UFS_DATA_LOG_MAGIC_CODE)
	unsigned long  magicword[1];
	void  *virt_sg_addr;
	/*
	 * 0x1F5E3A7069245CBE
	 * 0x4977C72608FCE51F
	 * 0x524E74A9005F0D1B
	 * 0x05D3D11A26CF3142
	 */
	magicword[0] = 0x1F5E3A7069245CBE;
#endif
#endif

	cmd = lrbp->cmd;
	
#if defined(CONFIG_UFS_DATA_LOG)
	if (cmd->request && hba->host->ufs_sys_log_en){
		/*condition of data log*/
		/*read request of system area for debugging dm verity issue*/
		if (rq_data_dir(cmd->request) == READ &&
			cmd->request->__sector >= hba->host->ufs_system_start &&
			cmd->request->__sector < hba->host->ufs_system_end) {

			for (id = 0; id < UFS_DATA_LOG_MAX; id++){
				dump_index = atomic_inc_return(&hba->log_count) & (UFS_DATA_LOG_MAX - 1);
				if (ufs_data_log[dump_index].done != 0xA)
					break;
			}
			
			if (id == UFS_DATA_LOG_MAX)
				queuing_req[cmd->request->tag] = UFS_DATA_LOG_MAX - 1;
			else
				queuing_req[cmd->request->tag] = dump_index;

			ufs_data_log[dump_index].done = 0xA;
			ufs_data_log[dump_index].start_time = cpu_clock(cpu);
			ufs_data_log[dump_index].end_time = 0;
			ufs_data_log[dump_index].sector = cmd->request->__sector;

#if defined(CONFIG_UFS_DATA_LOG_MAGIC_CODE)		
			sg_segments = scsi_sg_count(cmd);
			scsi_for_each_sg(cmd, sg, sg_segments, i) {
				/*
				 * Write magicword each memory location pointed  by SG element
				 */
				virt_sg_addr = sg_virt(sg);
				ufs_data_log[dump_index].virt_addr = virt_sg_addr;
				memcpy(virt_sg_addr, magicword, UFS_DATA_BUF_SIZE);
			}
#endif
			}
		}
#endif

	sg_segments = scsi_dma_map(cmd);
	if (sg_segments < 0)
		return sg_segments;

	if (sg_segments) {
		if (hba->quirks & UFSHCD_QUIRK_PRDT_BYTE_GRAN)
			lrbp->utr_descriptor_ptr->prd_table_length =
				cpu_to_le16((u16)(sg_segments *
						  hba->sg_entry_size));
		else
			lrbp->utr_descriptor_ptr->prd_table_length =
				cpu_to_le16((u16) (sg_segments));

		prd = (struct ufshcd_sg_entry *)lrbp->ucd_prdt_ptr;

		scsi_for_each_sg(cmd, sg, sg_segments, i) {
			prd->size =
				cpu_to_le32(((u32) sg_dma_len(sg))-1);
			prd->base_addr =
				cpu_to_le32(lower_32_bits(sg->dma_address));
			prd->upper_addr =
				cpu_to_le32(upper_32_bits(sg->dma_address));
<<<<<<< HEAD
			prd_table[i].reserved = 0;
			hba->transferred_sector += prd_table[i].size;
=======
			prd->reserved = 0;
			prd = (void *)prd + hba->sg_entry_size;
>>>>>>> 8a685dfc
		}
	} else {
		lrbp->utr_descriptor_ptr->prd_table_length = 0;
	}
	ret = ufshcd_vops_crypto_engine_cfg(hba, lrbp);
	if (ret) {
		dev_err(hba->dev,
			"%s: failed to configure crypto engine (%d)\n",
			__func__, ret);
		return ret;
	}

	return ufshcd_map_sg_crypto(hba, lrbp);
}

/**
 * ufshcd_enable_intr - enable interrupts
 * @hba: per adapter instance
 * @intrs: interrupt bits
 */
static void ufshcd_enable_intr(struct ufs_hba *hba, u32 intrs)
{
	u32 set = ufshcd_readl(hba, REG_INTERRUPT_ENABLE);

	if (hba->ufs_version == UFSHCI_VERSION_10) {
		u32 rw;
		rw = set & INTERRUPT_MASK_RW_VER_10;
		set = rw | ((set ^ intrs) & intrs);
	} else {
		set |= intrs;
	}

	ufshcd_writel(hba, set, REG_INTERRUPT_ENABLE);
}

/**
 * ufshcd_disable_intr - disable interrupts
 * @hba: per adapter instance
 * @intrs: interrupt bits
 */
static void ufshcd_disable_intr(struct ufs_hba *hba, u32 intrs)
{
	u32 set = ufshcd_readl(hba, REG_INTERRUPT_ENABLE);

	if (hba->ufs_version == UFSHCI_VERSION_10) {
		u32 rw;
		rw = (set & INTERRUPT_MASK_RW_VER_10) &
			~(intrs & INTERRUPT_MASK_RW_VER_10);
		set = rw | ((set & intrs) & ~INTERRUPT_MASK_RW_VER_10);

	} else {
		set &= ~intrs;
	}

	ufshcd_writel(hba, set, REG_INTERRUPT_ENABLE);
}

/* IOPP-upiu_flags-v1.2.k5.4 */
static void set_customized_upiu_flags(struct ufshcd_lrb *lrbp, u32 *upiu_flags)
{
	if (!lrbp->cmd || !lrbp->cmd->request)
		return;

	switch (req_op(lrbp->cmd->request)) {
	case REQ_OP_READ:
		*upiu_flags |= UPIU_CMD_PRIO_HIGH;
		break;
	case REQ_OP_WRITE:
		if (lrbp->cmd->request->cmd_flags & REQ_SYNC)
			*upiu_flags |= UPIU_CMD_PRIO_HIGH;
		break;
	case REQ_OP_FLUSH:
		*upiu_flags |= UPIU_TASK_ATTR_HEADQ;
		break;
	case REQ_OP_DISCARD:
		*upiu_flags |= UPIU_TASK_ATTR_ORDERED;
		break;
	}
}

/**
 * ufshcd_prepare_req_desc_hdr() - Fills the requests header
 * descriptor according to request
 * @lrbp: pointer to local reference block
 * @upiu_flags: flags required in the header
 * @cmd_dir: requests data direction
 */
static void ufshcd_prepare_req_desc_hdr(struct ufshcd_lrb *lrbp,
			u32 *upiu_flags, enum dma_data_direction cmd_dir)
{
	struct utp_transfer_req_desc *req_desc = lrbp->utr_descriptor_ptr;
	u32 data_direction;
	u32 dword_0;

	if (cmd_dir == DMA_FROM_DEVICE) {
		data_direction = UTP_DEVICE_TO_HOST;
		*upiu_flags = UPIU_CMD_FLAGS_READ;
	} else if (cmd_dir == DMA_TO_DEVICE) {
		data_direction = UTP_HOST_TO_DEVICE;
		*upiu_flags = UPIU_CMD_FLAGS_WRITE;
	} else {
		data_direction = UTP_NO_DATA_TRANSFER;
		*upiu_flags = UPIU_CMD_FLAGS_NONE;
	}

	set_customized_upiu_flags(lrbp, upiu_flags);

	dword_0 = data_direction | (lrbp->command_type
				<< UPIU_COMMAND_TYPE_OFFSET);
	if (lrbp->intr_cmd)
		dword_0 |= UTP_REQ_DESC_INT_CMD;

	/* Transfer request descriptor header fields */
	if (ufshcd_lrbp_crypto_enabled(lrbp)) {
#if IS_ENABLED(CONFIG_SCSI_UFS_CRYPTO)
		dword_0 |= UTP_REQ_DESC_CRYPTO_ENABLE_CMD;
		dword_0 |= lrbp->crypto_key_slot;
		req_desc->header.dword_1 =
			cpu_to_le32(lower_32_bits(lrbp->data_unit_num));
		req_desc->header.dword_3 =
			cpu_to_le32(upper_32_bits(lrbp->data_unit_num));
#endif /* CONFIG_SCSI_UFS_CRYPTO */
	} else {
		/* dword_1 and dword_3 are reserved, hence they are set to 0 */
		req_desc->header.dword_1 = 0;
		req_desc->header.dword_3 = 0;
	}

	req_desc->header.dword_0 = cpu_to_le32(dword_0);

	/*
	 * assigning invalid value for command status. Controller
	 * updates OCS on command completion, with the command
	 * status
	 */
	req_desc->header.dword_2 =
		cpu_to_le32(OCS_INVALID_COMMAND_STATUS);

	req_desc->prd_table_length = 0;
}

/**
 * ufshcd_prepare_utp_scsi_cmd_upiu() - fills the utp_transfer_req_desc,
 * for scsi commands
 * @lrbp - local reference block pointer
 * @upiu_flags - flags
 */
static
void ufshcd_prepare_utp_scsi_cmd_upiu(struct ufshcd_lrb *lrbp, u32 upiu_flags)
{
	struct utp_upiu_req *ucd_req_ptr = lrbp->ucd_req_ptr;
	unsigned short cdb_len;

	/* command descriptor fields */
	ucd_req_ptr->header.dword_0 = UPIU_HEADER_DWORD(
				UPIU_TRANSACTION_COMMAND, upiu_flags,
				lrbp->lun, lrbp->task_tag);
	ucd_req_ptr->header.dword_1 = UPIU_HEADER_DWORD(
				UPIU_COMMAND_SET_TYPE_SCSI, 0, 0, 0);

	/* Total EHS length and Data segment length will be zero */
	ucd_req_ptr->header.dword_2 = 0;

	ucd_req_ptr->sc.exp_data_transfer_len =
		cpu_to_be32(lrbp->cmd->sdb.length);

	cdb_len = min_t(unsigned short, lrbp->cmd->cmd_len, MAX_CDB_SIZE);
	memset(ucd_req_ptr->sc.cdb, 0, MAX_CDB_SIZE);
	memcpy(ucd_req_ptr->sc.cdb, lrbp->cmd->cmnd, cdb_len);

	memset(lrbp->ucd_rsp_ptr, 0, sizeof(struct utp_upiu_rsp));
}

/**
 * ufshcd_prepare_utp_query_req_upiu() - fills the utp_transfer_req_desc,
 * for query requsts
 * @hba: UFS hba
 * @lrbp: local reference block pointer
 * @upiu_flags: flags
 */
static void ufshcd_prepare_utp_query_req_upiu(struct ufs_hba *hba,
				struct ufshcd_lrb *lrbp, u32 upiu_flags)
{
	struct utp_upiu_req *ucd_req_ptr = lrbp->ucd_req_ptr;
	struct ufs_query *query = &hba->dev_cmd.query;
	u16 len = be16_to_cpu(query->request.upiu_req.length);
	u8 *descp = (u8 *)lrbp->ucd_req_ptr + GENERAL_UPIU_REQUEST_SIZE;

	/* Query request header */
	ucd_req_ptr->header.dword_0 = UPIU_HEADER_DWORD(
			UPIU_TRANSACTION_QUERY_REQ, upiu_flags,
			lrbp->lun, lrbp->task_tag);
	ucd_req_ptr->header.dword_1 = UPIU_HEADER_DWORD(
			0, query->request.query_func, 0, 0);

	if (query->request.upiu_req.opcode == UPIU_QUERY_OPCODE_READ_DESC)
		len = 0;

	/* Data segment length only need for WRITE_DESC */
	if (query->request.upiu_req.opcode == UPIU_QUERY_OPCODE_WRITE_DESC)
		ucd_req_ptr->header.dword_2 =
			UPIU_HEADER_DWORD(0, 0, (len >> 8), (u8)len);
	else
		ucd_req_ptr->header.dword_2 = 0;

	/* Copy the Query Request buffer as is */
	memcpy(&ucd_req_ptr->qr, &query->request.upiu_req,
			QUERY_OSF_SIZE);

	/* Copy the Descriptor */
	if (query->request.upiu_req.opcode == UPIU_QUERY_OPCODE_WRITE_DESC)
		memcpy(descp, query->descriptor, len);

	if (query->request.query_func == UPIU_QUERY_FUNC_VENDOR_TOSHIBA_FATALMODE) {
		ucd_req_ptr->header.dword_2 =
			UPIU_HEADER_DWORD(0, 0, (len >> 8), (u8)len);
		memcpy(descp, query->descriptor, len);
	}

	memset(lrbp->ucd_rsp_ptr, 0, sizeof(struct utp_upiu_rsp));
}

static inline void ufshcd_prepare_utp_nop_upiu(struct ufshcd_lrb *lrbp)
{
	struct utp_upiu_req *ucd_req_ptr = lrbp->ucd_req_ptr;

	memset(ucd_req_ptr, 0, sizeof(struct utp_upiu_req));

	/* command descriptor fields */
	ucd_req_ptr->header.dword_0 =
		UPIU_HEADER_DWORD(
			UPIU_TRANSACTION_NOP_OUT, 0, 0, lrbp->task_tag);
	/* clear rest of the fields of basic header */
	ucd_req_ptr->header.dword_1 = 0;
	ucd_req_ptr->header.dword_2 = 0;

	memset(lrbp->ucd_rsp_ptr, 0, sizeof(struct utp_upiu_rsp));
}

/**
 * ufshcd_comp_devman_upiu - UFS Protocol Information Unit(UPIU)
 *			     for Device Management Purposes
 * @hba - per adapter instance
 * @lrb - pointer to local reference block
 */
static int ufshcd_comp_devman_upiu(struct ufs_hba *hba, struct ufshcd_lrb *lrbp)
{
	u32 upiu_flags;
	int ret = 0;

	if ((hba->ufs_version == UFSHCI_VERSION_10) ||
	    (hba->ufs_version == UFSHCI_VERSION_11))
		lrbp->command_type = UTP_CMD_TYPE_DEV_MANAGE;
	else
		lrbp->command_type = UTP_CMD_TYPE_UFS_STORAGE;

	ufshcd_prepare_req_desc_hdr(lrbp, &upiu_flags, DMA_NONE);
	if (hba->dev_cmd.type == DEV_CMD_TYPE_QUERY)
		ufshcd_prepare_utp_query_req_upiu(hba, lrbp, upiu_flags);
	else if (hba->dev_cmd.type == DEV_CMD_TYPE_NOP)
		ufshcd_prepare_utp_nop_upiu(lrbp);
	else
		ret = -EINVAL;

	return ret;
}

/**
 * ufshcd_comp_scsi_upiu - UFS Protocol Information Unit(UPIU)
 *			   for SCSI Purposes
 * @hba - per adapter instance
 * @lrb - pointer to local reference block
 */
static int ufshcd_comp_scsi_upiu(struct ufs_hba *hba, struct ufshcd_lrb *lrbp)
{
	u32 upiu_flags;
	int ret = 0;

	if ((hba->ufs_version == UFSHCI_VERSION_10) ||
	    (hba->ufs_version == UFSHCI_VERSION_11))
		lrbp->command_type = UTP_CMD_TYPE_SCSI;
	else
		lrbp->command_type = UTP_CMD_TYPE_UFS_STORAGE;

	if (likely(lrbp->cmd)) {
		ufshcd_prepare_req_desc_hdr(lrbp, &upiu_flags,
						lrbp->cmd->sc_data_direction);
		ufshcd_prepare_utp_scsi_cmd_upiu(lrbp, upiu_flags);
	} else {
		ret = -EINVAL;
	}

	return ret;
}

/*
 * ufshcd_scsi_to_upiu_lun - maps scsi LUN to UPIU LUN
 * @scsi_lun: scsi LUN id
 *
 * Returns UPIU LUN id
 */
static inline u8 ufshcd_scsi_to_upiu_lun(unsigned int scsi_lun)
{
	if (scsi_is_wlun(scsi_lun))
		return (scsi_lun & UFS_UPIU_MAX_UNIT_NUM_ID)
			| UFS_UPIU_WLUN_ID;
	else
		return scsi_lun & UFS_UPIU_MAX_UNIT_NUM_ID;
}

static inline unsigned int ufshcd_get_scsi_lun(struct scsi_cmnd *cmd)
{
	if (cmd->cmnd[0] == SECURITY_PROTOCOL_IN ||
			cmd->cmnd[0] == SECURITY_PROTOCOL_OUT)
		return (SCSI_W_LUN_BASE |
			(UFS_UPIU_RPMB_WLUN & UFS_UPIU_MAX_UNIT_NUM_ID));
	else
		return cmd->device->lun;
}

/**
 * ufshcd_upiu_wlun_to_scsi_wlun - maps UPIU W-LUN id to SCSI W-LUN ID
 * @scsi_lun: UPIU W-LUN id
 *
 * Returns SCSI W-LUN id
 */
static inline u16 ufshcd_upiu_wlun_to_scsi_wlun(u8 upiu_wlun_id)
{
	return (upiu_wlun_id & ~UFS_UPIU_WLUN_ID) | SCSI_W_LUN_BASE;
}

/**
 * ufshcd_queuecommand - main entry point for SCSI requests
 * @cmd: command from SCSI Midlayer
 * @done: call back function
 *
 * Returns 0 for success, non-zero in case of failure
 */
static int ufshcd_queuecommand(struct Scsi_Host *host, struct scsi_cmnd *cmd)
{
	struct ufshcd_lrb *lrbp;
	struct ufs_hba *hba;
	unsigned long flags;
	int tag;
	int err = 0;
	unsigned int scsi_lun;

	hba = shost_priv(host);

	tag = cmd->request->tag;
	if (!ufshcd_valid_tag(hba, tag)) {
		dev_err(hba->dev,
			"%s: invalid command tag %d: cmd=0x%p, cmd->request=0x%p",
			__func__, tag, cmd, cmd->request);
		BUG();
	}

	if (!down_read_trylock(&hba->clk_scaling_lock))
		return SCSI_MLQUEUE_HOST_BUSY;

	if ((ufs_shutdown_state == 1) && (cmd->cmnd[0] == START_STOP)) {
		scsi_block_requests(hba->host);
		cancel_work_sync(&hba->clk_gating.ungate_work);
	}

	spin_lock_irqsave(hba->host->host_lock, flags);
	switch (hba->ufshcd_state) {
	case UFSHCD_STATE_OPERATIONAL:
		break;
	case UFSHCD_STATE_EH_SCHEDULED:
	case UFSHCD_STATE_RESET:
		err = SCSI_MLQUEUE_HOST_BUSY;
		goto out_unlock;
	case UFSHCD_STATE_ERROR:
		set_host_byte(cmd, DID_ERROR);
		scsi_dma_map(cmd);
		cmd->scsi_done(cmd);
		goto out_unlock;
	default:
		dev_WARN_ONCE(hba->dev, 1, "%s: invalid state %d\n",
				__func__, hba->ufshcd_state);
		set_host_byte(cmd, DID_BAD_TARGET);
		cmd->scsi_done(cmd);
		goto out_unlock;
	}

	/* if error handling is in progress, don't issue commands */
	if (ufshcd_eh_in_progress(hba)) {
		set_host_byte(cmd, DID_ERROR);
		cmd->scsi_done(cmd);
		goto out_unlock;
	}
	spin_unlock_irqrestore(hba->host->host_lock, flags);

	hba->req_abort_count = 0;

	/* acquire the tag to make sure device cmds don't use it */
	if (test_and_set_bit_lock(tag, &hba->lrb_in_use)) {
		/*
		 * Dev manage command in progress, requeue the command.
		 * Requeuing the command helps in cases where the request *may*
		 * find different tag instead of waiting for dev manage command
		 * completion.
		 */
		err = SCSI_MLQUEUE_HOST_BUSY;
		goto out;
	}

	err = ufshcd_hold(hba, true);
	if (err) {
		err = SCSI_MLQUEUE_HOST_BUSY;
		clear_bit_unlock(tag, &hba->lrb_in_use);
		goto out;
	}
	WARN_ON(hba->clk_gating.state != CLKS_ON);

	lrbp = &hba->lrb[tag];

	WARN_ON(lrbp->cmd);
	lrbp->cmd = cmd;
	lrbp->sense_bufflen = UFSHCD_REQ_SENSE_SIZE;
	lrbp->sense_buffer = cmd->sense_buffer;
	lrbp->task_tag = tag;

	scsi_lun = ufshcd_get_scsi_lun(cmd);
	lrbp->lun = ufshcd_scsi_to_upiu_lun(scsi_lun);
	lrbp->intr_cmd = !ufshcd_is_intr_aggr_allowed(hba) ? true : false;

	err = ufshcd_prepare_lrbp_crypto(hba, cmd, lrbp);
	if (err) {
		ufshcd_release(hba);
		lrbp->cmd = NULL;
		clear_bit_unlock(tag, &hba->lrb_in_use);
		goto out;
	}
	lrbp->req_abort_skip = false;

	ufshcd_comp_scsi_upiu(hba, lrbp);

	err = ufshcd_map_sg(hba, lrbp);
	if (err) {
		ufshcd_release(hba);
		lrbp->cmd = NULL;
		clear_bit_unlock(tag, &hba->lrb_in_use);
		ufshcd_release(hba);
		goto out;
	}
	/* Make sure descriptors are ready before ringing the doorbell */
	wmb();

	/* issue command to the controller */
	spin_lock_irqsave(hba->host->host_lock, flags);
	if (hba->vops && hba->vops->set_nexus_t_xfer_req)
		hba->vops->set_nexus_t_xfer_req(hba, tag, lrbp->cmd);
#ifdef CONFIG_SCSI_UFS_CMD_LOGGING
	exynos_ufs_cmd_log_start(hba, cmd);
#endif
	ufshcd_send_command(hba, tag);

	if (hba->monitor.flag & UFSHCD_MONITOR_LEVEL1)
		dev_info(hba->dev, "IO issued(%d)\n", tag);
out_unlock:
	spin_unlock_irqrestore(hba->host->host_lock, flags);
out:
	up_read(&hba->clk_scaling_lock);
	return err;
}

static int ufshcd_compose_dev_cmd(struct ufs_hba *hba,
		struct ufshcd_lrb *lrbp, enum dev_cmd_type cmd_type, int tag)
{
	lrbp->cmd = NULL;
	lrbp->sense_bufflen = 0;
	lrbp->sense_buffer = NULL;
	lrbp->task_tag = tag;
	lrbp->lun = 0; /* device management cmd is not specific to any LUN */
	lrbp->intr_cmd = true; /* No interrupt aggregation */
#if IS_ENABLED(CONFIG_SCSI_UFS_CRYPTO)
	lrbp->crypto_enable = false; /* No crypto operations */
#endif
	hba->dev_cmd.type = cmd_type;

	return ufshcd_comp_devman_upiu(hba, lrbp);
}

static int
ufshcd_clear_cmd(struct ufs_hba *hba, int tag)
{
	int err = 0;
	unsigned long flags;
	u32 mask = 1 << tag;

	/* clear outstanding transaction before retry */
	spin_lock_irqsave(hba->host->host_lock, flags);
	ufshcd_utrl_clear(hba, tag);
	spin_unlock_irqrestore(hba->host->host_lock, flags);

	/*
	 * wait for for h/w to clear corresponding bit in door-bell.
	 * max. wait is 1 sec.
	 */
	err = ufshcd_wait_for_register(hba,
			REG_UTP_TRANSFER_REQ_DOOR_BELL,
			mask, ~mask, 1000, 1000, true);

	return err;
}

static int
ufshcd_check_query_response(struct ufs_hba *hba, struct ufshcd_lrb *lrbp)
{
	struct ufs_query_res *query_res = &hba->dev_cmd.query.response;

	/* Get the UPIU response */
	query_res->response = ufshcd_get_rsp_upiu_result(lrbp->ucd_rsp_ptr) >>
				UPIU_RSP_CODE_OFFSET;
	return query_res->response;
}

/**
 * ufshcd_dev_cmd_completion() - handles device management command responses
 * @hba: per adapter instance
 * @lrbp: pointer to local reference block
 */
static int
ufshcd_dev_cmd_completion(struct ufs_hba *hba, struct ufshcd_lrb *lrbp)
{
	int resp;
	int err = 0;

	hba->ufs_stats.last_hibern8_exit_tstamp = ktime_set(0, 0);
	resp = ufshcd_get_req_rsp(lrbp->ucd_rsp_ptr);

	switch (resp) {
	case UPIU_TRANSACTION_NOP_IN:
		if (hba->dev_cmd.type != DEV_CMD_TYPE_NOP) {
			err = -EINVAL;
			dev_err(hba->dev, "%s: unexpected response %x\n",
					__func__, resp);
		}
		break;
	case UPIU_TRANSACTION_QUERY_RSP:
		err = ufshcd_check_query_response(hba, lrbp);
		if (!err)
			err = ufshcd_copy_query_response(hba, lrbp);
		break;
	case UPIU_TRANSACTION_REJECT_UPIU:
		/* TODO: handle Reject UPIU Response */
		err = -EPERM;
		dev_err(hba->dev, "%s: Reject UPIU not fully implemented\n",
				__func__);
		break;
	default:
		err = -EINVAL;
		dev_err(hba->dev, "%s: Invalid device management cmd response: %x\n",
				__func__, resp);
		break;
	}

	return err;
}

static int ufshcd_wait_for_dev_cmd(struct ufs_hba *hba,
		struct ufshcd_lrb *lrbp, int max_timeout)
{
	int err = 0;
	unsigned long time_left;
	unsigned long flags;

	time_left = wait_for_completion_timeout(hba->dev_cmd.complete,
			msecs_to_jiffies(max_timeout));

	/* Make sure descriptors are ready before ringing the doorbell */
	wmb();
	spin_lock_irqsave(hba->host->host_lock, flags);
	hba->dev_cmd.complete = NULL;
	if (likely(time_left)) {
		err = ufshcd_get_tr_ocs(lrbp);
		if (!err)
			err = ufshcd_dev_cmd_completion(hba, lrbp);
	}
	spin_unlock_irqrestore(hba->host->host_lock, flags);

	if (!time_left) {
		err = -ETIMEDOUT;
		dev_dbg(hba->dev, "%s: dev_cmd request timedout, tag %d\n",
			__func__, lrbp->task_tag);
		if (!ufshcd_clear_cmd(hba, lrbp->task_tag))
			/* successfully cleared the command, retry if needed */
			err = -EAGAIN;
		/*
		 * in case of an error, after clearing the doorbell,
		 * we also need to clear the outstanding_request
		 * field in hba
		 */
		ufshcd_outstanding_req_clear(hba, lrbp->task_tag);
	}

	return err;
}

/**
 * ufshcd_get_dev_cmd_tag - Get device management command tag
 * @hba: per-adapter instance
 * @tag: pointer to variable with available slot value
 *
 * Get a free slot and lock it until device management command
 * completes.
 *
 * Returns false if free slot is unavailable for locking, else
 * return true with tag value in @tag.
 */
static bool ufshcd_get_dev_cmd_tag(struct ufs_hba *hba, int *tag_out)
{
	int tag;
	bool ret = false;
	unsigned long tmp;

	if (!tag_out)
		goto out;

	do {
		tmp = ~hba->lrb_in_use;
		tag = find_last_bit(&tmp, hba->nutrs);
		if (tag >= hba->nutrs)
			goto out;
	} while (test_and_set_bit_lock(tag, &hba->lrb_in_use));

	*tag_out = tag;
	ret = true;
out:
	return ret;
}

static inline void ufshcd_put_dev_cmd_tag(struct ufs_hba *hba, int tag)
{
	clear_bit_unlock(tag, &hba->lrb_in_use);
}

/**
 * ufshcd_exec_dev_cmd - API for sending device management requests
 * @hba - UFS hba
 * @cmd_type - specifies the type (NOP, Query...)
 * @timeout - time in seconds
 *
 * NOTE: Since there is only one available tag for device management commands,
 * it is expected you hold the hba->dev_cmd.lock mutex.
 */
static int ufshcd_exec_dev_cmd(struct ufs_hba *hba,
		enum dev_cmd_type cmd_type, int timeout)
{
	struct ufshcd_lrb *lrbp;
	int err;
	int tag;
	struct completion wait;
	unsigned long flags;
	ktime_t start = ktime_get();

	/*
	* Add timeout to ensure link actvie status.
	* There is a case where link activity takes
	* a long time during tw control.
	*/
	while (!ufshcd_is_link_active(hba)) {
		if (ktime_to_us(ktime_sub(ktime_get(), start)) > 50000)
			return -EPERM;
		usleep_range(200, 400);
	}

	down_read(&hba->clk_scaling_lock);

	/*
	 * Get free slot, sleep if slots are unavailable.
	 * Even though we use wait_event() which sleeps indefinitely,
	 * the maximum wait time is bounded by SCSI request timeout.
	 */
	wait_event(hba->dev_cmd.tag_wq, ufshcd_get_dev_cmd_tag(hba, &tag));

	init_completion(&wait);
	lrbp = &hba->lrb[tag];
	WARN_ON(lrbp->cmd);
	err = ufshcd_compose_dev_cmd(hba, lrbp, cmd_type, tag);
	if (unlikely(err))
		goto out_put_tag;

	hba->dev_cmd.complete = &wait;

	/* Make sure descriptors are ready before ringing the doorbell */
	wmb();
	spin_lock_irqsave(hba->host->host_lock, flags);
	if (hba->vops && hba->vops->set_nexus_t_xfer_req)
		hba->vops->set_nexus_t_xfer_req(hba, tag, lrbp->cmd);
	ufshcd_send_command(hba, tag);
	spin_unlock_irqrestore(hba->host->host_lock, flags);

	err = ufshcd_wait_for_dev_cmd(hba, lrbp, timeout);

out_put_tag:
	ufshcd_put_dev_cmd_tag(hba, tag);
	wake_up(&hba->dev_cmd.tag_wq);
	up_read(&hba->clk_scaling_lock);
#if defined(SEC_UFS_ERROR_COUNT)
	if (err && (cmd_type != DEV_CMD_TYPE_NOP))
		SEC_ufs_query_error_check(hba, cmd_type);
#endif
	return err;
}

/**
 * ufshcd_init_query() - init the query response and request parameters
 * @hba: per-adapter instance
 * @request: address of the request pointer to be initialized
 * @response: address of the response pointer to be initialized
 * @opcode: operation to perform
 * @idn: flag idn to access
 * @index: LU number to access
 * @selector: query/flag/descriptor further identification
 */
static inline void ufshcd_init_query(struct ufs_hba *hba,
		struct ufs_query_req **request, struct ufs_query_res **response,
		enum query_opcode opcode, u8 idn, u8 index, u8 selector)
{
	*request = &hba->dev_cmd.query.request;
	*response = &hba->dev_cmd.query.response;
	memset(*request, 0, sizeof(struct ufs_query_req));
	memset(*response, 0, sizeof(struct ufs_query_res));
	(*request)->upiu_req.opcode = opcode;
	(*request)->upiu_req.idn = idn;
	(*request)->upiu_req.index = index;
	(*request)->upiu_req.selector = selector;
}

static int ufshcd_query_flag_retry(struct ufs_hba *hba,
	enum query_opcode opcode, enum flag_idn idn, bool *flag_res)
{
	int ret;
	int retries;

	for (retries = 0; retries < QUERY_REQ_RETRIES; retries++) {
		ret = ufshcd_query_flag(hba, opcode, idn, flag_res);
		if (ret)
			dev_dbg(hba->dev,
				"%s: failed with error %d, retries %d\n",
				__func__, ret, retries);
		else
			break;
	}

	if (ret)
		dev_err(hba->dev,
			"%s: query attribute, opcode %d, idn %d, failed with error %d after %d retires\n",
			__func__, opcode, idn, ret, retries);
	return ret;
}

/**
 * ufshcd_query_flag() - API function for sending flag query requests
 * hba: per-adapter instance
 * query_opcode: flag query to perform
 * idn: flag idn to access
 * flag_res: the flag value after the query request completes
 *
 * Returns 0 for success, non-zero in case of failure
 */
int ufshcd_query_flag(struct ufs_hba *hba, enum query_opcode opcode,
			enum flag_idn idn, bool *flag_res)
{
	struct ufs_query_req *request = NULL;
	struct ufs_query_res *response = NULL;
	int err, index = 0, selector = 0;
	int timeout = QUERY_REQ_TIMEOUT;

	BUG_ON(!hba);

	ufshcd_hold(hba, false);
	mutex_lock(&hba->dev_cmd.lock);
	ufshcd_init_query(hba, &request, &response, opcode, idn, index,
			selector);

	switch (opcode) {
	case UPIU_QUERY_OPCODE_SET_FLAG:
	case UPIU_QUERY_OPCODE_CLEAR_FLAG:
	case UPIU_QUERY_OPCODE_TOGGLE_FLAG:
		request->query_func = UPIU_QUERY_FUNC_STANDARD_WRITE_REQUEST;
		break;
	case UPIU_QUERY_OPCODE_READ_FLAG:
		request->query_func = UPIU_QUERY_FUNC_STANDARD_READ_REQUEST;
		if (!flag_res) {
			/* No dummy reads */
			dev_err(hba->dev, "%s: Invalid argument for read request\n",
					__func__);
			err = -EINVAL;
			goto out_unlock;
		}
		break;
	default:
		dev_err(hba->dev,
			"%s: Expected query flag opcode but got = %d\n",
			__func__, opcode);
		err = -EINVAL;
		goto out_unlock;
	}

	if (idn == QUERY_FLAG_IDN_FDEVICEINIT)
		timeout = QUERY_FDEVICEINIT_REQ_TIMEOUT;

	err = ufshcd_exec_dev_cmd(hba, DEV_CMD_TYPE_QUERY, timeout);

	if (err) {
		dev_err(hba->dev,
			"%s: Sending flag query for idn %d failed, err = %d\n",
			__func__, idn, err);
		goto out_unlock;
	}

	if (flag_res)
		*flag_res = (be32_to_cpu(response->upiu_res.value) &
				MASK_QUERY_UPIU_FLAG_LOC) & 0x1;

out_unlock:
	mutex_unlock(&hba->dev_cmd.lock);
	ufshcd_release(hba);
	return err;
}

/**
 * ufshcd_query_attr - API function for sending attribute requests
 * hba: per-adapter instance
 * opcode: attribute opcode
 * idn: attribute idn to access
 * index: index field
 * selector: selector field
 * attr_val: the attribute value after the query request completes
 *
 * Returns 0 for success, non-zero in case of failure
*/
static int ufshcd_query_attr(struct ufs_hba *hba, enum query_opcode opcode,
			enum attr_idn idn, u8 index, u8 selector, u32 *attr_val)
{
	struct ufs_query_req *request = NULL;
	struct ufs_query_res *response = NULL;
	int err;

	BUG_ON(!hba);

	ufshcd_hold(hba, false);
	if (!attr_val) {
		dev_err(hba->dev, "%s: attribute value required for opcode 0x%x\n",
				__func__, opcode);
		err = -EINVAL;
		goto out;
	}

	mutex_lock(&hba->dev_cmd.lock);
	ufshcd_init_query(hba, &request, &response, opcode, idn, index,
			selector);

	switch (opcode) {
	case UPIU_QUERY_OPCODE_WRITE_ATTR:
		request->query_func = UPIU_QUERY_FUNC_STANDARD_WRITE_REQUEST;
		request->upiu_req.value = cpu_to_be32(*attr_val);
		break;
	case UPIU_QUERY_OPCODE_READ_ATTR:
		request->query_func = UPIU_QUERY_FUNC_STANDARD_READ_REQUEST;
		break;
	default:
		dev_err(hba->dev, "%s: Expected query attr opcode but got = 0x%.2x\n",
				__func__, opcode);
		err = -EINVAL;
		goto out_unlock;
	}

	err = ufshcd_exec_dev_cmd(hba, DEV_CMD_TYPE_QUERY, QUERY_REQ_TIMEOUT);

	if (err) {
		dev_err(hba->dev, "%s: opcode 0x%.2x for idn %d failed, index %d, err = %d\n",
				__func__, opcode, idn, index, err);
		goto out_unlock;
	}

	*attr_val = be32_to_cpu(response->upiu_res.value);

out_unlock:
	mutex_unlock(&hba->dev_cmd.lock);
out:
	ufshcd_release(hba);
	return err;
}

/**
 * ufshcd_query_attr_retry() - API function for sending query
 * attribute with retries
 * @hba: per-adapter instance
 * @opcode: attribute opcode
 * @idn: attribute idn to access
 * @index: index field
 * @selector: selector field
 * @attr_val: the attribute value after the query request
 * completes
 *
 * Returns 0 for success, non-zero in case of failure
*/
static int ufshcd_query_attr_retry(struct ufs_hba *hba,
	enum query_opcode opcode, enum attr_idn idn, u8 index, u8 selector,
	u32 *attr_val)
{
	int ret = 0;
	u32 retries;

	 for (retries = QUERY_REQ_RETRIES; retries > 0; retries--) {
		ret = ufshcd_query_attr(hba, opcode, idn, index,
						selector, attr_val);
		if (ret)
			dev_dbg(hba->dev, "%s: failed with error %d, retries %d\n",
				__func__, ret, retries);
		else
			break;
	}

	if (ret)
		dev_err(hba->dev,
			"%s: query attribute, idn %d, failed with error %d after %d retires\n",
			__func__, idn, ret, QUERY_REQ_RETRIES);
	return ret;
}

static int __ufshcd_query_descriptor(struct ufs_hba *hba,
			enum query_opcode opcode, enum desc_idn idn, u8 index,
			u8 selector, u8 *desc_buf, int *buf_len)
{
	struct ufs_query_req *request = NULL;
	struct ufs_query_res *response = NULL;
	int err = 0;

	BUG_ON(!hba);

	ufshcd_hold(hba, false);
	if (!desc_buf) {
		dev_err(hba->dev, "%s: descriptor buffer required for opcode 0x%x\n",
				__func__, opcode);
		err = -EINVAL;
		goto out;
	}

	if (*buf_len < QUERY_DESC_MIN_SIZE || *buf_len > QUERY_DESC_MAX_SIZE) {
		dev_err(hba->dev, "%s: descriptor buffer size (%d) is out of range\n",
				__func__, *buf_len);
		err = -EINVAL;
		goto out;
	}

	mutex_lock(&hba->dev_cmd.lock);
	ufshcd_init_query(hba, &request, &response, opcode, idn, index,
			selector);
	hba->dev_cmd.query.descriptor = desc_buf;
	request->upiu_req.length = cpu_to_be16(*buf_len);

	switch (opcode) {
	case UPIU_QUERY_OPCODE_WRITE_DESC:
		request->query_func = UPIU_QUERY_FUNC_STANDARD_WRITE_REQUEST;
		break;
	case UPIU_QUERY_OPCODE_READ_DESC:
		request->query_func = UPIU_QUERY_FUNC_STANDARD_READ_REQUEST;
		break;
	default:
		dev_err(hba->dev,
				"%s: Expected query descriptor opcode but got = 0x%.2x\n",
				__func__, opcode);
		err = -EINVAL;
		goto out_unlock;
	}

	err = ufshcd_exec_dev_cmd(hba, DEV_CMD_TYPE_QUERY, QUERY_REQ_TIMEOUT);

	if (err) {
		dev_err(hba->dev, "%s: opcode 0x%.2x for idn %d failed, index %d, err = %d\n",
				__func__, opcode, idn, index, err);
		goto out_unlock;
	}

	*buf_len = be16_to_cpu(response->upiu_res.length);

out_unlock:
	hba->dev_cmd.query.descriptor = NULL;
	mutex_unlock(&hba->dev_cmd.lock);
out:
	ufshcd_release(hba);
	return err;
}

/**
 * ufshcd_query_descriptor_retry - API function for sending descriptor
 * requests
 * hba: per-adapter instance
 * opcode: attribute opcode
 * idn: attribute idn to access
 * index: index field
 * selector: selector field
 * desc_buf: the buffer that contains the descriptor
 * buf_len: length parameter passed to the device
 *
 * Returns 0 for success, non-zero in case of failure.
 * The buf_len parameter will contain, on return, the length parameter
 * received on the response.
 */
static int ufshcd_query_descriptor_retry(struct ufs_hba *hba,
					 enum query_opcode opcode,
					 enum desc_idn idn, u8 index,
					 u8 selector,
					 u8 *desc_buf, int *buf_len)
{
	int err;
	int retries;

	for (retries = QUERY_REQ_RETRIES; retries > 0; retries--) {
		err = __ufshcd_query_descriptor(hba, opcode, idn, index,
						selector, desc_buf, buf_len);
		if (!err || err == -EINVAL)
			break;
	}

	return err;
}

/**
 * ufshcd_read_desc_length - read the specified descriptor length from header
 * @hba: Pointer to adapter instance
 * @desc_id: descriptor idn value
 * @desc_index: descriptor index
 * @desc_length: pointer to variable to read the length of descriptor
 *
 * Return 0 in case of success, non-zero otherwise
 */
static int ufshcd_read_desc_length(struct ufs_hba *hba,
	enum desc_idn desc_id,
	int desc_index,
	int *desc_length)
{
	int ret;
	u8 header[QUERY_DESC_HDR_SIZE];
	int header_len = QUERY_DESC_HDR_SIZE;

	if (desc_id >= QUERY_DESC_IDN_MAX)
		return -EINVAL;

	ret = ufshcd_query_descriptor_retry(hba, UPIU_QUERY_OPCODE_READ_DESC,
					desc_id, desc_index, 0, header,
					&header_len);

	if (ret) {
		dev_err(hba->dev, "%s: Failed to get descriptor header id %d",
			__func__, desc_id);
		return ret;
	} else if (desc_id != header[QUERY_DESC_DESC_TYPE_OFFSET]) {
		dev_warn(hba->dev, "%s: descriptor header id %d and desc_id %d mismatch",
			__func__, header[QUERY_DESC_DESC_TYPE_OFFSET],
			desc_id);
		ret = -EINVAL;
	}

	*desc_length = header[QUERY_DESC_LENGTH_OFFSET];
	return ret;

}

/**
 * ufshcd_map_desc_id_to_length - map descriptor IDN to its length
 * @hba: Pointer to adapter instance
 * @desc_id: descriptor idn value
 * @desc_len: mapped desc length (out)
 *
 * Return 0 in case of success, non-zero otherwise
 */
int ufshcd_map_desc_id_to_length(struct ufs_hba *hba,
	enum desc_idn desc_id, int *desc_len)
{
	switch (desc_id) {
	case QUERY_DESC_IDN_DEVICE:
		*desc_len = hba->desc_size.dev_desc;
		break;
	case QUERY_DESC_IDN_POWER:
		*desc_len = hba->desc_size.pwr_desc;
		break;
	case QUERY_DESC_IDN_GEOMETRY:
		*desc_len = hba->desc_size.geom_desc;
		break;
	case QUERY_DESC_IDN_CONFIGURATION:
		*desc_len = hba->desc_size.conf_desc;
		break;
	case QUERY_DESC_IDN_UNIT:
		*desc_len = hba->desc_size.unit_desc;
		break;
	case QUERY_DESC_IDN_INTERCONNECT:
		*desc_len = hba->desc_size.interc_desc;
		break;
	case QUERY_DESC_IDN_STRING:
		*desc_len = QUERY_DESC_MAX_SIZE;
		break;
	case QUERY_DESC_IDN_HEALTH:
		*desc_len = hba->desc_size.hlth_desc;
		break;
	case QUERY_DESC_IDN_RFU_0:
	case QUERY_DESC_IDN_RFU_1:
		*desc_len = 0;
		break;
	default:
		*desc_len = 0;
		return -EINVAL;
	}
	return 0;
}
EXPORT_SYMBOL(ufshcd_map_desc_id_to_length);

/**
 * ufshcd_read_desc_param - read the specified descriptor parameter
 * @hba: Pointer to adapter instance
 * @desc_id: descriptor idn value
 * @desc_index: descriptor index
 * @param_offset: offset of the parameter to read
 * @param_read_buf: pointer to buffer where parameter would be read
 * @param_size: sizeof(param_read_buf)
 *
 * Return 0 in case of success, non-zero otherwise
 */
static int ufshcd_read_desc_param(struct ufs_hba *hba,
				  enum desc_idn desc_id,
				  int desc_index,
				  u8 param_offset,
				  u8 *param_read_buf,
				  u8 param_size)
{
	int ret;
	u8 *desc_buf;
	int buff_len;
	bool is_kmalloc = true;

	/* Safety check */
	if (desc_id >= QUERY_DESC_IDN_MAX || !param_size)
		return -EINVAL;

	/* Get the max length of descriptor from structure filled up at probe
	 * time.
	 */
	ret = ufshcd_map_desc_id_to_length(hba, desc_id, &buff_len);

	/* Sanity checks */
	if (ret || !buff_len) {
		dev_err(hba->dev, "%s: Failed to get full descriptor length",
			__func__);
		return ret;
	}

	/* Check whether we need temp memory */
	if (param_offset != 0 || param_size < buff_len) {
		desc_buf = kmalloc(buff_len, GFP_KERNEL);
		if (!desc_buf)
			return -ENOMEM;
	} else {
		desc_buf = param_read_buf;
		is_kmalloc = false;
	}

	/* Request for full descriptor */
	ret = ufshcd_query_descriptor_retry(hba, UPIU_QUERY_OPCODE_READ_DESC,
					desc_id, desc_index, 0,
					desc_buf, &buff_len);

	if (ret) {
		dev_err(hba->dev, "%s: Failed reading descriptor. desc_id %d, desc_index %d, param_offset %d, ret %d",
			__func__, desc_id, desc_index, param_offset, ret);
		goto out;
	}

	/* Sanity check */
	if (desc_buf[QUERY_DESC_DESC_TYPE_OFFSET] != desc_id) {
		dev_err(hba->dev, "%s: invalid desc_id %d in descriptor header",
			__func__, desc_buf[QUERY_DESC_DESC_TYPE_OFFSET]);
		ret = -EINVAL;
		goto out;
	}

	/*
	 * While reading variable size descriptors (like string descriptor),
	 * some UFS devices may report the "LENGTH" (field in "Transaction
	 * Specific fields" of Query Response UPIU) same as what was requested
	 * in Query Request UPIU instead of reporting the actual size of the
	 * variable size descriptor.
	 * Although it's safe to ignore the "LENGTH" field for variable size
	 * descriptors as we can always derive the length of the descriptor from
	 * the descriptor header fields. Hence this change impose the length
	 * match check only for fixed size descriptors (for which we always
	 * request the correct size as part of Query Request UPIU).
	 */
	if ((desc_id != QUERY_DESC_IDN_STRING) &&
			(buff_len != desc_buf[QUERY_DESC_LENGTH_OFFSET])) {
		dev_err(hba->dev, "%s: desc_buf length mismatch: buff_len %d, buff_len(desc_header) %d",
				__func__, buff_len, desc_buf[QUERY_DESC_LENGTH_OFFSET]);
		ret = -EINVAL;
		goto out;
	}
	/* Check wherher we will not copy more data, than available */
	if (is_kmalloc && param_size > buff_len)
		param_size = buff_len;

	if (is_kmalloc)
		memcpy(param_read_buf, &desc_buf[param_offset], param_size);
out:
	if (is_kmalloc)
		kfree(desc_buf);
	return ret;
}

static inline int ufshcd_read_desc(struct ufs_hba *hba,
				   enum desc_idn desc_id,
				   int desc_index,
				   u8 *buf,
				   u32 size)
{
	return ufshcd_read_desc_param(hba, desc_id, desc_index, 0, buf, size);
}

static inline int ufshcd_read_power_desc(struct ufs_hba *hba,
					 u8 *buf,
					 u32 size)
{
	return ufshcd_read_desc(hba, QUERY_DESC_IDN_POWER, 0, buf, size);
}

static int ufshcd_read_device_desc(struct ufs_hba *hba, u8 *buf, u32 size)
{
	return ufshcd_read_desc(hba, QUERY_DESC_IDN_DEVICE, 0, buf, size);
}

/**
 * ufshcd_read_string_desc - read string descriptor
 * @hba: pointer to adapter instance
 * @desc_index: descriptor index
 * @buf: pointer to buffer where descriptor would be read
 * @size: size of buf
 * @ascii: if true convert from unicode to ascii characters
 *
 * Return 0 in case of success, non-zero otherwise
 */
#define ASCII_STD true
#define UTF16_STD false

static int ufshcd_read_string_desc(struct ufs_hba *hba, int desc_index,
				   u8 *buf, u32 size, bool ascii)
{
	int err = 0;

	err = ufshcd_read_desc(hba,
				QUERY_DESC_IDN_STRING, desc_index, buf, size);

	if (err) {
		dev_err(hba->dev, "%s: reading String Desc failed after %d retries. err = %d\n",
			__func__, QUERY_REQ_RETRIES, err);
		goto out;
	}

	if (ascii) {
		int desc_len;
		int ascii_len;
		int i;
		char *buff_ascii;

		desc_len = buf[0];
		/* remove header and divide by 2 to move from UTF16 to UTF8 */
		ascii_len = (desc_len - QUERY_DESC_HDR_SIZE) / 2 + 1;
		if (size < ascii_len + QUERY_DESC_HDR_SIZE) {
			dev_err(hba->dev, "%s: buffer allocated size is too small\n",
					__func__);
			err = -ENOMEM;
			goto out;
		}

		buff_ascii = kmalloc(ascii_len, GFP_KERNEL);
		if (!buff_ascii) {
			err = -ENOMEM;
			goto out;
		}

		/*
		 * the descriptor contains string in UTF16 format
		 * we need to convert to utf-8 so it can be displayed
		 */
		utf16s_to_utf8s((wchar_t *)&buf[QUERY_DESC_HDR_SIZE],
				desc_len - QUERY_DESC_HDR_SIZE,
				UTF16_BIG_ENDIAN, buff_ascii, ascii_len);

		/* replace non-printable or non-ASCII characters with spaces */
		for (i = 0; i < ascii_len; i++)
			ufshcd_remove_non_printable(&buff_ascii[i]);

		memset(buf + QUERY_DESC_HDR_SIZE, 0,
				size - QUERY_DESC_HDR_SIZE);
		memcpy(buf + QUERY_DESC_HDR_SIZE, buff_ascii, ascii_len);
		buf[QUERY_DESC_LENGTH_OFFSET] = ascii_len + QUERY_DESC_HDR_SIZE;
		kfree(buff_ascii);
	}
out:
	return err;
}

/**
 * ufshcd_read_unit_desc_param - read the specified unit descriptor parameter
 * @hba: Pointer to adapter instance
 * @lun: lun id
 * @param_offset: offset of the parameter to read
 * @param_read_buf: pointer to buffer where parameter would be read
 * @param_size: sizeof(param_read_buf)
 *
 * Return 0 in case of success, non-zero otherwise
 */
static inline int ufshcd_read_unit_desc_param(struct ufs_hba *hba,
					      int lun,
					      enum unit_desc_param param_offset,
					      u8 *param_read_buf,
					      u32 param_size)
{
	/*
	 * Unit descriptors are only available for general purpose LUs (LUN id
	 * from 0 to 7) and RPMB Well known LU.
	 */
	if (lun != UFS_UPIU_RPMB_WLUN && (lun >= UFS_UPIU_MAX_GENERAL_LUN))
		return -EOPNOTSUPP;

	return ufshcd_read_desc_param(hba, QUERY_DESC_IDN_UNIT, lun,
				      param_offset, param_read_buf, param_size);
}

static int __ufshcd_query_vendor_func(struct ufs_hba *hba,
		u8 query_fn, enum query_opcode opcode, enum desc_idn idn, u8 index,
		u8 selector, u8 *desc_buf, int *buf_len)
{
	struct ufs_query_req *request = NULL;
	struct ufs_query_res *response = NULL;
	int err;

<<<<<<< HEAD
	BUG_ON(!hba);
=======
	/* Allocate memory for UTP command descriptors */
	ucdl_size = (sizeof_utp_transfer_cmd_desc(hba) * hba->nutrs);
	hba->ucdl_base_addr = dmam_alloc_coherent(hba->dev,
						  ucdl_size,
						  &hba->ucdl_dma_addr,
						  GFP_KERNEL);
>>>>>>> 8a685dfc

	pm_runtime_get_sync(hba->dev);
	ufshcd_hold(hba, false);
	if (!desc_buf) {
		dev_err(hba->dev, "%s: descriptor buffer required for opcode 0x%x\n",
				__func__, opcode);
		err = -EINVAL;
		goto out;
	}

	mutex_lock(&hba->dev_cmd.lock);

	request = &hba->dev_cmd.query.request;
	response = &hba->dev_cmd.query.response;
	memset(request, 0, sizeof(struct ufs_query_req));
	memset(response, 0, sizeof(struct ufs_query_res));

	request->query_func = query_fn;

	request->upiu_req.opcode = opcode;
	request->upiu_req.idn = idn;
	request->upiu_req.index = index;
	request->upiu_req.selector = selector;

	hba->dev_cmd.query.descriptor = desc_buf;
	request->upiu_req.length = cpu_to_be16(*buf_len);

	err = ufshcd_exec_dev_cmd(hba, DEV_CMD_TYPE_QUERY, QUERY_REQ_TIMEOUT);

	if (err) {
		dev_err(hba->dev, "%s: opcode 0x%.2x for idn %d failed, index %d, err = %d\n",
				__func__, opcode,
				request->upiu_req.idn, index, err);
		goto out_unlock;
	}

	hba->dev_cmd.query.descriptor = NULL;
	*buf_len = be16_to_cpu(response->upiu_res.length);

out_unlock:
	mutex_unlock(&hba->dev_cmd.lock);
out:
	ufshcd_release(hba);
	pm_runtime_put_sync(hba->dev);
	return err;
}

/**
 * ufshcd_vendor_specific_func - Vendor Specific Read/Write Functions
 *
 * @hba: pointer to adapter instance
 * @buf: pointer to buffer where read/write function
 * @size: size of buf
 *
 * Return 0 in case of success, non-zero otherwise
 */
int ufshcd_vendor_specific_func(struct ufs_hba *hba, u8 query_fn,
		enum query_opcode opcode, enum desc_idn idn, u8 index, u8 selector,
		u8 *buf, u32 *size)
{
	int err = 0;
	int retries;

	for (retries = QUERY_REQ_RETRIES; retries > 0; retries--) {
		err = __ufshcd_query_vendor_func(hba, query_fn, opcode, idn, index,
				selector, buf, size);
		if (!err || err == -EINVAL)
			break;

		dev_dbg(hba->dev, "%s: error %d retrying\n", __func__, err);
	}

	if (err)
		dev_err(hba->dev,
				"%s is failed!! Query Function=0x%x err = %d\n",
				__func__, query_fn, err);
	else
		dev_err(hba->dev,
				"%s is OK!! Query Function=0x%x err = %d\n",
				__func__, query_fn, err);

	return err;
}

static int UFS_Toshiba_K2_query_fatal_mode(struct ufs_hba *hba)
{
	u8 dbuf[512] = {0, };
	int dsize = sizeof(dbuf);
	int result = 0;

	/*enter fatal mode*/
	dbuf[0] = 0x0C, dbuf[4] = 0xA2, dbuf[5] = 0xA0, dbuf[6] = 0x6A, dbuf[7] = 0x04;
	result = ufshcd_vendor_specific_func(hba,
			UPIU_QUERY_FUNC_VENDOR_TOSHIBA_FATALMODE,
			0, 0, 0, 0, dbuf, &dsize);
	if (result)
		dev_err(hba->dev, "%s: failed to enter Toshiba K2 fatal mode. result = %d\n",
				__func__, result);
	else {
		hba->UFS_fatal_mode_done = true;
		dev_err(hba->dev, "%s: Success to enter Toshiba K2 fatal mode. result = %d\n",
				__func__, result);
	}

	return result;
}

int ufshcd_read_health_desc(struct ufs_hba *hba, u8 *buf, u32 size)
{
	int err = 0;

	err = ufshcd_read_desc(hba,
			       QUERY_DESC_IDN_HEALTH, 0, buf, size);

	if (err)
		dev_err(hba->dev, "%s: reading Device Health Desc failed. err = %d\n",
			__func__, err);

	return err;
}

/**
 * ufshcd_memory_alloc - allocate memory for host memory space data structures
 * @hba: per adapter instance
 *
 * 1. Allocate DMA memory for Command Descriptor array
 *	Each command descriptor consist of Command UPIU, Response UPIU and PRDT
 * 2. Allocate DMA memory for UTP Transfer Request Descriptor List (UTRDL).
 * 3. Allocate DMA memory for UTP Task Management Request Descriptor List
 *	(UTMRDL)
 * 4. Allocate memory for local reference block(lrb).
 *
 * Returns 0 for success, non-zero in case of failure
 */
static int ufshcd_memory_alloc(struct ufs_hba *hba)
{
	size_t utmrdl_size, utrdl_size, ucdl_size;

	/* Allocate memory for UTP command descriptors */
	ucdl_size = (sizeof(struct utp_transfer_cmd_desc) * hba->nutrs);
	hba->ucdl_base_addr = dmam_alloc_coherent(hba->dev,
						  ucdl_size,
						  &hba->ucdl_dma_addr,
						  GFP_KERNEL);

	/*
	 * UFSHCI requires UTP command descriptor to be 128 byte aligned.
	 * make sure hba->ucdl_dma_addr is aligned to PAGE_SIZE
	 * if hba->ucdl_dma_addr is aligned to PAGE_SIZE, then it will
	 * be aligned to 128 bytes as well
	 */
	if (!hba->ucdl_base_addr ||
	    WARN_ON(hba->ucdl_dma_addr & (PAGE_SIZE - 1))) {
		dev_err(hba->dev,
			"Command Descriptor Memory allocation failed\n");
		goto out;
	}

	/*
	 * Allocate memory for UTP Transfer descriptors
	 * UFSHCI requires 1024 byte alignment of UTRD
	 */
	utrdl_size = (sizeof(struct utp_transfer_req_desc) * hba->nutrs);
	hba->utrdl_base_addr = dmam_alloc_coherent(hba->dev,
						   utrdl_size,
						   &hba->utrdl_dma_addr,
						   GFP_KERNEL);
	if (!hba->utrdl_base_addr ||
	    WARN_ON(hba->utrdl_dma_addr & (PAGE_SIZE - 1))) {
		dev_err(hba->dev,
			"Transfer Descriptor Memory allocation failed\n");
		goto out;
	}

	/*
	 * Allocate memory for UTP Task Management descriptors
	 * UFSHCI requires 1024 byte alignment of UTMRD
	 */
	utmrdl_size = sizeof(struct utp_task_req_desc) * hba->nutmrs;
	hba->utmrdl_base_addr = dmam_alloc_coherent(hba->dev,
						    utmrdl_size,
						    &hba->utmrdl_dma_addr,
						    GFP_KERNEL);
	if (!hba->utmrdl_base_addr ||
	    WARN_ON(hba->utmrdl_dma_addr & (PAGE_SIZE - 1))) {
		dev_err(hba->dev,
		"Task Management Descriptor Memory allocation failed\n");
		goto out;
	}

	/* Allocate memory for local reference block */
	hba->lrb = devm_kzalloc(hba->dev,
				hba->nutrs * sizeof(struct ufshcd_lrb),
				GFP_KERNEL);
	if (!hba->lrb) {
		dev_err(hba->dev, "LRB Memory allocation failed\n");
		goto out;
	}
	return 0;
out:
	return -ENOMEM;
}

/**
 * ufshcd_host_memory_configure - configure local reference block with
 *				memory offsets
 * @hba: per adapter instance
 *
 * Configure Host memory space
 * 1. Update Corresponding UTRD.UCDBA and UTRD.UCDBAU with UCD DMA
 * address.
 * 2. Update each UTRD with Response UPIU offset, Response UPIU length
 * and PRDT offset.
 * 3. Save the corresponding addresses of UTRD, UCD.CMD, UCD.RSP and UCD.PRDT
 * into local reference block.
 */
static void ufshcd_host_memory_configure(struct ufs_hba *hba)
{
	struct utp_transfer_cmd_desc *cmd_descp;
	struct utp_transfer_req_desc *utrdlp;
	dma_addr_t cmd_desc_dma_addr;
	dma_addr_t cmd_desc_element_addr;
	u16 response_offset;
	u16 prdt_offset;
	int cmd_desc_size;
	int i;

	utrdlp = hba->utrdl_base_addr;
	cmd_descp = hba->ucdl_base_addr;

	response_offset =
		offsetof(struct utp_transfer_cmd_desc, response_upiu);
	prdt_offset =
		offsetof(struct utp_transfer_cmd_desc, prd_table);

	cmd_desc_size = sizeof_utp_transfer_cmd_desc(hba);
	cmd_desc_dma_addr = hba->ucdl_dma_addr;

	for (i = 0; i < hba->nutrs; i++) {
		/* Configure UTRD with command descriptor base address */
		cmd_desc_element_addr =
				(cmd_desc_dma_addr + (cmd_desc_size * i));
		utrdlp[i].command_desc_base_addr_lo =
				cpu_to_le32(lower_32_bits(cmd_desc_element_addr));
		utrdlp[i].command_desc_base_addr_hi =
				cpu_to_le32(upper_32_bits(cmd_desc_element_addr));

		/* Response upiu and prdt offset should be in double words */
		if (hba->quirks & UFSHCD_QUIRK_PRDT_BYTE_GRAN) {
			utrdlp[i].response_upiu_offset =
				cpu_to_le16(response_offset);
			utrdlp[i].prd_table_offset =
				cpu_to_le16(prdt_offset);
			utrdlp[i].response_upiu_length =
				cpu_to_le16(ALIGNED_UPIU_SIZE);
		} else {
			utrdlp[i].response_upiu_offset =
				cpu_to_le16((response_offset >> 2));
			utrdlp[i].prd_table_offset =
				cpu_to_le16((prdt_offset >> 2));
			utrdlp[i].response_upiu_length =
				cpu_to_le16(ALIGNED_UPIU_SIZE >> 2);
		}

		hba->lrb[i].utr_descriptor_ptr = (utrdlp + i);
		hba->lrb[i].utrd_dma_addr = hba->utrdl_dma_addr +
				(i * sizeof(struct utp_transfer_req_desc));
		hba->lrb[i].ucd_req_ptr = (struct utp_upiu_req *)cmd_descp;
		hba->lrb[i].ucd_req_dma_addr = cmd_desc_element_addr;
		hba->lrb[i].ucd_rsp_ptr =
			(struct utp_upiu_rsp *)cmd_descp->response_upiu;
		hba->lrb[i].ucd_rsp_dma_addr = cmd_desc_element_addr +
				response_offset;
		hba->lrb[i].ucd_prdt_ptr =
			(struct ufshcd_sg_entry *)cmd_descp->prd_table;
		hba->lrb[i].ucd_prdt_dma_addr = cmd_desc_element_addr +
				prdt_offset;
		cmd_descp = (void *)cmd_descp + cmd_desc_size;
	}
}

/**
 * ufshcd_dme_link_startup - Notify Unipro to perform link startup
 * @hba: per adapter instance
 *
 * UIC_CMD_DME_LINK_STARTUP command must be issued to Unipro layer,
 * in order to initialize the Unipro link startup procedure.
 * Once the Unipro links are up, the device connected to the controller
 * is detected.
 *
 * Returns 0 on success, non-zero value on failure
 */
static int ufshcd_dme_link_startup(struct ufs_hba *hba)
{
	struct uic_command uic_cmd = {0};
	int ret;

	uic_cmd.command = UIC_CMD_DME_LINK_STARTUP;

	ret = ufshcd_send_uic_cmd(hba, &uic_cmd);
	if (ret)
		dev_dbg(hba->dev,
			"dme-link-startup: error code %d\n", ret);
	return ret;
}

static inline void ufshcd_add_delay_before_dme_cmd(struct ufs_hba *hba)
{
	#define MIN_DELAY_BEFORE_DME_CMDS_US	1000
	unsigned long min_sleep_time_us;

	if (!(hba->quirks & UFSHCD_QUIRK_DELAY_BEFORE_DME_CMDS))
		return;

	/*
	 * last_dme_cmd_tstamp will be 0 only for 1st call to
	 * this function
	 */
	if (unlikely(!ktime_to_us(hba->last_dme_cmd_tstamp))) {
		min_sleep_time_us = MIN_DELAY_BEFORE_DME_CMDS_US;
	} else {
		unsigned long delta =
			(unsigned long) ktime_to_us(
				ktime_sub(ktime_get(),
				hba->last_dme_cmd_tstamp));

		if (delta < MIN_DELAY_BEFORE_DME_CMDS_US)
			min_sleep_time_us =
				MIN_DELAY_BEFORE_DME_CMDS_US - delta;
		else
			return; /* no more delay required */
	}

	/* allow sleep for extra 50us if needed */
	usleep_range(min_sleep_time_us, min_sleep_time_us + 50);
}

static int ufshcd_dme_reset(struct ufs_hba *hba)
{
	struct uic_command uic_cmd = {0};
	int ret;

	uic_cmd.command = UIC_CMD_DME_RESET;
	uic_cmd.argument1 = 0x1;

	ret = ufshcd_send_uic_cmd(hba, &uic_cmd);
	if (ret)
		dev_err(hba->dev,
			"dme-reset: error code %d\n", ret);

	return ret;
}

static int ufshcd_dme_enable(struct ufs_hba *hba)
{
	struct uic_command uic_cmd = {0};
	int ret;

	uic_cmd.command = UIC_CMD_DME_ENABLE;

	ret = ufshcd_send_uic_cmd(hba, &uic_cmd);
	if (ret)
		dev_err(hba->dev,
			"dme-enable: error code %d\n", ret);

	return ret;
}

/**
 * ufshcd_dme_set_attr - UIC command for DME_SET, DME_PEER_SET
 * @hba: per adapter instance
 * @attr_sel: uic command argument1
 * @attr_set: attribute set type as uic command argument2
 * @mib_val: setting value as uic command argument3
 * @peer: indicate whether peer or local
 *
 * Returns 0 on success, non-zero value on failure
 */
int ufshcd_dme_set_attr(struct ufs_hba *hba, u32 attr_sel,
			u8 attr_set, u32 mib_val, u8 peer)
{
	struct uic_command uic_cmd = {0};
	static const char *const action[] = {
		"dme-set",
		"dme-peer-set"
	};
	const char *set = action[!!peer];
	int ret;
	int retries = UFS_UIC_COMMAND_RETRIES;

	uic_cmd.command = peer ?
		UIC_CMD_DME_PEER_SET : UIC_CMD_DME_SET;
	uic_cmd.argument1 = attr_sel;
	uic_cmd.argument2 = UIC_ARG_ATTR_TYPE(attr_set);
	uic_cmd.argument3 = mib_val;

	do {
		/* for peer attributes we retry upon failure */
		ret = ufshcd_send_uic_cmd(hba, &uic_cmd);
		if (ret)
			dev_dbg(hba->dev, "%s: attr-id 0x%x val 0x%x error code %d\n",
				set, UIC_GET_ATTR_ID(attr_sel), mib_val, ret);
	} while (ret && peer && --retries);

	if (ret)
		dev_err(hba->dev, "%s: attr-id 0x%x val 0x%x failed %d retries\n",
			set, UIC_GET_ATTR_ID(attr_sel), mib_val,
			UFS_UIC_COMMAND_RETRIES - retries);

	return ret;
}
EXPORT_SYMBOL_GPL(ufshcd_dme_set_attr);

/**
 * ufshcd_dme_get_attr - UIC command for DME_GET, DME_PEER_GET
 * @hba: per adapter instance
 * @attr_sel: uic command argument1
 * @mib_val: the value of the attribute as returned by the UIC command
 * @peer: indicate whether peer or local
 *
 * Returns 0 on success, non-zero value on failure
 */
int ufshcd_dme_get_attr(struct ufs_hba *hba, u32 attr_sel,
			u32 *mib_val, u8 peer)
{
	struct uic_command uic_cmd = {0};
	static const char *const action[] = {
		"dme-get",
		"dme-peer-get"
	};
	const char *get = action[!!peer];
	int ret;
	int retries = UFS_UIC_COMMAND_RETRIES;
	struct ufs_pa_layer_attr orig_pwr_info;
	struct ufs_pa_layer_attr temp_pwr_info;
	bool pwr_mode_change = false;

	if (peer && (hba->quirks & UFSHCD_QUIRK_DME_PEER_ACCESS_AUTO_MODE)) {
		orig_pwr_info = hba->pwr_info;
		temp_pwr_info = orig_pwr_info;

		if (orig_pwr_info.pwr_tx == FAST_MODE ||
		    orig_pwr_info.pwr_rx == FAST_MODE) {
			temp_pwr_info.pwr_tx = FASTAUTO_MODE;
			temp_pwr_info.pwr_rx = FASTAUTO_MODE;
			pwr_mode_change = true;
		} else if (orig_pwr_info.pwr_tx == SLOW_MODE ||
		    orig_pwr_info.pwr_rx == SLOW_MODE) {
			temp_pwr_info.pwr_tx = SLOWAUTO_MODE;
			temp_pwr_info.pwr_rx = SLOWAUTO_MODE;
			pwr_mode_change = true;
		}
		if (pwr_mode_change) {
			ret = ufshcd_change_power_mode(hba, &temp_pwr_info);
			if (ret)
				goto out;
		}
	}

	uic_cmd.command = peer ?
		UIC_CMD_DME_PEER_GET : UIC_CMD_DME_GET;
	uic_cmd.argument1 = attr_sel;

	do {
		/* for peer attributes we retry upon failure */
		ret = ufshcd_send_uic_cmd(hba, &uic_cmd);
		if (ret)
			dev_dbg(hba->dev, "%s: attr-id 0x%x error code %d\n",
				get, UIC_GET_ATTR_ID(attr_sel), ret);
	} while (ret && peer && --retries);

	if (ret)
		dev_err(hba->dev, "%s: attr-id 0x%x failed %d retries\n",
			get, UIC_GET_ATTR_ID(attr_sel),
			UFS_UIC_COMMAND_RETRIES - retries);

	if (mib_val && !ret)
		*mib_val = uic_cmd.argument3;

	if (peer && (hba->quirks & UFSHCD_QUIRK_DME_PEER_ACCESS_AUTO_MODE)
	    && pwr_mode_change)
		ufshcd_change_power_mode(hba, &orig_pwr_info);
out:
	return ret;
}
EXPORT_SYMBOL_GPL(ufshcd_dme_get_attr);

/**
 * ufshcd_uic_pwr_ctrl - executes UIC commands (which affects the link power
 * state) and waits for it to take effect.
 *
 * @hba: per adapter instance
 * @cmd: UIC command to execute
 *
 * DME operations like DME_SET(PA_PWRMODE), DME_HIBERNATE_ENTER &
 * DME_HIBERNATE_EXIT commands take some time to take its effect on both host
 * and device UniPro link and hence it's final completion would be indicated by
 * dedicated status bits in Interrupt Status register (UPMS, UHES, UHXS) in
 * addition to normal UIC command completion Status (UCCS). This function only
 * returns after the relevant status bits indicate the completion.
 *
 * Returns 0 on success, non-zero value on failure
 */
static int ufshcd_uic_pwr_ctrl(struct ufs_hba *hba, struct uic_command *cmd)
{
	struct completion uic_async_done;
	unsigned long flags;
	u8 status;
	int ret;
	bool reenable_intr = false;

	mutex_lock(&hba->uic_cmd_mutex);
	init_completion(&uic_async_done);
	ufshcd_add_delay_before_dme_cmd(hba);

	spin_lock_irqsave(hba->host->host_lock, flags);
	hba->uic_async_done = &uic_async_done;
	if (ufshcd_readl(hba, REG_INTERRUPT_ENABLE) & UIC_COMMAND_COMPL) {
		ufshcd_disable_intr(hba, UIC_COMMAND_COMPL);
		/*
		 * Make sure UIC command completion interrupt is disabled before
		 * issuing UIC command.
		 */
		wmb();
		reenable_intr = true;
	}
	ret = __ufshcd_send_uic_cmd(hba, cmd, false);
	spin_unlock_irqrestore(hba->host->host_lock, flags);
	if (ret) {
		dev_err(hba->dev,
			"pwr ctrl cmd 0x%x with mode 0x%x uic error %d\n",
			cmd->command, cmd->argument3, ret);
		goto out;
	}

	if (!wait_for_completion_timeout(hba->uic_async_done,
					 msecs_to_jiffies(UIC_CMD_TIMEOUT))) {
		dev_err(hba->dev,
			"pwr ctrl cmd 0x%x with mode 0x%x completion timeout\n",
			cmd->command, cmd->argument3);
		ret = -ETIMEDOUT;
		goto out;
	}

	status = ufshcd_get_upmcrs(hba, cmd);
	if (status != PWR_LOCAL) {
		dev_err(hba->dev,
			"pwr ctrl cmd 0x%0x failed, host upmcrs:0x%x\n",
			cmd->command, status);
		ret = (status != PWR_OK) ? status : -1;
	}
out:
	/* Dump debugging information to system memory */
	if (ret) {
#if defined(SEC_UFS_ERROR_COUNT)
		SEC_ufs_operation_check(hba, cmd->command);
#endif
		ufshcd_vops_dbg_register_dump(hba);
		exynos_ufs_show_uic_info(hba);	
		ufshcd_print_host_state(hba);
		ufshcd_print_pwr_info(hba);
		ufshcd_print_host_regs(hba);
	}

	spin_lock_irqsave(hba->host->host_lock, flags);
	hba->active_uic_cmd = NULL;
	hba->uic_async_done = NULL;
	if (reenable_intr)
		ufshcd_enable_intr(hba, UIC_COMMAND_COMPL);
	spin_unlock_irqrestore(hba->host->host_lock, flags);
	mutex_unlock(&hba->uic_cmd_mutex);

	return ret;
}

/**
 * ufshcd_uic_change_pwr_mode - Perform the UIC power mode chage
 *				using DME_SET primitives.
 * @hba: per adapter instance
 * @mode: powr mode value
 *
 * Returns 0 on success, non-zero value on failure
 */
static int ufshcd_uic_change_pwr_mode(struct ufs_hba *hba, u8 mode)
{
	struct uic_command uic_cmd = {0};
	int ret;

	if (hba->quirks & UFSHCD_QUIRK_BROKEN_PA_RXHSUNTERMCAP) {
		ret = ufshcd_dme_set(hba,
				UIC_ARG_MIB_SEL(PA_RXHSUNTERMCAP, 0), 1);
		if (ret) {
			dev_err(hba->dev, "%s: failed to enable PA_RXHSUNTERMCAP ret %d\n",
						__func__, ret);
			goto out;
		}
	}

	uic_cmd.command = UIC_CMD_DME_SET;
	uic_cmd.argument1 = UIC_ARG_MIB(PA_PWRMODE);
	uic_cmd.argument3 = mode;
	ufshcd_hold(hba, false);
	ret = ufshcd_uic_pwr_ctrl(hba, &uic_cmd);
	ufshcd_release(hba);

out:
	return ret;
}

static int ufshcd_link_recovery(struct ufs_hba *hba)
{
	int ret;
	unsigned long flags;

	spin_lock_irqsave(hba->host->host_lock, flags);
	hba->ufshcd_state = UFSHCD_STATE_RESET;
	ufshcd_set_eh_in_progress(hba);
	spin_unlock_irqrestore(hba->host->host_lock, flags);

	ret = ufshcd_host_reset_and_restore(hba);

	spin_lock_irqsave(hba->host->host_lock, flags);
	if (ret)
		hba->ufshcd_state = UFSHCD_STATE_ERROR;
	ufshcd_clear_eh_in_progress(hba);
	spin_unlock_irqrestore(hba->host->host_lock, flags);

	if (ret)
		dev_err(hba->dev, "%s: link recovery failed, err %d",
			__func__, ret);

	return ret;
}

static int __ufshcd_uic_hibern8_enter(struct ufs_hba *hba)
{
	int ret;
	struct uic_command uic_cmd = {0};
	ktime_t start = ktime_get();

	uic_cmd.command = UIC_CMD_DME_HIBER_ENTER;
	ret = ufshcd_uic_pwr_ctrl(hba, &uic_cmd);
	trace_ufshcd_profile_hibern8(dev_name(hba->dev), "enter",
			     ktime_to_us(ktime_sub(ktime_get(), start)), ret);

	if (ret) {
		int err;

		dev_err(hba->dev, "%s: hibern8 enter failed. ret = %d\n",
			__func__, ret);
		ssleep(2);
		/*
		 * If link recovery fails then return error code returned from
		 * ufshcd_link_recovery().
		 * If link recovery succeeds then return -EAGAIN to attempt
		 * hibern8 enter retry again.
		 */
		err = ufshcd_link_recovery(hba);
		if (err) {
			dev_err(hba->dev, "%s: link recovery failed", __func__);
			ret = err;
		} else {
			ret = -EAGAIN;
		}
	}

	return ret;
}

static int ufshcd_uic_hibern8_enter(struct ufs_hba *hba)
{
	int ret = 0, retries;

	for (retries = UIC_HIBERN8_ENTER_RETRIES; retries > 0; retries--) {
		ret = __ufshcd_uic_hibern8_enter(hba);
		if (!ret)
			goto out;
	}
out:
	return ret;
}

static int ufshcd_uic_hibern8_exit(struct ufs_hba *hba)
{
	struct uic_command uic_cmd = {0};
	int ret;
	ktime_t start = ktime_get();


	uic_cmd.command = UIC_CMD_DME_HIBER_EXIT;
	ret = ufshcd_uic_pwr_ctrl(hba, &uic_cmd);
	trace_ufshcd_profile_hibern8(dev_name(hba->dev), "exit",
			     ktime_to_us(ktime_sub(ktime_get(), start)), ret);

	if (ret) {
		dev_err(hba->dev, "%s: hibern8 exit failed. ret = %d\n",
			__func__, ret);
		ret = ufshcd_link_recovery(hba);
	} else {

		hba->ufs_stats.last_hibern8_exit_tstamp = ktime_get();
		hba->ufs_stats.hibern8_exit_cnt++;
	}

	return ret;
}

 /**
 * ufshcd_init_pwr_info - setting the POR (power on reset)
 * values in hba power info
 * @hba: per-adapter instance
 */
static void ufshcd_init_pwr_info(struct ufs_hba *hba)
{
	hba->pwr_info.gear_rx = UFS_PWM_G1;
	hba->pwr_info.gear_tx = UFS_PWM_G1;
	hba->pwr_info.lane_rx = 1;
	hba->pwr_info.lane_tx = 1;
	hba->pwr_info.pwr_rx = SLOWAUTO_MODE;
	hba->pwr_info.pwr_tx = SLOWAUTO_MODE;
	hba->pwr_info.hs_rate = 0;
}

static int ufshcd_link_hibern8_ctrl(struct ufs_hba *hba, bool en)
{
	int ret = 0;

	if (hba->vops && hba->vops->hibern8_notify)
		hba->vops->hibern8_notify(hba, en, PRE_CHANGE);

	if (en) {
		ret = ufshcd_uic_hibern8_enter(hba);
		if (ret)
			goto err_chk;

		if (hba->vops && hba->vops->hibern8_prepare)
			ret = hba->vops->hibern8_prepare(hba, en, POST_CHANGE);

	} else {
		if (hba->vops && hba->vops->hibern8_prepare)
			ret = hba->vops->hibern8_prepare(hba, en, PRE_CHANGE);

		if (!ret)
			ret = ufshcd_uic_hibern8_exit(hba);
	}

err_chk:
	if (ret || (hba->saved_err & INT_FATAL_ERRORS) ||
		((hba->saved_err & UIC_ERROR) &&
		((hba->saved_uic_err & UFSHCD_UIC_DL_PA_INIT_ERROR) ||
		(hba->saved_uic_err & UFSHCD_UIC_DL_ERROR)))) {

		if (!ret)
			ret = hba->saved_err;
		goto out;
	}

	if (hba->monitor.flag & UFSHCD_MONITOR_LEVEL2) {
		if (en)
			dev_info(hba->dev, "H8+\n");
		else
			dev_info(hba->dev, "H8-\n");
	}

	if (hba->vops && hba->vops->hibern8_notify)
		hba->vops->hibern8_notify(hba, en, POST_CHANGE);

out:
	hba->tcx_replay_timer_expired_cnt = 0;
	hba->fcx_protection_timer_expired_cnt = 0;

	return ret;
}

/**
 * ufshcd_get_max_pwr_mode - reads the max power mode negotiated with device
 * @hba: per-adapter instance
 */
static int ufshcd_get_max_pwr_mode(struct ufs_hba *hba)
{
	struct ufs_pa_layer_attr *pwr_info = &hba->max_pwr_info.info;

	if (hba->max_pwr_info.is_valid)
		return 0;

	pwr_info->pwr_tx = FAST_MODE;
	pwr_info->pwr_rx = FAST_MODE;
	pwr_info->hs_rate = PA_HS_MODE_B;

	/* Get the connected lane count */
	ufshcd_dme_get(hba, UIC_ARG_MIB(PA_CONNECTEDRXDATALANES),
			&pwr_info->lane_rx);
	ufshcd_dme_get(hba, UIC_ARG_MIB(PA_CONNECTEDTXDATALANES),
			&pwr_info->lane_tx);

	if (!pwr_info->lane_rx || !pwr_info->lane_tx) {
		dev_err(hba->dev, "%s: invalid connected lanes value. rx=%d, tx=%d\n",
				__func__,
				pwr_info->lane_rx,
				pwr_info->lane_tx);
		return -EINVAL;
	}

	hba->tcx_replay_timer_expired_cnt = 0;
	hba->fcx_protection_timer_expired_cnt = 0;

	/* Get the peer available lane count */
	ufshcd_dme_peer_get(hba, UIC_ARG_MIB(PA_AVAILRXDATALANES),
			&pwr_info->peer_available_lane_rx);
	ufshcd_dme_peer_get(hba, UIC_ARG_MIB(PA_AVAILTXDATALANES),
			&pwr_info->peer_available_lane_tx);

	if (!pwr_info->peer_available_lane_rx || !pwr_info->peer_available_lane_tx) {
		dev_err(hba->dev, "%s: invalid peer available lanes value. rx=%d, tx=%d\n",
				__func__,
				pwr_info->peer_available_lane_rx,
				pwr_info->peer_available_lane_tx);
		return -EINVAL;
	}

	/*
	 * First, get the maximum gears of HS speed.
	 * If a zero value, it means there is no HSGEAR capability.
	 * Then, get the maximum gears of PWM speed.
	 */
	ufshcd_dme_get(hba, UIC_ARG_MIB(PA_MAXRXHSGEAR), &pwr_info->gear_rx);
	if (!pwr_info->gear_rx) {
		ufshcd_dme_get(hba, UIC_ARG_MIB(PA_MAXRXPWMGEAR),
				&pwr_info->gear_rx);
		if (!pwr_info->gear_rx) {
			dev_err(hba->dev, "%s: invalid max pwm rx gear read = %d\n",
				__func__, pwr_info->gear_rx);
			return -EINVAL;
		}
		pwr_info->pwr_rx = SLOW_MODE;
	}

	ufshcd_dme_peer_get(hba, UIC_ARG_MIB(PA_MAXRXHSGEAR),
			&pwr_info->gear_tx);
	if (!pwr_info->gear_tx) {
		ufshcd_dme_peer_get(hba, UIC_ARG_MIB(PA_MAXRXPWMGEAR),
				&pwr_info->gear_tx);
		if (!pwr_info->gear_tx) {
			dev_err(hba->dev, "%s: invalid max pwm tx gear read = %d\n",
				__func__, pwr_info->gear_tx);
			return -EINVAL;
		}
		pwr_info->pwr_tx = SLOW_MODE;
	}

	hba->max_pwr_info.is_valid = true;
	return 0;
}

static int ufshcd_change_power_mode(struct ufs_hba *hba,
			     struct ufs_pa_layer_attr *pwr_mode)
{
	int ret;

	/* if already configured to the requested pwr_mode */
	if (pwr_mode->gear_rx == hba->pwr_info.gear_rx &&
	    pwr_mode->gear_tx == hba->pwr_info.gear_tx &&
	    pwr_mode->lane_rx == hba->pwr_info.lane_rx &&
	    pwr_mode->lane_tx == hba->pwr_info.lane_tx &&
	    pwr_mode->pwr_rx == hba->pwr_info.pwr_rx &&
	    pwr_mode->pwr_tx == hba->pwr_info.pwr_tx &&
	    pwr_mode->hs_rate == hba->pwr_info.hs_rate) {
		dev_dbg(hba->dev, "%s: power already configured\n", __func__);
		return 0;
	}

	/*
	 * Configure attributes for power mode change with below.
	 * - PA_RXGEAR, PA_ACTIVERXDATALANES, PA_RXTERMINATION,
	 * - PA_TXGEAR, PA_ACTIVETXDATALANES, PA_TXTERMINATION,
	 * - PA_HSSERIES
	 */
	ufshcd_dme_set(hba, UIC_ARG_MIB(PA_RXGEAR), pwr_mode->gear_rx);
	ufshcd_dme_set(hba, UIC_ARG_MIB(PA_ACTIVERXDATALANES),
			pwr_mode->lane_rx);
	if (pwr_mode->pwr_rx == FASTAUTO_MODE ||
			pwr_mode->pwr_rx == FAST_MODE)
		ufshcd_dme_set(hba, UIC_ARG_MIB(PA_RXTERMINATION), TRUE);
	else
		ufshcd_dme_set(hba, UIC_ARG_MIB(PA_RXTERMINATION), FALSE);

	ufshcd_dme_set(hba, UIC_ARG_MIB(PA_TXGEAR), pwr_mode->gear_tx);
	ufshcd_dme_set(hba, UIC_ARG_MIB(PA_ACTIVETXDATALANES),
			pwr_mode->lane_tx);
	if (pwr_mode->pwr_tx == FASTAUTO_MODE ||
			pwr_mode->pwr_tx == FAST_MODE)
		ufshcd_dme_set(hba, UIC_ARG_MIB(PA_TXTERMINATION), TRUE);
	else
		ufshcd_dme_set(hba, UIC_ARG_MIB(PA_TXTERMINATION), FALSE);

	if (pwr_mode->pwr_rx == FASTAUTO_MODE ||
	    pwr_mode->pwr_tx == FASTAUTO_MODE ||
	    pwr_mode->pwr_rx == FAST_MODE ||
	    pwr_mode->pwr_tx == FAST_MODE)
		ufshcd_dme_set(hba, UIC_ARG_MIB(PA_HSSERIES),
						pwr_mode->hs_rate);

	ret = ufshcd_uic_change_pwr_mode(hba, pwr_mode->pwr_rx << 4
			| pwr_mode->pwr_tx);

	if (ret) {
		dev_err(hba->dev,
			"%s: power mode change failed %d\n", __func__, ret);
	} else {
		ufshcd_hold(hba, false);
		ret = ufshcd_vops_pwr_change_notify(hba, POST_CHANGE, NULL,
								pwr_mode);
		ufshcd_release(hba);
		if (ret)
			goto out;

		memcpy(&hba->pwr_info, pwr_mode,
			sizeof(struct ufs_pa_layer_attr));
	}

out:
	return ret;
}

/**
 * ufshcd_config_pwr_mode - configure a new power mode
 * @hba: per-adapter instance
 * @desired_pwr_mode: desired power configuration
 */
int ufshcd_config_pwr_mode(struct ufs_hba *hba,
		struct ufs_pa_layer_attr *desired_pwr_mode)
{
	struct ufs_pa_layer_attr final_params = { 0 };
	int ret;

	ufshcd_hold(hba, false);
	ret = ufshcd_vops_pwr_change_notify(hba, PRE_CHANGE,
					desired_pwr_mode, &final_params);

	if (ret) {
		if (ret == -ENOTSUPP)
			memcpy(&final_params, desired_pwr_mode, sizeof(final_params));
		else
			goto out;
	}

	ret = ufshcd_change_power_mode(hba, &final_params);
	if (!ret)
		ufshcd_print_pwr_info(hba);
out:
	ufshcd_release(hba);
	return ret;
}
EXPORT_SYMBOL_GPL(ufshcd_config_pwr_mode);

/**
 * ufshcd_complete_dev_init() - checks device readiness
 * hba: per-adapter instance
 *
 * Set fDeviceInit flag and poll until device toggles it.
 */
static int ufshcd_complete_dev_init(struct ufs_hba *hba)
{
	int err;
	bool flag_res = 1;
	unsigned long timeout;

	err = ufshcd_query_flag_retry(hba, UPIU_QUERY_OPCODE_SET_FLAG,
		QUERY_FLAG_IDN_FDEVICEINIT, NULL);
	if (err) {
		dev_err(hba->dev,
			"%s setting fDeviceInit flag failed with error %d\n",
			__func__, err);
		goto out;
	}

	/* Poll fDeviceInit flag to be cleared */
	timeout = jiffies + msecs_to_jiffies(DEV_INIT_COMPL_TIMEOUT);

	do {
		err = ufshcd_query_flag(hba, UPIU_QUERY_OPCODE_READ_FLAG,
					QUERY_FLAG_IDN_FDEVICEINIT, &flag_res);
		if (!flag_res)
			break;
		usleep_range(1000, 1000);
	} while (time_before(jiffies, timeout));

	if (err) {
		dev_err(hba->dev,
			"%s reading fDeviceInit flag failed with error %d\n",
			__func__, err);
		goto out;
	}

	if (flag_res) {
		dev_err(hba->dev,
			"%s fDeviceInit was not cleared by the device\n",
			__func__);
		err = -EBUSY;
	}

out:
	return err;
}

/**
 * ufshcd_make_hba_operational - Make UFS controller operational
 * @hba: per adapter instance
 *
 * To bring UFS host controller to operational state,
 * 1. Enable required interrupts
 * 2. Configure interrupt aggregation
 * 3. Program UTRL and UTMRL base address
 * 4. Configure run-stop-registers
 *
 * Returns 0 on success, non-zero value on failure
 */
static int ufshcd_make_hba_operational(struct ufs_hba *hba)
{
	int err = 0;
	u32 reg;

	/* Enable required interrupts */
	ufshcd_enable_intr(hba, UFSHCD_ENABLE_INTRS);

	/* Configure interrupt aggregation */
	if (ufshcd_is_intr_aggr_allowed(hba))
		ufshcd_config_intr_aggr(hba, hba->nutrs - 1, INT_AGGR_DEF_TO);
	else
		ufshcd_disable_intr_aggr(hba);

	/* Configure UTRL and UTMRL base address registers */
	ufshcd_writel(hba, lower_32_bits(hba->utrdl_dma_addr),
			REG_UTP_TRANSFER_REQ_LIST_BASE_L);
	ufshcd_writel(hba, upper_32_bits(hba->utrdl_dma_addr),
			REG_UTP_TRANSFER_REQ_LIST_BASE_H);
	ufshcd_writel(hba, lower_32_bits(hba->utmrdl_dma_addr),
			REG_UTP_TASK_REQ_LIST_BASE_L);
	ufshcd_writel(hba, upper_32_bits(hba->utmrdl_dma_addr),
			REG_UTP_TASK_REQ_LIST_BASE_H);

	/*
	 * Make sure base address and interrupt setup are updated before
	 * enabling the run/stop registers below.
	 */
	wmb();

	/*
	 * UCRDY, UTMRLDY and UTRLRDY bits must be 1
	 */
	reg = ufshcd_readl(hba, REG_CONTROLLER_STATUS);
	if (!(ufshcd_get_lists_status(reg))) {
		ufshcd_enable_run_stop_reg(hba);
	} else {
		dev_err(hba->dev,
			"Host controller not ready to process requests");
		err = -EIO;
		goto out;
	}

out:
	return err;
}

/**
 * ufshcd_hba_stop - Send controller to reset state
 * @hba: per adapter instance
 * @can_sleep: perform sleep or just spin
 */
static inline void ufshcd_hba_stop(struct ufs_hba *hba, bool can_sleep)
{
	int err;

	ufshcd_crypto_disable(hba);

	ufshcd_writel(hba, CONTROLLER_DISABLE,  REG_CONTROLLER_ENABLE);
	err = ufshcd_wait_for_register(hba, REG_CONTROLLER_ENABLE,
					CONTROLLER_ENABLE, CONTROLLER_DISABLE,
					10, 1, can_sleep);
	if (err)
		dev_err(hba->dev, "%s: Controller disable failed\n", __func__);
}

/**
 * _ufshcd_hba_enable - initialize the controller
 * @hba: per adapter instance
 *
 * The controller resets itself and controller firmware initialization
 * sequence kicks off. When controller is ready it will set
 * the Host Controller Enable bit to 1.
 *
 * Returns 0 on success, non-zero value on failure
 */
static int __ufshcd_hba_enable(struct ufs_hba *hba)
{
	int retry;
	int ret = 0;

	/*
	 * msleep of 1 and 5 used in this function might result in msleep(20),
	 * but it was necessary to send the UFS FPGA to reset mode during
	 * development and testing of this driver. msleep can be changed to
	 * mdelay and retry count can be reduced based on the controller.
	 */
	if (!ufshcd_is_hba_active(hba))
		/* change controller state to "reset state" */
		ufshcd_hba_stop(hba, true);

	/* UniPro link is disabled at this point */
	ufshcd_set_link_off(hba);

	ufshcd_vops_hce_enable_notify(hba, PRE_CHANGE);

	/* start controller initialization sequence */
	ufshcd_hba_start(hba);

	/*
	 * To initialize a UFS host controller HCE bit must be set to 1.
	 * During initialization the HCE bit value changes from 1->0->1.
	 * When the host controller completes initialization sequence
	 * it sets the value of HCE bit to 1. The same HCE bit is read back
	 * to check if the controller has completed initialization sequence.
	 * So without this delay the value HCE = 1, set in the previous
	 * instruction might be read back.
	 * This delay can be changed based on the controller.
	 */
	msleep(1);

	/* wait for the host controller to complete initialization */
	retry = 10;
	while (ufshcd_is_hba_active(hba)) {
		if (retry) {
			retry--;
		} else {
			dev_err(hba->dev,
				"Controller enable failed\n");
			return -EIO;
		}
		msleep(5);
	}

	/* enable UIC related interrupts */
	ufshcd_enable_intr(hba, UFSHCD_UIC_MASK);

	ret = ufshcd_vops_hce_enable_notify(hba, POST_CHANGE);

	return ret;
}

static int ufshcd_disable_tx_lcc(struct ufs_hba *hba, bool peer)
{
	int tx_lanes, i, err = 0;

	if (!peer)
		ufshcd_dme_get(hba, UIC_ARG_MIB(PA_CONNECTEDTXDATALANES),
			       &tx_lanes);
	else
		ufshcd_dme_peer_get(hba, UIC_ARG_MIB(PA_CONNECTEDTXDATALANES),
				    &tx_lanes);
	for (i = 0; i < tx_lanes; i++) {
		if (!peer)
			err = ufshcd_dme_set(hba,
				UIC_ARG_MIB_SEL(TX_LCC_ENABLE,
					UIC_ARG_MPHY_TX_GEN_SEL_INDEX(i)),
					0);
		else
			err = ufshcd_dme_peer_set(hba,
				UIC_ARG_MIB_SEL(TX_LCC_ENABLE,
					UIC_ARG_MPHY_TX_GEN_SEL_INDEX(i)),
					0);
		if (err) {
			dev_err(hba->dev, "%s: TX LCC Disable failed, peer = %d, lane = %d, err = %d",
				__func__, peer, i, err);
			break;
		}
	}

	return err;
}

static inline int ufshcd_disable_device_tx_lcc(struct ufs_hba *hba)
{
	return ufshcd_disable_tx_lcc(hba, true);
}

static int ufshcd_hba_enable(struct ufs_hba *hba)
{
	int ret;
	unsigned long flags;

	ufshcd_hold(hba, false);

	spin_lock_irqsave(hba->host->host_lock, flags);
	hba->ufshcd_state = UFSHCD_STATE_RESET;
	spin_unlock_irqrestore(hba->host->host_lock, flags);

	if (hba->vops && hba->vops->host_reset)
		hba->vops->host_reset(hba);

	if (hba->quirks & UFSHCD_QUIRK_USE_OF_HCE) {
		ufshcd_set_link_off(hba);

		/* enable UIC related interrupts */
		ufshcd_enable_intr(hba, UFSHCD_UIC_MASK);

		ret = ufshcd_dme_reset(hba);
		if (!ret)
			ret = ufshcd_dme_enable(hba);
	} else {
		ret = __ufshcd_hba_enable(hba);
	}
	ufshcd_release(hba);

	if (ret)
		dev_err(hba->dev, "Host controller enable failed\n");

	return ret;
}

/**
 * ufshcd_link_startup - Initialize unipro link startup
 * @hba: per adapter instance
 *
 * Returns 0 for success, non-zero in case of failure
 */
static int ufshcd_link_startup(struct ufs_hba *hba)
{
	int ret;
	int retries = DME_LINKSTARTUP_RETRIES;

	ufshcd_hold(hba, false);

	do {
		ufshcd_vops_link_startup_notify(hba, PRE_CHANGE);

		ret = ufshcd_dme_link_startup(hba);

		/* check if device is detected by inter-connect layer */
		if (!ret && !ufshcd_is_device_present(hba)) {
			dev_err(hba->dev, "%s: Device not present\n", __func__);
			ret = -ENXIO;
			goto out;
		}

		/*
		 * DME link lost indication is only received when link is up,
		 * but we can't be sure if the link is up until link startup
		 * succeeds. So reset the local Uni-Pro and try again.
		 */
		if ((ret && !retries) || (ret && ufshcd_hba_enable(hba)))
			goto out;
	} while (ret && retries--);

	if (ret)
		/* failed to get the link up... retire */
		goto out;

	/* Mark that link is up in PWM-G1, 1-lane, SLOW-AUTO mode */
	ufshcd_init_pwr_info(hba);
	ufshcd_print_pwr_info(hba);

	if (hba->quirks & UFSHCD_QUIRK_BROKEN_LCC) {
		ret = ufshcd_disable_device_tx_lcc(hba);
		if (ret)
			goto out;
	}

	/* Include any host controller configuration via UIC commands */
	ret = ufshcd_vops_link_startup_notify(hba, POST_CHANGE);
	if (ret)
		goto out;

	ret = ufshcd_make_hba_operational(hba);
out:
	ufshcd_release(hba);

	if (ret) {
#if defined(SEC_UFS_ERROR_COUNT)
		SEC_ufs_operation_check(hba, UIC_CMD_DME_LINK_STARTUP);
#endif
		dev_err(hba->dev, "link startup failed %d\n", ret);
		ufshcd_print_host_state(hba);
		ufshcd_print_pwr_info(hba);
		ufshcd_print_host_regs(hba);
	}
	return ret;
}

/**
 * ufshcd_verify_dev_init() - Verify device initialization
 * @hba: per-adapter instance
 *
 * Send NOP OUT UPIU and wait for NOP IN response to check whether the
 * device Transport Protocol (UTP) layer is ready after a reset.
 * If the UTP layer at the device side is not initialized, it may
 * not respond with NOP IN UPIU within timeout of %NOP_OUT_TIMEOUT
 * and we retry sending NOP OUT for %NOP_OUT_RETRIES iterations.
 */
static int ufshcd_verify_dev_init(struct ufs_hba *hba)
{
	int err = 0;
	int retries;

	ufshcd_hold(hba, false);
	mutex_lock(&hba->dev_cmd.lock);
	for (retries = NOP_OUT_RETRIES; retries > 0; retries--) {
		err = ufshcd_exec_dev_cmd(hba, DEV_CMD_TYPE_NOP,
					       NOP_OUT_TIMEOUT);

		if (!err || err == -ETIMEDOUT)
			break;

		dev_dbg(hba->dev, "%s: error %d retrying\n", __func__, err);
	}
	mutex_unlock(&hba->dev_cmd.lock);
	ufshcd_release(hba);

	if (err) {
#if defined(SEC_UFS_ERROR_COUNT)
		SEC_ufs_query_error_check(hba, DEV_CMD_TYPE_NOP);
#endif
		dev_err(hba->dev, "%s: NOP OUT failed %d\n", __func__, err);
	}
	return err;
}

/**
 * ufshcd_set_queue_depth - set lun queue depth
 * @sdev: pointer to SCSI device
 *
 * Read bLUQueueDepth value and activate scsi tagged command
 * queueing. For WLUN, queue depth is set to 1. For best-effort
 * cases (bLUQueueDepth = 0) the queue depth is set to a maximum
 * value that host can queue.
 */
static void ufshcd_set_queue_depth(struct scsi_device *sdev)
{
	int ret = 0;
	u8 lun_qdepth;
	struct ufs_hba *hba;

	hba = shost_priv(sdev->host);

	lun_qdepth = hba->nutrs;
	ret = ufshcd_read_unit_desc_param(hba,
					  ufshcd_scsi_to_upiu_lun(sdev->lun),
					  UNIT_DESC_PARAM_LU_Q_DEPTH,
					  &lun_qdepth,
					  sizeof(lun_qdepth));

	/* Some WLUN doesn't support unit descriptor */
	if (ret == -EOPNOTSUPP)
		lun_qdepth = 1;
	else if (!lun_qdepth)
		/* eventually, we can figure out the real queue depth */
		lun_qdepth = hba->nutrs;
	else
		lun_qdepth = min_t(int, lun_qdepth, hba->nutrs);

	dev_dbg(hba->dev, "%s: activate tcq with queue depth %d\n",
			__func__, lun_qdepth);
	scsi_change_queue_depth(sdev, lun_qdepth);
}

/**
 * ufshcd_get_boot_lun - get boot lun
 * @sdev: pointer to SCSI device
 *
 * Read bBootLunID in UNIT Descriptor to find boot LUN
 */
 static void ufshcd_get_bootlunID(struct scsi_device *sdev)
{
	int ret = 0;
	u8 bBootLunID = 0;
	struct ufs_hba *hba;

	hba = shost_priv(sdev->host);
	ret = ufshcd_read_unit_desc_param(hba,
					  ufshcd_scsi_to_upiu_lun(sdev->lun),
					  UNIT_DESC_PARAM_BOOT_LUN_ID,
					  &bBootLunID,
					  sizeof(bBootLunID));

	/* Some WLUN doesn't support unit descriptor */
	if (ret == -EOPNOTSUPP)
		bBootLunID = 0;
	else
		sdev->bootlunID = bBootLunID;
}

/*
 * ufshcd_get_lu_wp - returns the "b_lu_write_protect" from UNIT DESCRIPTOR
 * @hba: per-adapter instance
 * @lun: UFS device lun id
 * @b_lu_write_protect: pointer to buffer to hold the LU's write protect info
 *
 * Returns 0 in case of success and b_lu_write_protect status would be returned
 * @b_lu_write_protect parameter.
 * Returns -ENOTSUPP if reading b_lu_write_protect is not supported.
 * Returns -EINVAL in case of invalid parameters passed to this function.
 */
static int ufshcd_get_lu_wp(struct ufs_hba *hba,
			    u8 lun,
			    u8 *b_lu_write_protect)
{
	int ret;

	if (!b_lu_write_protect)
		ret = -EINVAL;
	/*
	 * According to UFS device spec, RPMB LU can't be write
	 * protected so skip reading bLUWriteProtect parameter for
	 * it. For other W-LUs, UNIT DESCRIPTOR is not available.
	 */
	else if (lun >= UFS_UPIU_MAX_GENERAL_LUN)
		ret = -ENOTSUPP;
	else
		ret = ufshcd_read_unit_desc_param(hba,
					  lun,
					  UNIT_DESC_PARAM_LU_WR_PROTECT,
					  b_lu_write_protect,
					  sizeof(*b_lu_write_protect));
	return ret;
}

/**
 * ufshcd_get_lu_power_on_wp_status - get LU's power on write protect
 * status
 * @hba: per-adapter instance
 * @sdev: pointer to SCSI device
 *
 */
static inline void ufshcd_get_lu_power_on_wp_status(struct ufs_hba *hba,
						    struct scsi_device *sdev)
{
	if (hba->dev_info.f_power_on_wp_en &&
	    !hba->dev_info.is_lu_power_on_wp) {
		u8 b_lu_write_protect;

		if (!ufshcd_get_lu_wp(hba, ufshcd_scsi_to_upiu_lun(sdev->lun),
				      &b_lu_write_protect) &&
		    (b_lu_write_protect == UFS_LU_POWER_ON_WP))
			hba->dev_info.is_lu_power_on_wp = true;
	}
}

static void ufshcd_done(struct request *rq)
{
	struct scsi_cmnd *cmd = rq->special;
	scsi_dma_unmap(cmd);
	scsi_softirq_done(rq);
}

/**
 * ufshcd_slave_alloc - handle initial SCSI device configurations
 * @sdev: pointer to SCSI device
 *
 * Returns success
 */
static int ufshcd_slave_alloc(struct scsi_device *sdev)
{
	struct ufs_hba *hba;

	hba = shost_priv(sdev->host);

	/* Mode sense(6) is not supported by UFS, so use Mode sense(10) */
	sdev->use_10_for_ms = 1;

	/* allow SCSI layer to restart the device in case of errors */
	sdev->allow_restart = 1;

	/* REPORT SUPPORTED OPERATION CODES is not supported */
	sdev->no_report_opcodes = 1;

	/* WRITE_SAME command is not supported */
	sdev->no_write_same = 1;

	ufshcd_set_queue_depth(sdev);

	ufshcd_get_lu_power_on_wp_status(hba, sdev);
	
	ufshcd_get_bootlunID(sdev);

	blk_queue_softirq_done(sdev->request_queue, ufshcd_done);

	blk_queue_update_dma_alignment(sdev->request_queue, PAGE_SIZE - 1);

	return 0;
}

/**
 * ufshcd_change_queue_depth - change queue depth
 * @sdev: pointer to SCSI device
 * @depth: required depth to set
 *
 * Change queue depth and make sure the max. limits are not crossed.
 */
static int ufshcd_change_queue_depth(struct scsi_device *sdev, int depth)
{
	struct ufs_hba *hba = shost_priv(sdev->host);

	if (depth > hba->nutrs)
		depth = hba->nutrs;
	return scsi_change_queue_depth(sdev, depth);
}

/**
 * ufshcd_slave_configure - adjust SCSI device configurations
 * @sdev: pointer to SCSI device
 */
static int ufshcd_slave_configure(struct scsi_device *sdev)
{
	struct ufs_hba *hba = shost_priv(sdev->host);
	struct request_queue *q = sdev->request_queue;

	blk_queue_update_dma_pad(q, PRDT_DATA_BYTE_COUNT_PAD - 1);
	blk_queue_max_segment_size(q, PRDT_DATA_BYTE_COUNT_MAX);
	blk_queue_update_dma_alignment(q, PAGE_SIZE - 1);

	ufshcd_crypto_setup_rq_keyslot_manager(hba, q);

	return 0;
}

/**
 * ufshcd_slave_destroy - remove SCSI device configurations
 * @sdev: pointer to SCSI device
 */
static void ufshcd_slave_destroy(struct scsi_device *sdev)
{
	struct ufs_hba *hba;
	struct request_queue *q = sdev->request_queue;

	hba = shost_priv(sdev->host);
	/* Drop the reference as it won't be needed anymore */
	if (ufshcd_scsi_to_upiu_lun(sdev->lun) == UFS_UPIU_UFS_DEVICE_WLUN) {
		unsigned long flags;

		spin_lock_irqsave(hba->host->host_lock, flags);
		hba->sdev_ufs_device = NULL;
		spin_unlock_irqrestore(hba->host->host_lock, flags);
	}

	ufshcd_crypto_destroy_rq_keyslot_manager(hba, q);
}

/**
 * ufshcd_task_req_compl - handle task management request completion
 * @hba: per adapter instance
 * @index: index of the completed request
 * @resp: task management service response
 *
 * Returns non-zero value on error, zero on success
 */
static int ufshcd_task_req_compl(struct ufs_hba *hba, u32 index, u8 *resp)
{
	struct utp_task_req_desc *task_req_descp;
	struct utp_upiu_task_rsp *task_rsp_upiup;
	unsigned long flags;
	int ocs_value;
	int task_result;

	spin_lock_irqsave(hba->host->host_lock, flags);

	task_req_descp = hba->utmrdl_base_addr;
	ocs_value = ufshcd_get_tmr_ocs(&task_req_descp[index]);

	if (ocs_value == OCS_SUCCESS) {
		task_rsp_upiup = (struct utp_upiu_task_rsp *)
				task_req_descp[index].task_rsp_upiu;
		task_result = be32_to_cpu(task_rsp_upiup->output_param1);
		task_result = task_result & MASK_TM_SERVICE_RESP;
		if (resp)
			*resp = (u8)task_result;
	} else {
		dev_err(hba->dev, "%s: failed, ocs = 0x%x\n",
				__func__, ocs_value);
	}
	spin_unlock_irqrestore(hba->host->host_lock, flags);

	return ocs_value;
}

/**
 * ufshcd_scsi_cmd_status - Update SCSI command result based on SCSI status
 * @lrb: pointer to local reference block of completed command
 * @scsi_status: SCSI command status
 *
 * Returns value base on SCSI command status
 */
static inline int
ufshcd_scsi_cmd_status(struct ufshcd_lrb *lrbp, int scsi_status)
{
	int result = 0;

	switch (scsi_status) {
	case SAM_STAT_CHECK_CONDITION:
		ufshcd_copy_sense_data(lrbp);
	case SAM_STAT_GOOD:
		result |= DID_OK << 16 |
			  COMMAND_COMPLETE << 8 |
			  scsi_status;
		break;
	case SAM_STAT_TASK_SET_FULL:
	case SAM_STAT_BUSY:
	case SAM_STAT_TASK_ABORTED:
		ufshcd_copy_sense_data(lrbp);
		result |= scsi_status;
		break;
	default:
		result |= DID_ERROR << 16;
		break;
	} /* end of switch */

	return result;
}

/**
 * ufshcd_transfer_rsp_status - Get overall status of the response
 * @hba: per adapter instance
 * @lrb: pointer to local reference block of completed command
 *
 * Returns result of the command to notify SCSI midlayer
 */
static inline int
ufshcd_transfer_rsp_status(struct ufs_hba *hba, struct ufshcd_lrb *lrbp)
{
	int result = 0;
	int scsi_status;
	int ocs;

	/* overall command status of utrd */
	ocs = ufshcd_get_tr_ocs(lrbp);

	switch (ocs) {
	case OCS_SUCCESS:
	case OCS_FATAL_ERROR:
		result = ufshcd_get_req_rsp(lrbp->ucd_rsp_ptr);
		hba->ufs_stats.last_hibern8_exit_tstamp = ktime_set(0, 0);
		switch (result) {
		case UPIU_TRANSACTION_RESPONSE:
			/*
			 * get the response UPIU result to extract
			 * the SCSI command status
			 */
			result = ufshcd_get_rsp_upiu_result(lrbp->ucd_rsp_ptr);

			/*
			 * get the result based on SCSI status response
			 * to notify the SCSI midlayer of the command status
			 */
			scsi_status = result & MASK_SCSI_STATUS;
			result = ufshcd_scsi_cmd_status(lrbp, scsi_status);
			
			if (hba->dev_quirks & UFS_DEVICE_QUIRK_SUPPORT_QUERY_FATAL_MODE) {
				if (scsi_status == SAM_STAT_CHECK_CONDITION) {
					int sense_key = (0x0F & lrbp->sense_buffer[2]);

					dev_err(hba->dev, "%s: CHECK CONDITION sense key = %d",
							__func__, sense_key);
					if ((sense_key == MEDIUM_ERROR) && !hba->UFS_fatal_mode_done)
						schedule_work(&hba->fatal_mode_work);
				}
			}

			/*
			 * Currently we are only supporting BKOPs exception
			 * events hence we can ignore BKOPs exception event
			 * during power management callbacks. BKOPs exception
			 * event is not expected to be raised in runtime suspend
			 * callback as it allows the urgent bkops.
			 * During system suspend, we are anyway forcefully
			 * disabling the bkops and if urgent bkops is needed
			 * it will be enabled on system resume. Long term
			 * solution could be to abort the system suspend if
			 * UFS device needs urgent BKOPs.
			 */
			if (!hba->pm_op_in_progress &&
			    ufshcd_is_exception_event(lrbp->ucd_rsp_ptr) &&
				scsi_host_in_recovery(hba->host)) {
				schedule_work(&hba->eeh_work);
				dev_info(hba->dev, "execption event reported\n");
			}

			break;
		case UPIU_TRANSACTION_REJECT_UPIU:
			/* TODO: handle Reject UPIU Response */
			result = DID_ERROR << 16;
			dev_err(hba->dev,
				"Reject UPIU not fully implemented\n");
			break;
		default:
			result = DID_ERROR << 16;
			dev_err(hba->dev,
				"Unexpected request response code = %x\n",
				result);
			break;
		}
		break;
	case OCS_ABORTED:
		result |= DID_ABORT << 16;
		break;
	case OCS_INVALID_COMMAND_STATUS:
		result |= DID_REQUEUE << 16;
		break;
	case OCS_INVALID_CMD_TABLE_ATTR:
	case OCS_INVALID_PRDT_ATTR:
	case OCS_MISMATCH_DATA_BUF_SIZE:
	case OCS_MISMATCH_RESP_UPIU_SIZE:
	case OCS_PEER_COMM_FAILURE:
<<<<<<< HEAD
=======
	case OCS_FATAL_ERROR:
	case OCS_INVALID_CRYPTO_CONFIG:
	case OCS_GENERAL_CRYPTO_ERROR:
>>>>>>> 8a685dfc
	default:
		result |= DID_ERROR << 16;
		dev_err(hba->dev,
				"OCS error from controller = %x for tag %d\n",
				ocs, lrbp->task_tag);
		ufshcd_print_host_regs(hba);
		ufshcd_print_host_state(hba);
		break;
	} /* end of switch */

	if (hba->quirks & UFSHCD_QUIRK_DUMP_DEBUG_INFO)
		if (host_byte(result) != DID_OK)
			ufshcd_print_trs(hba, 1 << lrbp->task_tag, true);
	return result;
}

/**
 * ufshcd_uic_cmd_compl - handle completion of uic command
 * @hba: per adapter instance
 * @intr_status: interrupt status generated by the controller
 */
static void ufshcd_uic_cmd_compl(struct ufs_hba *hba, u32 intr_status)
{
	if ((intr_status & UIC_COMMAND_COMPL) && hba->active_uic_cmd) {
		hba->active_uic_cmd->argument2 |=
			ufshcd_get_uic_cmd_result(hba);
		hba->active_uic_cmd->argument3 =
			ufshcd_get_dme_attr_val(hba);
		complete(&hba->active_uic_cmd->done);
	}

	if ((intr_status & UFSHCD_UIC_PWR_MASK) && hba->uic_async_done)
		complete(hba->uic_async_done);
}

/**
 * __ufshcd_transfer_req_compl - handle SCSI and query command completion
 * @hba: per adapter instance
 * @completed_reqs: requests to complete
 */
static void __ufshcd_transfer_req_compl(struct ufs_hba *hba, int reason,
					unsigned long completed_reqs)
{
	struct ufshcd_lrb *lrbp;
	struct scsi_cmnd *cmd;
	int result;
	int index;

#if defined(CONFIG_UFS_DATA_LOG)
#if defined(CONFIG_UFS_DATA_LOG_MAGIC_CODE)
	struct scatterlist *sg;
	int sg_segments;
	unsigned long magicword_rb = 0;
#endif
	int i = 0;
	int cpu = raw_smp_processor_id();
	unsigned int dump_index;
#endif

	for_each_set_bit(index, &completed_reqs, hba->nutrs) {
		lrbp = &hba->lrb[index];
		cmd = lrbp->cmd;
		if (cmd) {
			ufshcd_add_command_trace(hba, index, "complete");
			result = ufshcd_vops_crypto_engine_clear(hba, lrbp);
			if (result) {
				dev_err(hba->dev,
					"%s: failed to clear crypto engine (%d)\n",
					__func__, result);
			}
			result = ufshcd_transfer_rsp_status(hba, lrbp);

#if defined(CONFIG_UFS_DATA_LOG)
			if (cmd->request && hba->host->ufs_sys_log_en){
				/*condition of data log*/
				if (rq_data_dir(cmd->request) == READ &&
						cmd->request->__sector >= hba->host->ufs_system_start &&
						cmd->request->__sector < hba->host->ufs_system_end) {
					dump_index = queuing_req[cmd->request->tag];
					queuing_req[cmd->request->tag] = 0;
					ufs_data_log[dump_index].end_time = cpu_clock(cpu);
					sg_segments = scsi_sg_count(cmd);
					ufs_data_log[dump_index].segments_cnt = sg_segments;
					ufs_data_log[dump_index].done = 0xF;
#if defined(CONFIG_UFS_DATA_LOG_MAGIC_CODE)
					scsi_for_each_sg(cmd, sg, sg_segments, i) {
						/*
						 * Attempt to SG element for check magic word.
						 * If magic word should have been overwritten in read case,
						 * memory location will not be updated.
						 */
						ufs_data_log[dump_index].virt_addr = sg_virt(sg);
						memcpy(&ufs_data_log[dump_index].datbuf, sg_virt(sg), UFS_DATA_BUF_SIZE);
						memcpy(&magicword_rb, sg_virt(sg), UFS_DATA_BUF_SIZE);
						if (magicword_rb == 0x1F5E3A7069245CBE) {
							printk(KERN_ALERT "tag%d:sg[%d]:%p: page_link=%lx, offset=%d, length=%d\n",
								index, i, sg, sg->page_link, sg->offset, sg->length);
						}
					}
#endif
				}
			}
#endif

			cmd->result = result;
<<<<<<< HEAD
				if (reason)
					set_host_byte(cmd, reason);
=======
			ufshcd_complete_lrbp_crypto(hba, cmd, lrbp);
>>>>>>> 8a685dfc
			/* Mark completed command as NULL in LRB */
			lrbp->cmd = NULL;
			clear_bit_unlock(index, &hba->lrb_in_use);
			/* Do not touch lrbp after scsi done */
			cmd->scsi_done(cmd);
#ifdef CONFIG_SCSI_UFS_CMD_LOGGING
			exynos_ufs_cmd_log_end(hba, index);
#endif
			__ufshcd_release(hba);

			if (hba->monitor.flag & UFSHCD_MONITOR_LEVEL1)
				dev_info(hba->dev, "Transfer Done(%d)\n",
						index);

		} else if (lrbp->command_type == UTP_CMD_TYPE_DEV_MANAGE ||
			lrbp->command_type == UTP_CMD_TYPE_UFS_STORAGE) {
			if (hba->dev_cmd.complete) {
				ufshcd_add_command_trace(hba, index,
						"dev_complete");
				complete(hba->dev_cmd.complete);
			}
		}
		if (ufshcd_is_clkscaling_supported(hba))
			hba->clk_scaling.active_reqs--;
	}

	/* clear corresponding bits of completed commands */
	hba->outstanding_reqs ^= completed_reqs;
#if defined(CONFIG_PM_DEVFREQ)
	ufshcd_clk_scaling_update_busy(hba);
#endif
	/* we might have free'd some tags above */
	wake_up(&hba->dev_cmd.tag_wq);
}

/**
 * ufshcd_transfer_req_compl - handle SCSI and query command completion
 * @hba: per adapter instance
 */
static void ufshcd_transfer_req_compl(struct ufs_hba *hba, int reason)
{
	unsigned long completed_reqs;
	u32 tr_doorbell;

	/* Resetting interrupt aggregation counters first and reading the
	 * DOOR_BELL afterward allows us to handle all the completed requests.
	 * In order to prevent other interrupts starvation the DB is read once
	 * after reset. The down side of this solution is the possibility of
	 * false interrupt if device completes another request after resetting
	 * aggregation and before reading the DB.
	 */
	if (!ufshcd_can_reset_intr_aggr(hba) && ufshcd_is_intr_aggr_allowed(hba))
		ufshcd_reset_intr_aggr(hba);

	tr_doorbell = ufshcd_readl(hba, REG_UTP_TRANSFER_REQ_DOOR_BELL);
	completed_reqs = tr_doorbell ^ hba->outstanding_reqs;

	__ufshcd_transfer_req_compl(hba, reason, completed_reqs);
}

/**
 * ufshcd_disable_ee - disable exception event
 * @hba: per-adapter instance
 * @mask: exception event to disable
 *
 * Disables exception event in the device so that the EVENT_ALERT
 * bit is not set.
 *
 * Returns zero on success, non-zero error value on failure.
 */
static int ufshcd_disable_ee(struct ufs_hba *hba, u16 mask)
{
	int err = 0;
	u32 val;

	if (!(hba->ee_ctrl_mask & mask))
		goto out;

	val = hba->ee_ctrl_mask & ~mask;
	val &= MASK_EE_STATUS;
	err = ufshcd_query_attr_retry(hba, UPIU_QUERY_OPCODE_WRITE_ATTR,
			QUERY_ATTR_IDN_EE_CONTROL, 0, 0, &val);
	if (!err)
		hba->ee_ctrl_mask &= ~mask;
out:
	return err;
}

/**
 * ufshcd_enable_ee - enable exception event
 * @hba: per-adapter instance
 * @mask: exception event to enable
 *
 * Enable corresponding exception event in the device to allow
 * device to alert host in critical scenarios.
 *
 * Returns zero on success, non-zero error value on failure.
 */
static int ufshcd_enable_ee(struct ufs_hba *hba, u16 mask)
{
	int err = 0;
	u32 val;

	if (hba->ee_ctrl_mask & mask)
		goto out;

	val = hba->ee_ctrl_mask | mask;
	val &= MASK_EE_STATUS;
	err = ufshcd_query_attr_retry(hba, UPIU_QUERY_OPCODE_WRITE_ATTR,
			QUERY_ATTR_IDN_EE_CONTROL, 0, 0, &val);
	if (!err)
		hba->ee_ctrl_mask |= mask;
out:
	return err;
}

/**
 * ufshcd_enable_auto_bkops - Allow device managed BKOPS
 * @hba: per-adapter instance
 *
 * Allow device to manage background operations on its own. Enabling
 * this might lead to inconsistent latencies during normal data transfers
 * as the device is allowed to manage its own way of handling background
 * operations.
 *
 * Returns zero on success, non-zero on failure.
 */
static int ufshcd_enable_auto_bkops(struct ufs_hba *hba)
{
	int err = 0;

	if (hba->auto_bkops_enabled)
		goto out;

	err = ufshcd_query_flag_retry(hba, UPIU_QUERY_OPCODE_SET_FLAG,
			QUERY_FLAG_IDN_BKOPS_EN, NULL);
	if (err) {
		dev_err(hba->dev, "%s: failed to enable bkops %d\n",
				__func__, err);
		goto out;
	}

	hba->auto_bkops_enabled = true;
	trace_ufshcd_auto_bkops_state(dev_name(hba->dev), "Enabled");

	/* No need of URGENT_BKOPS exception from the device */
	err = ufshcd_disable_ee(hba, MASK_EE_URGENT_BKOPS);
	if (err)
		dev_err(hba->dev, "%s: failed to disable exception event %d\n",
				__func__, err);
out:
	return err;
}

/**
 * ufshcd_disable_auto_bkops - block device in doing background operations
 * @hba: per-adapter instance
 *
 * Disabling background operations improves command response latency but
 * has drawback of device moving into critical state where the device is
 * not-operable. Make sure to call ufshcd_enable_auto_bkops() whenever the
 * host is idle so that BKOPS are managed effectively without any negative
 * impacts.
 *
 * Returns zero on success, non-zero on failure.
 */
static int ufshcd_disable_auto_bkops(struct ufs_hba *hba)
{
	int err = 0;

	if (!hba->auto_bkops_enabled)
		goto out;

	/*
	 * If host assisted BKOPs is to be enabled, make sure
	 * urgent bkops exception is allowed.
	 */
	err = ufshcd_enable_ee(hba, MASK_EE_URGENT_BKOPS);
	if (err) {
		dev_err(hba->dev, "%s: failed to enable exception event %d\n",
				__func__, err);
		goto out;
	}

	err = ufshcd_query_flag_retry(hba, UPIU_QUERY_OPCODE_CLEAR_FLAG,
			QUERY_FLAG_IDN_BKOPS_EN, NULL);
	if (err) {
		dev_err(hba->dev, "%s: failed to disable bkops %d\n",
				__func__, err);
		ufshcd_disable_ee(hba, MASK_EE_URGENT_BKOPS);
		goto out;
	}

	hba->auto_bkops_enabled = false;
	trace_ufshcd_auto_bkops_state(dev_name(hba->dev), "Disabled");
	hba->is_urgent_bkops_lvl_checked = false;
out:
	return err;
}

/**
 * ufshcd_force_reset_auto_bkops - force reset auto bkops state
 * @hba: per adapter instance
 *
 * After a device reset the device may toggle the BKOPS_EN flag
 * to default value. The s/w tracking variables should be updated
 * as well. This function would change the auto-bkops state based on
 * UFSHCD_CAP_KEEP_AUTO_BKOPS_ENABLED_EXCEPT_SUSPEND.
 */
static void ufshcd_force_reset_auto_bkops(struct ufs_hba *hba)
{
	if (ufshcd_keep_autobkops_enabled_except_suspend(hba)) {
		hba->auto_bkops_enabled = false;
		hba->ee_ctrl_mask |= MASK_EE_URGENT_BKOPS;
		ufshcd_enable_auto_bkops(hba);
	} else {
		hba->auto_bkops_enabled = true;
		hba->ee_ctrl_mask &= ~MASK_EE_URGENT_BKOPS;
		ufshcd_disable_auto_bkops(hba);
	}
	hba->is_urgent_bkops_lvl_checked = false;
}

static inline int ufshcd_get_bkops_status(struct ufs_hba *hba, u32 *status)
{
	return ufshcd_query_attr_retry(hba, UPIU_QUERY_OPCODE_READ_ATTR,
			QUERY_ATTR_IDN_BKOPS_STATUS, 0, 0, status);
}

/**
 * ufshcd_bkops_ctrl - control the auto bkops based on current bkops status
 * @hba: per-adapter instance
 * @status: bkops_status value
 *
 * Read the bkops_status from the UFS device and Enable fBackgroundOpsEn
 * flag in the device to permit background operations if the device
 * bkops_status is greater than or equal to "status" argument passed to
 * this function, disable otherwise.
 *
 * Returns 0 for success, non-zero in case of failure.
 *
 * NOTE: Caller of this function can check the "hba->auto_bkops_enabled" flag
 * to know whether auto bkops is enabled or disabled after this function
 * returns control to it.
 */
static int ufshcd_bkops_ctrl(struct ufs_hba *hba,
			     enum bkops_status status)
{
	int err;
	u32 curr_status = 0;

	err = ufshcd_get_bkops_status(hba, &curr_status);
	if (err) {
		dev_err(hba->dev, "%s: failed to get BKOPS status %d\n",
				__func__, err);
		goto out;
	} else if (curr_status > BKOPS_STATUS_MAX) {
		dev_err(hba->dev, "%s: invalid BKOPS status %d\n",
				__func__, curr_status);
		err = -EINVAL;
		goto out;
	}

	if (curr_status >= status) {
		err = ufshcd_enable_auto_bkops(hba);
		if (!err)
		dev_info(hba->dev, "%s: auto_bkops enabled, status : %d\n",
			__func__, curr_status);
	}
	else
		err = ufshcd_disable_auto_bkops(hba);
out:
	return err;
}

/**
 * ufshcd_urgent_bkops - handle urgent bkops exception event
 * @hba: per-adapter instance
 *
 * Enable fBackgroundOpsEn flag in the device to permit background
 * operations.
 *
 * If BKOPs is enabled, this function returns 0, 1 if the bkops in not enabled
 * and negative error value for any other failure.
 */
static int ufshcd_urgent_bkops(struct ufs_hba *hba)
{
	return ufshcd_bkops_ctrl(hba, hba->urgent_bkops_lvl);
}

static inline int ufshcd_get_ee_status(struct ufs_hba *hba, u32 *status)
{
	return ufshcd_query_attr_retry(hba, UPIU_QUERY_OPCODE_READ_ATTR,
			QUERY_ATTR_IDN_EE_STATUS, 0, 0, status);
}

static void ufshcd_bkops_exception_event_handler(struct ufs_hba *hba)
{
	int err;
	u32 curr_status = 0;

	if (hba->is_urgent_bkops_lvl_checked)
		goto enable_auto_bkops;

	err = ufshcd_get_bkops_status(hba, &curr_status);
	if (err) {
		dev_err(hba->dev, "%s: failed to get BKOPS status %d\n",
				__func__, err);
		goto out;
	} else
		 dev_info(hba->dev, "%s: urgent bkops(status:%d)", 
								  __func__, curr_status);

	/*
	 * We are seeing that some devices are raising the urgent bkops
	 * exception events even when BKOPS status doesn't indicate performace
	 * impacted or critical. Handle these device by determining their urgent
	 * bkops status at runtime.
	 */
	if (curr_status < BKOPS_STATUS_PERF_IMPACT) {
		dev_err(hba->dev, "%s: device raised urgent BKOPS exception for bkops status %d\n",
				__func__, curr_status);
		/* update the current status as the urgent bkops level */
		//hba->urgent_bkops_lvl = curr_status;
		//hba->is_urgent_bkops_lvl_checked = true;
		
		/*SEC does not follow this policy that BKOPS is enabled for these events*/
		goto out;
	}

enable_auto_bkops:
	err = ufshcd_enable_auto_bkops(hba);
	if (!err)
		dev_info(hba->dev, "%s: auto bkops is enabled\n", __func__);
out:
	if (err < 0)
		dev_err(hba->dev, "%s: failed to handle urgent bkops %d\n",
				__func__, err);
}

/**
 * ufshcd_exception_event_handler - handle exceptions raised by device
 * @work: pointer to work data
 *
 * Read bExceptionEventStatus attribute from the device and handle the
 * exception event accordingly.
 */
static void ufshcd_exception_event_handler(struct work_struct *work)
{
	struct ufs_hba *hba;
	int err;
	u32 status = 0;
	hba = container_of(work, struct ufs_hba, eeh_work);

	pm_runtime_get_sync(hba->dev);
	scsi_block_requests(hba->host);
	err = ufshcd_get_ee_status(hba, &status);
	if (err) {
		dev_err(hba->dev, "%s: failed to get exception status %d\n",
				__func__, err);
		goto out;
	}

	status &= hba->ee_ctrl_mask;

	if (status & MASK_EE_URGENT_BKOPS)
		ufshcd_bkops_exception_event_handler(hba);

out:
	scsi_unblock_requests(hba->host);
	pm_runtime_put_sync(hba->dev);
	return;
}

/* Complete requests that have door-bell cleared */
static void ufshcd_complete_requests(struct ufs_hba *hba)
{
	ufshcd_transfer_req_compl(hba, 0);
	ufshcd_tmc_handler(hba);
}

/**
 * ufshcd_quirk_dl_nac_errors - This function checks if error handling is
 *				to recover from the DL NAC errors or not.
 * @hba: per-adapter instance
 *
 * Returns true if error handling is required, false otherwise
 */
static bool ufshcd_quirk_dl_nac_errors(struct ufs_hba *hba)
{
	unsigned long flags;
	bool err_handling = true;

	spin_lock_irqsave(hba->host->host_lock, flags);
	/*
	 * UFS_DEVICE_QUIRK_RECOVERY_FROM_DL_NAC_ERRORS only workaround the
	 * device fatal error and/or DL NAC & REPLAY timeout errors.
	 */
	if (hba->saved_err & (CONTROLLER_FATAL_ERROR | SYSTEM_BUS_FATAL_ERROR))
		goto out;

	if ((hba->saved_err & DEVICE_FATAL_ERROR) ||
	    ((hba->saved_err & UIC_ERROR) &&
	     (hba->saved_uic_err & UFSHCD_UIC_DL_TCx_REPLAY_ERROR)))
		goto out;

	if ((hba->saved_err & UIC_ERROR) &&
	    (hba->saved_uic_err & UFSHCD_UIC_DL_NAC_RECEIVED_ERROR)) {
		int err;
		/*
		 * wait for 50ms to see if we can get any other errors or not.
		 */
		spin_unlock_irqrestore(hba->host->host_lock, flags);
		msleep(50);
		spin_lock_irqsave(hba->host->host_lock, flags);

		/*
		 * now check if we have got any other severe errors other than
		 * DL NAC error?
		 */
		if ((hba->saved_err & INT_FATAL_ERRORS) ||
		    ((hba->saved_err & UIC_ERROR) &&
		    (hba->saved_uic_err & ~UFSHCD_UIC_DL_NAC_RECEIVED_ERROR)))
			goto out;

		/*
		 * As DL NAC is the only error received so far, send out NOP
		 * command to confirm if link is still active or not.
		 *   - If we don't get any response then do error recovery.
		 *   - If we get response then clear the DL NAC error bit.
		 */

		spin_unlock_irqrestore(hba->host->host_lock, flags);
		err = ufshcd_verify_dev_init(hba);
		spin_lock_irqsave(hba->host->host_lock, flags);

		if (err)
			goto out;

		/* Link seems to be alive hence ignore the DL NAC errors */
		if (hba->saved_uic_err == UFSHCD_UIC_DL_NAC_RECEIVED_ERROR)
			hba->saved_err &= ~UIC_ERROR;
		/* clear NAC error */
		hba->saved_uic_err &= ~UFSHCD_UIC_DL_NAC_RECEIVED_ERROR;
		if (!hba->saved_uic_err) {
			err_handling = false;
			goto out;
		}
	}
out:
	spin_unlock_irqrestore(hba->host->host_lock, flags);
	return err_handling;
}

/**
 * ufshcd_err_handler - handle UFS errors that require s/w attention
 * @work: pointer to work structure
 */
static void ufshcd_err_handler(struct work_struct *work)
{
	struct ufs_hba *hba;
	struct exynos_ufs *ufs;
	unsigned long flags;
	u32 err_xfer = 0;
	u32 err_tm = 0;
	int err = 0;
	int tag;
	bool needs_reset = false;

	hba = container_of(work, struct ufs_hba, eh_work);

	pm_runtime_get_sync(hba->dev);
	ufshcd_hold(hba, false);

	ufs = to_exynos_ufs(hba);
	if (hba->saved_err & UIC_ERROR) {
		dev_err(hba->dev, ": CLKSTOP CTRL(0x%04x):\t\t\t\t0x%08x\n",
				HCI_CLKSTOP_CTRL, hci_readl(ufs, HCI_CLKSTOP_CTRL));
		dev_err(hba->dev, ": FORCE HCS(0x%04x):\t\t\t\t0x%08x\n",
				HCI_FORCE_HCS, hci_readl(ufs, HCI_FORCE_HCS));
	}

	/* Dump debugging information to system memory */
	ufshcd_vops_dbg_register_dump(hba);

	spin_lock_irqsave(hba->host->host_lock, flags);
	if (hba->ufshcd_state == UFSHCD_STATE_RESET)
		goto out;

	hba->ufshcd_state = UFSHCD_STATE_RESET;
	ufshcd_set_eh_in_progress(hba);
	exynos_ufs_show_uic_info(hba);

	/* Complete requests that have door-bell cleared by h/w */
	ufshcd_complete_requests(hba);

	if (hba->dev_quirks & UFS_DEVICE_QUIRK_RECOVERY_FROM_DL_NAC_ERRORS) {
		bool ret;

		spin_unlock_irqrestore(hba->host->host_lock, flags);
		/* release the lock as ufshcd_quirk_dl_nac_errors() may sleep */
		ret = ufshcd_quirk_dl_nac_errors(hba);
		spin_lock_irqsave(hba->host->host_lock, flags);
		if (!ret)
			goto skip_err_handling;
	}
	if ((hba->saved_err & INT_FATAL_ERRORS) ||
	    ((hba->saved_err & UIC_ERROR) &&
	    (hba->saved_uic_err & (UFSHCD_UIC_DL_PA_INIT_ERROR |
				   UFSHCD_UIC_DL_ERROR |
				   UFSHCD_UIC_DL_NAC_RECEIVED_ERROR |
				   UFSHCD_UIC_DL_TCx_REPLAY_ERROR))))
		needs_reset = true;

	/*
	 * if host reset is required then skip clearing the pending
	 * transfers forcefully because they will get cleared during
	 * host reset and restore
	 */
	if (needs_reset)
		goto skip_pending_xfer_clear;

	/* release lock as clear command might sleep */
	spin_unlock_irqrestore(hba->host->host_lock, flags);
	/* Clear pending transfer requests */
	for_each_set_bit(tag, &hba->outstanding_reqs, hba->nutrs) {
		if (ufshcd_clear_cmd(hba, tag)) {
			err_xfer = true;
			goto lock_skip_pending_xfer_clear;
		}
	}

	/* Clear pending task management requests */
	for_each_set_bit(tag, &hba->outstanding_tasks, hba->nutmrs) {
		if (ufshcd_clear_tm_cmd(hba, tag)) {
			err_tm = true;
			goto lock_skip_pending_xfer_clear;
		}
	}

lock_skip_pending_xfer_clear:
	spin_lock_irqsave(hba->host->host_lock, flags);

	/* Complete the requests that are cleared by s/w */
	ufshcd_complete_requests(hba);

	if (err_xfer || err_tm)
		needs_reset = true;

skip_pending_xfer_clear:
	/* Fatal errors need reset */
	if (needs_reset) {
		unsigned long max_doorbells = (1UL << hba->nutrs) - 1;

		/*
		 * ufshcd_reset_and_restore() does the link reinitialization
		 * which will need atleast one empty doorbell slot to send the
		 * device management commands (NOP and query commands).
		 * If there is no slot empty at this moment then free up last
		 * slot forcefully.
		 */
		if (hba->outstanding_reqs == max_doorbells)
			__ufshcd_transfer_req_compl(hba, 0,
						    (1UL << (hba->nutrs - 1)));

		spin_unlock_irqrestore(hba->host->host_lock, flags);

		/* Fatal errors need reset */
		if (err_xfer || err_tm || (hba->saved_err & INT_FATAL_ERRORS) ||
				((hba->saved_err & UIC_ERROR) &&
				((hba->saved_uic_err & UFSHCD_UIC_DL_PA_INIT_ERROR) ||
				 (hba->saved_uic_err & UFSHCD_UIC_DL_ERROR))))
					dev_err(hba->dev,
					"%s: saved_err:0x%x, saved_uic_err:0x%x\n",
					__func__, hba->saved_err, hba->saved_uic_err);

		err = ufshcd_reset_and_restore(hba);
		spin_lock_irqsave(hba->host->host_lock, flags);
		if (err) {
			spin_lock_irqsave(hba->host->host_lock, flags);
			hba->ufshcd_state = UFSHCD_STATE_ERROR;
			spin_unlock_irqrestore(hba->host->host_lock, flags);

			dev_err(hba->dev, "%s: reset and restore failed\n",
					__func__);
		}
		hba->saved_err = 0;
		hba->saved_uic_err = 0;
	}

skip_err_handling:
	if (!needs_reset) {
		hba->ufshcd_state = UFSHCD_STATE_OPERATIONAL;
		if (hba->saved_err || hba->saved_uic_err)
			dev_err_ratelimited(hba->dev, "%s: exit: saved_err 0x%x saved_uic_err 0x%x",
			    __func__, hba->saved_err, hba->saved_uic_err);
	}

	ufshcd_clear_eh_in_progress(hba);

out:
	spin_unlock_irqrestore(hba->host->host_lock, flags);
	scsi_unblock_requests(hba->host);
	ufshcd_release(hba);
	pm_runtime_put_sync(hba->dev);
}

static void ufshcd_fatal_mode_handler(struct work_struct *work)
{
	struct ufs_hba *hba;

	hba = container_of(work, struct ufs_hba, fatal_mode_work);

	scsi_block_requests(hba->host);
	hba->ufshcd_state = UFSHCD_STATE_FATAL_MODE;

	dev_err(hba->dev, "fatal mode %04x.\n", hba->manufacturer_id);
	if (hba->manufacturer_id == UFS_VENDOR_TOSHIBA)
		UFS_Toshiba_K2_query_fatal_mode(hba);

	scsi_unblock_requests(hba->host);
	return;
}

static void ufshcd_update_uic_reg_hist(struct ufs_uic_err_reg_hist *reg_hist,
		u32 reg)
{
	reg_hist->reg[reg_hist->pos] = reg;
	reg_hist->tstamp[reg_hist->pos] = ktime_get();
	reg_hist->pos = (reg_hist->pos + 1) % UIC_ERR_REG_HIST_LENGTH;
}

/**
 * ufshcd_update_uic_error - check and set fatal UIC error flags.
 * @hba: per-adapter instance
 */
static void ufshcd_update_uic_error(struct ufs_hba *hba)
{
	u32 reg;

	/* PHY layer lane error */
	reg = ufshcd_readl(hba, REG_UIC_ERROR_CODE_PHY_ADAPTER_LAYER);
	/* Ignore LINERESET indication, as this is not an error */
	if ((reg & UIC_PHY_ADAPTER_LAYER_ERROR) &&
			(reg & UIC_PHY_ADAPTER_LAYER_LANE_ERR_MASK)) {
		/*
		 * To know whether this error is fatal or not, DB timeout
		 * must be checked but this error is handled separately.
		 */
		dev_dbg(hba->dev, "%s: UIC Lane error reported\n", __func__);
		ufshcd_update_uic_reg_hist(&hba->ufs_stats.pa_err, reg);
	}

	/* PA_INIT_ERROR is fatal and needs UIC reset */
	reg = ufshcd_readl(hba, REG_UIC_ERROR_CODE_DATA_LINK_LAYER);
	if (reg)
		ufshcd_update_uic_reg_hist(&hba->ufs_stats.dl_err, reg);

	if (reg & UIC_DATA_LINK_LAYER_ERROR_PA_INIT)
		hba->uic_error |= UFSHCD_UIC_DL_PA_INIT_ERROR;
	else if (hba->dev_quirks &
		   UFS_DEVICE_QUIRK_RECOVERY_FROM_DL_NAC_ERRORS) {
		if (reg & UIC_DATA_LINK_LAYER_ERROR_NAC_RECEIVED)
			hba->uic_error |=
				UFSHCD_UIC_DL_NAC_RECEIVED_ERROR;
		else if (reg & UIC_DATA_LINK_LAYER_ERROR_TCx_REPLAY_TIMEOUT)
			hba->uic_error |= UFSHCD_UIC_DL_TCx_REPLAY_ERROR;
	}

	if (reg & UIC_DATA_LINK_LAYER_ERROR_TCX_REP_TIMER_EXP)
		hba->tcx_replay_timer_expired_cnt++;

	if (reg & UIC_DATA_LINK_LAYER_ERROR_FCX_PRO_TIMER_EXP)
		hba->fcx_protection_timer_expired_cnt++;

	if (hba->tcx_replay_timer_expired_cnt >= 2 ||
	    hba->fcx_protection_timer_expired_cnt >= 2)
		hba->uic_error |= UFSHCD_UIC_DL_ERROR;

	/* UIC NL/TL/DME errors needs software retry */
	reg = ufshcd_readl(hba, REG_UIC_ERROR_CODE_NETWORK_LAYER);
	if (reg) {
		ufshcd_update_uic_reg_hist(&hba->ufs_stats.nl_err, reg);
		hba->uic_error |= UFSHCD_UIC_NL_ERROR;
	}

	reg = ufshcd_readl(hba, REG_UIC_ERROR_CODE_TRANSPORT_LAYER);
	if (reg) {
		ufshcd_update_uic_reg_hist(&hba->ufs_stats.tl_err, reg);
		hba->uic_error |= UFSHCD_UIC_TL_ERROR;
	}

	reg = ufshcd_readl(hba, REG_UIC_ERROR_CODE_DME);
	if (reg) {
		ufshcd_update_uic_reg_hist(&hba->ufs_stats.dme_err, reg);
		hba->uic_error |= UFSHCD_UIC_DME_ERROR;
	}

	dev_dbg(hba->dev, "%s: UIC error flags = 0x%08x\n",
			__func__, hba->uic_error);
#if defined(SEC_UFS_ERROR_COUNT)
	if (hba->uic_error)
		SEC_ufs_uic_error_check(hba, true, false);
#endif
}

/**
 * ufshcd_check_errors - Check for errors that need s/w attention
 * @hba: per-adapter instance
 */
static void ufshcd_check_errors(struct ufs_hba *hba)
{
	bool queue_eh_work = false;

	if (hba->errors & INT_FATAL_ERRORS) {
		queue_eh_work = true;
#if defined(SEC_UFS_ERROR_COUNT)
		SEC_ufs_uic_error_check(hba, false, true);
#endif
	}

	if (hba->errors & UIC_ERROR) {
		hba->uic_error = 0;
		ufshcd_update_uic_error(hba);
		if (hba->uic_error)
			queue_eh_work = true;
	}

	if (queue_eh_work) {
		/*
		 * update the transfer error masks to sticky bits, let's do this
		 * irrespective of current ufshcd_state.
		 */
		hba->saved_err |= hba->errors;
		hba->saved_uic_err |= hba->uic_error;

		/* handle fatal errors only when link is functional */
		if (hba->ufshcd_state == UFSHCD_STATE_OPERATIONAL) {
			/* block commands from scsi mid-layer */
			scsi_block_requests(hba->host);

			hba->ufshcd_state = UFSHCD_STATE_EH_SCHEDULED;

			/* dump controller state before resetting */
			if (hba->saved_err & (INT_FATAL_ERRORS | UIC_ERROR)) {
				bool pr_prdt = !!(hba->saved_err &
						SYSTEM_BUS_FATAL_ERROR);

				dev_err(hba->dev, "%s: saved_err 0x%x saved_uic_err 0x%x\n",
					__func__, hba->saved_err,
					hba->saved_uic_err);

				ufshcd_print_host_regs(hba);
				ufshcd_print_pwr_info(hba);

				if (hba->quirks & UFSHCD_QUIRK_DUMP_DEBUG_INFO) {
					ufshcd_print_tmrs(hba, hba->outstanding_tasks);
					ufshcd_print_trs(hba, hba->outstanding_reqs,
							pr_prdt);
				}
			}
			schedule_work(&hba->eh_work);
		}
	}
	/*
	 * if (!queue_eh_work) -
	 * Other errors are either non-fatal where host recovers
	 * itself without s/w intervention or errors that will be
	 * handled by the SCSI core layer.
	 */
}

/**
 * ufshcd_tmc_handler - handle task management function completion
 * @hba: per adapter instance
 */
static void ufshcd_tmc_handler(struct ufs_hba *hba)
{
	u32 tm_doorbell;

	tm_doorbell = ufshcd_readl(hba, REG_UTP_TASK_REQ_DOOR_BELL);
	hba->tm_condition = tm_doorbell ^ hba->outstanding_tasks;
	hba->outstanding_tasks ^= hba->tm_condition;
	wake_up(&hba->tm_wq);
}

/**
 * ufshcd_sl_intr - Interrupt service routine
 * @hba: per adapter instance
 * @intr_status: contains interrupts generated by the controller
 */
static void ufshcd_sl_intr(struct ufs_hba *hba, u32 intr_status)
{
	hba->errors = UFSHCD_ERROR_MASK & intr_status;
	if (hba->errors)
		ufshcd_check_errors(hba);

	if (intr_status & UFSHCD_UIC_MASK)
		ufshcd_uic_cmd_compl(hba, intr_status);

	if (intr_status & UTP_TASK_REQ_COMPL)
		ufshcd_tmc_handler(hba);

	if (intr_status & UTP_TRANSFER_REQ_COMPL)
		ufshcd_transfer_req_compl(hba, 0);
}

/**
 * ufshcd_intr - Main interrupt service routine
 * @irq: irq number
 * @__hba: pointer to adapter instance
 *
 * Returns IRQ_HANDLED - If interrupt is valid
 *		IRQ_NONE - If invalid interrupt
 */
static irqreturn_t ufshcd_intr(int irq, void *__hba)
{
	u32 intr_status, enabled_intr_status = 0;
	irqreturn_t retval = IRQ_NONE;
	struct ufs_hba *hba = __hba;
	int retries = hba->nutrs;

	spin_lock(hba->host->host_lock);
	intr_status = ufshcd_readl(hba, REG_INTERRUPT_STATUS);

	/*
	 * There could be max of hba->nutrs reqs in flight and in worst case
	 * if the reqs get finished 1 by 1 after the interrupt status is
	 * read, make sure we handle them by checking the interrupt status
	 * again in a loop until we process all of the reqs before returning.
	 */
	while (intr_status && retries--) {
		enabled_intr_status =
			intr_status & ufshcd_readl(hba, REG_INTERRUPT_ENABLE);
		if (intr_status)
			ufshcd_writel(hba, intr_status, REG_INTERRUPT_STATUS);
		if (enabled_intr_status) {
			ufshcd_sl_intr(hba, enabled_intr_status);
			retval = IRQ_HANDLED;
		}

		intr_status = ufshcd_readl(hba, REG_INTERRUPT_STATUS);
	}

	spin_unlock(hba->host->host_lock);
	return retval;
}

static int ufshcd_clear_tm_cmd(struct ufs_hba *hba, int tag)
{
	int err = 0;
	u32 mask = 1 << tag;
	unsigned long flags;

	spin_lock_irqsave(hba->host->host_lock, flags);
	ufshcd_utmrl_clear(hba, tag);
	spin_unlock_irqrestore(hba->host->host_lock, flags);

	/* poll for max. 1 sec to clear door bell register by h/w */
	err = ufshcd_wait_for_register(hba,
			REG_UTP_TASK_REQ_DOOR_BELL,
			mask, 0, 1000, 1000, true);
	return err;
}

/**
 * ufshcd_issue_tm_cmd - issues task management commands to controller
 * @hba: per adapter instance
 * @lun_id: LUN ID to which TM command is sent
 * @task_id: task ID to which the TM command is applicable
 * @tm_function: task management function opcode
 * @tm_response: task management service response return value
 *
 * Returns non-zero value on error, zero on success.
 */
static int ufshcd_issue_tm_cmd(struct ufs_hba *hba, int lun_id, int task_id,
		u8 tm_function, u8 *tm_response)
{
	struct utp_task_req_desc *task_req_descp;
	struct utp_upiu_task_req *task_req_upiup;
	struct Scsi_Host *host;
	unsigned long flags;
	int free_slot;
	int err;
	int task_tag;

	host = hba->host;

	/*
	 * Get free slot, sleep if slots are unavailable.
	 * Even though we use wait_event() which sleeps indefinitely,
	 * the maximum wait time is bounded by %TM_CMD_TIMEOUT.
	 */
	wait_event(hba->tm_tag_wq, ufshcd_get_tm_free_slot(hba, &free_slot));
	ufshcd_hold(hba, false);

	spin_lock_irqsave(host->host_lock, flags);
	task_req_descp = hba->utmrdl_base_addr;
	task_req_descp += free_slot;

	/* Configure task request descriptor */
	task_req_descp->header.dword_0 = cpu_to_le32(UTP_REQ_DESC_INT_CMD);
	task_req_descp->header.dword_2 =
			cpu_to_le32(OCS_INVALID_COMMAND_STATUS);

	/* Configure task request UPIU */
	task_req_upiup =
		(struct utp_upiu_task_req *) task_req_descp->task_req_upiu;
	task_tag = hba->nutrs + free_slot;
	task_req_upiup->header.dword_0 =
		UPIU_HEADER_DWORD(UPIU_TRANSACTION_TASK_REQ, 0,
					      lun_id, task_tag);
	task_req_upiup->header.dword_1 =
		UPIU_HEADER_DWORD(0, tm_function, 0, 0);
	/*
	 * The host shall provide the same value for LUN field in the basic
	 * header and for Input Parameter.
	 */
	task_req_upiup->input_param1 = cpu_to_be32(lun_id);
	task_req_upiup->input_param2 = cpu_to_be32(task_id);

	/* send command to the controller */
	if (hba->vops && hba->vops->set_nexus_t_task_mgmt)
		hba->vops->set_nexus_t_task_mgmt(hba, free_slot, tm_function);
	__set_bit(free_slot, &hba->outstanding_tasks);

	/* Make sure descriptors are ready before ringing the task doorbell */
	wmb();

	ufshcd_writel(hba, 1 << free_slot, REG_UTP_TASK_REQ_DOOR_BELL);
	/* Make sure that doorbell is committed immediately */
	wmb();

	spin_unlock_irqrestore(host->host_lock, flags);

	/* wait until the task management command is completed */
	err = wait_event_timeout(hba->tm_wq,
			test_bit(free_slot, &hba->tm_condition),
			msecs_to_jiffies(TM_CMD_TIMEOUT));
	if (!err) {
		dev_err(hba->dev, "%s: task management cmd 0x%.2x timed-out, intsts : 0x%x\n",
				__func__, tm_function, ufshcd_readl(hba, REG_INTERRUPT_STATUS));
		if (!ufshcd_clear_tm_cmd(hba, free_slot)) {
			spin_lock_irqsave(hba->host->host_lock, flags);
			__clear_bit(free_slot, &hba->outstanding_tasks);
			spin_unlock_irqrestore(hba->host->host_lock, flags);
		} else {
			dev_WARN(hba->dev, "%s: unable clear tm cmd (slot %d) after timeout\n",
					__func__, free_slot);
		}
		err = -ETIMEDOUT;
	} else {
		err = ufshcd_task_req_compl(hba, free_slot, tm_response);
	}

	clear_bit(free_slot, &hba->tm_condition);
	ufshcd_put_tm_slot(hba, free_slot);
	wake_up(&hba->tm_tag_wq);

	ufshcd_release(hba);
	return err;
}

/**
 * ufshcd_eh_device_reset_handler - device reset handler registered to
 *                                    scsi layer.
 * @cmd: SCSI command pointer
 *
 * Returns SUCCESS/FAILED
 */
static int ufshcd_eh_device_reset_handler(struct scsi_cmnd *cmd)
{
	struct Scsi_Host *host;
	struct ufs_hba *hba;
	u32 pos;
	int err;
	u8 resp = 0xF, lun;
	unsigned long flags;

	host = cmd->device->host;
	hba = shost_priv(host);

	/* secure log */
#ifdef CONFIG_EXYNOS_SMC_LOGGING
	exynos_smc(SMC_CMD_UFS_LOG, 1, 0, hba->secure_log.paddr);
#endif

	/* Dump debugging information to system memory */
	ufshcd_vops_dbg_register_dump(hba);
	exynos_ufs_show_uic_info(hba);

	lun = ufshcd_scsi_to_upiu_lun(cmd->device->lun);
	err = ufshcd_issue_tm_cmd(hba, lun, 0, UFS_LOGICAL_RESET, &resp);
	if (err || resp != UPIU_TASK_MANAGEMENT_FUNC_COMPL) {
		if (!err)
			err = resp;
		goto out;
	}

	/* clear the commands that were pending for corresponding LUN */
	for_each_set_bit(pos, &hba->outstanding_reqs, hba->nutrs) {
		if (hba->lrb[pos].lun == lun) {
			err = ufshcd_clear_cmd(hba, pos);
			if (err)
				break;
		}
	}
	spin_lock_irqsave(host->host_lock, flags);
	ufshcd_transfer_req_compl(hba, DID_RESET);
	spin_unlock_irqrestore(host->host_lock, flags);

out:
	hba->req_abort_count = 0;
	if (!err) {
		dev_info(hba->dev, "%s: LU reset succeeded\n", __func__);
		err = SUCCESS;
	} else {
		dev_err(hba->dev, "%s: failed with err %d\n", __func__, err);
		err = FAILED;
	}
	return err;
}

static void ufshcd_set_req_abort_skip(struct ufs_hba *hba, unsigned long bitmap)
{
	struct ufshcd_lrb *lrbp;
	int tag;

	for_each_set_bit(tag, &bitmap, hba->nutrs) {
		lrbp = &hba->lrb[tag];
		lrbp->req_abort_skip = true;
	}
}

/**
 * ufshcd_abort - abort a specific command
 * @cmd: SCSI command pointer
 *
 * Abort the pending command in device by sending UFS_ABORT_TASK task management
 * command, and in host controller by clearing the door-bell register. There can
 * be race between controller sending the command to the device while abort is
 * issued. To avoid that, first issue UFS_QUERY_TASK to check if the command is
 * really issued and then try to abort it.
 *
 * Returns SUCCESS/FAILED
 */
static int ufshcd_abort(struct scsi_cmnd *cmd)
{
	struct Scsi_Host *host;
	struct ufs_hba *hba;
	unsigned long flags;
	unsigned int tag;
	int err = 0;
	int poll_cnt;
	u8 resp = 0xF;
	struct ufshcd_lrb *lrbp;
	u32 reg;

	host = cmd->device->host;
	hba = shost_priv(host);
	tag = cmd->request->tag;
	lrbp = &hba->lrb[tag];
	if (!ufshcd_valid_tag(hba, tag)) {
		dev_err(hba->dev,
			"%s: invalid command tag %d: cmd=0x%p, cmd->request=0x%p",
			__func__, tag, cmd, cmd->request);
		BUG();
	}

	/*
	 * Task abort to the device W-LUN is illegal. When this command
	 * will fail, due to spec violation, scsi err handling next step
	 * will be to send LU reset which, again, is a spec violation.
	 * To avoid these unnecessary/illegal step we skip to the last error
	 * handling stage: reset and restore.
	 */
	if (lrbp->lun == UFS_UPIU_UFS_DEVICE_WLUN)
		return ufshcd_eh_host_reset_handler(cmd);

	/* secure log */
#ifdef CONFIG_EXYNOS_SMC_LOGGING
	exynos_smc(SMC_CMD_UFS_LOG, 1, 0, hba->secure_log.paddr);
#endif

	if (cmd->cmnd[0] == READ_10 || cmd->cmnd[0] == WRITE_10) {
		unsigned long lba = (unsigned long) ((cmd->cmnd[2] << 24) |
					(cmd->cmnd[3] << 16) |
					(cmd->cmnd[4] << 8) |
					(cmd->cmnd[5] << 0));
		unsigned int sct = (cmd->cmnd[7] << 8) |
					(cmd->cmnd[8] << 0);

		dev_err(hba->dev, "%s: tag:%d, cmd:0x%x, "
				"lba:0x%08lx, sct:0x%04x, retries %d\n",
				__func__, tag, cmd->cmnd[0], lba, sct, cmd->retries);
	} else {
		dev_err(hba->dev, "%s: tag:%d, cmd:0x%x, retries %d\n",
				__func__, tag, cmd->cmnd[0], cmd->retries);
	}
#if defined(SEC_UFS_ERROR_COUNT)
	SEC_ufs_utp_error_check(hba, cmd, false, 0);
#endif

	ufshcd_hold(hba, false);

	/* Dump debugging information to system memory */
	ufshcd_vops_dbg_register_dump(hba);

	/* check smu abort */
	err = ufshcd_vops_access_control_abort(hba);
	if (err == ACCESS_CONTROL_ABORT)
		dev_err(hba->dev, "%s: Access Control Abort, newly initialized",
					__func__);
	else if (err && (err != ACCESS_CONTROL_ABORT))
		dev_err(hba->dev, "%s: Fail to check Access Control status (%d)",
					__func__, err);

	reg = ufshcd_readl(hba, REG_UTP_TRANSFER_REQ_DOOR_BELL);
	/* If command is already aborted/completed, return SUCCESS */
	if (!(test_bit(tag, &hba->outstanding_reqs))) {
		dev_err(hba->dev,
			"%s: cmd at tag %d already completed, outstanding=0x%lx, doorbell=0x%x\n",
			__func__, tag, hba->outstanding_reqs, reg);
		goto out;
	}

	if (!(reg & (1 << tag))) {
		dev_err(hba->dev,
		"%s: cmd was completed, but without a notifying intr, tag = %d",
		__func__, tag);
		goto cleanup;
	}

	/* Print Transfer Request of aborted task */
	dev_err(hba->dev, "%s: Device abort task at tag %d\n", __func__, tag);

	/*
	 * Print detailed info about aborted request.
	 * As more than one request might get aborted at the same time,
	 * print full information only for the first aborted request in order
	 * to reduce repeated printouts. For other aborted requests only print
	 * basic details.
	 */
	scsi_print_command(hba->lrb[tag].cmd);
	if (!hba->req_abort_count) {
		ufshcd_print_host_regs(hba);
		ufshcd_print_host_state(hba);
		ufshcd_print_pwr_info(hba);
		if (hba->quirks & UFSHCD_QUIRK_DUMP_DEBUG_INFO)
			ufshcd_print_trs(hba, 1 << tag, true);
	} else {
		if (hba->quirks & UFSHCD_QUIRK_DUMP_DEBUG_INFO)
			ufshcd_print_trs(hba, 1 << tag, false);
	}
	hba->req_abort_count++;

	/* Skip task abort in case previous aborts failed and report failure */
	if (lrbp->req_abort_skip) {
		err = -EIO;
		goto out;
	}

	for (poll_cnt = 100; poll_cnt; poll_cnt--) {
		err = ufshcd_issue_tm_cmd(hba, lrbp->lun, lrbp->task_tag,
				UFS_QUERY_TASK, &resp);
		if (!err && resp == UPIU_TASK_MANAGEMENT_FUNC_SUCCEEDED) {
			/* cmd pending in the device */
			dev_err(hba->dev, "%s: cmd pending in the device. tag = %d\n",
				__func__, tag);
			break;
		} else if (!err && resp == UPIU_TASK_MANAGEMENT_FUNC_COMPL) {
			/*
			 * cmd not pending in the device, check if it is
			 * in transition.
			 */
			dev_err(hba->dev, "%s: cmd at tag %d not pending in the device.\n",
				__func__, tag);
			reg = ufshcd_readl(hba, REG_UTP_TRANSFER_REQ_DOOR_BELL);
			if (reg & (1 << tag)) {
				/* sleep for max. 200us to stabilize */
				usleep_range(100, 200);
				continue;
			}
			/* command completed already */
			dev_err(hba->dev, "%s: cmd at tag %d successfully cleared from DB.\n",
				__func__, tag);
			goto cleanup;
		} else {
			dev_err(hba->dev,
				"%s: no response from device. tag = %d, err %d\n",
				__func__, tag, err);
			if (!err)
				err = resp; /* service response error */
			dev_err(hba->dev,
				"%s: query task failed with err %d\n",
				__func__, err);
#if defined(SEC_UFS_ERROR_COUNT)
			SEC_ufs_utp_error_check(hba, NULL, true, UFS_QUERY_TASK);
#endif
			goto out;
		}
	}

	if (!poll_cnt) {
		err = -EBUSY;
		dev_err(hba->dev,
			"%s: cmd might be missed, not pending in device\n",
			__func__);
		goto out;
	}

	err = ufshcd_issue_tm_cmd(hba, lrbp->lun, lrbp->task_tag,
			UFS_ABORT_TASK, &resp);
	if (err || resp != UPIU_TASK_MANAGEMENT_FUNC_COMPL) {
		if (!err) {
			err = resp; /* service response error */
			dev_err(hba->dev, "%s: issued. tag = %d, err %d\n",
				__func__, tag, err);
		}
#if defined(SEC_UFS_ERROR_COUNT)
		SEC_ufs_utp_error_check(hba, NULL, true, UFS_ABORT_TASK);
#endif
		goto out;
	}

	err = ufshcd_clear_cmd(hba, tag);
	if (err) {
		dev_err(hba->dev, "%s: Failed clearing cmd at tag %d, err %d\n",
			__func__, tag, err);
		goto out;
	}

cleanup:
	scsi_dma_unmap(cmd);

	spin_lock_irqsave(host->host_lock, flags);
	ufshcd_outstanding_req_clear(hba, tag);
	hba->lrb[tag].cmd = NULL;
	spin_unlock_irqrestore(host->host_lock, flags);

	clear_bit_unlock(tag, &hba->lrb_in_use);
	wake_up(&hba->dev_cmd.tag_wq);

out:
	if (!err) {
		err = SUCCESS;
		if ((hba->dev_quirks & UFS_DEVICE_QUIRK_SUPPORT_QUERY_FATAL_MODE) &&
				!hba->UFS_fatal_mode_done) {
			unsigned long max_doorbells = (1UL << hba->nutrs) - 1;
			if (hba->outstanding_reqs == max_doorbells)
				__ufshcd_transfer_req_compl(hba, 0,
						(1UL << (hba->nutrs - 1)));
			schedule_work(&hba->fatal_mode_work);
		}
	} else {
		dev_err(hba->dev, "%s: failed with err %d\n", __func__, err);
		ufshcd_set_req_abort_skip(hba, hba->outstanding_reqs);
		err = FAILED;
	}

	/*
	 * This ufshcd_release() corresponds to the original scsi cmd that got
	 * aborted here (as we won't get any IRQ for it).
	 */
	ufshcd_release(hba);
	return err;
}

/**
 * ufshcd_host_reset_and_restore - reset and restore host controller
 * @hba: per-adapter instance
 *
 * Note that host controller reset may issue DME_RESET to
 * local and remote (device) Uni-Pro stack and the attributes
 * are reset to default state.
 *
 * Returns zero on success, non-zero on failure
 */
static int ufshcd_host_reset_and_restore(struct ufs_hba *hba)
{
	int err = 0;
	unsigned long flags;

	/*
	 * Stop the host controller and complete the requests
	 * cleared by h/w
	 */
	spin_lock_irqsave(hba->host->host_lock, flags);
	hba->ufshcd_state = UFSHCD_STATE_RESET;
	ufshcd_set_eh_in_progress(hba);
	ufshcd_hba_stop(hba, false);
	hba->silence_err_logs = true;
	ufshcd_complete_requests(hba);
	hba->silence_err_logs = false;
	spin_unlock_irqrestore(hba->host->host_lock, flags);

#if defined(CONFIG_PM_DEVFREQ)
	/* scale up clocks to max frequency before full reinitialization */
	ufshcd_scale_clks(hba, true);
#endif

	/* Establish the link again and restore the device */
#ifdef CONFIG_SCSI_UFS_ASYNC_RELINK
	if (hba->pm_op_in_progress)
		async_schedule(ufshcd_async_scan, hba);
	else
#endif
	{
		err = ufshcd_probe_hba(hba);

		if (!err && (hba->ufshcd_state != UFSHCD_STATE_OPERATIONAL)) {
			dev_err(hba->dev, "%s: failed\n", __func__);
			err = -EIO;
		}
	}

	spin_lock_irqsave(hba->host->host_lock, flags);
	ufshcd_clear_eh_in_progress(hba);
	spin_unlock_irqrestore(hba->host->host_lock, flags);

	return err;
}

/**
 * ufshcd_reset_and_restore - reset and re-initialize host/device
 * @hba: per-adapter instance
 *
 * Reset and recover device, host and re-establish link. This
 * is helpful to recover the communication in fatal error conditions.
 *
 * Returns zero on success, non-zero on failure
 */
static int ufshcd_reset_and_restore(struct ufs_hba *hba)
{
	int err = 0;
	int retries = MAX_HOST_RESET_RETRIES;
	unsigned long flags;

	int tag;

	for_each_set_bit(tag, &hba->outstanding_reqs, hba->nutrs)
		ufshcd_clear_cmd(hba, tag);

	spin_lock_irqsave(hba->host->host_lock, flags);
	ufshcd_transfer_req_compl(hba, DID_RESET);
	spin_unlock_irqrestore(hba->host->host_lock, flags);

	ssleep(2);
#if defined(SEC_UFS_ERROR_COUNT)
	SEC_ufs_operation_check(hba, SEC_UFS_HW_RESET);
#endif

	do {
		err = ufshcd_host_reset_and_restore(hba);
	} while (err && --retries);

	/*
	 * After reset the door-bell might be cleared, complete
	 * outstanding requests in s/w here.
	 */
	spin_lock_irqsave(hba->host->host_lock, flags);
	ufshcd_transfer_req_compl(hba, DID_RESET);
	ufshcd_tmc_handler(hba);
	spin_unlock_irqrestore(hba->host->host_lock, flags);

	return err;
}

/**
 * ufshcd_eh_host_reset_handler - host reset handler registered to scsi layer
 * @cmd - SCSI command pointer
 *
 * Returns SUCCESS/FAILED
 */
static int ufshcd_eh_host_reset_handler(struct scsi_cmnd *cmd)
{
	int err;
	unsigned long flags;
	struct ufs_hba *hba;

	hba = shost_priv(cmd->device->host);

	ufshcd_hold(hba, false);
	/*
	 * Check if there is any race with fatal error handling.
	 * If so, wait for it to complete. Even though fatal error
	 * handling does reset and restore in some cases, don't assume
	 * anything out of it. We are just avoiding race here.
	 */
	do {
		spin_lock_irqsave(hba->host->host_lock, flags);
		if (!(work_pending(&hba->eh_work) ||
			    hba->ufshcd_state == UFSHCD_STATE_RESET ||
			    hba->ufshcd_state == UFSHCD_STATE_EH_SCHEDULED))
			break;
		spin_unlock_irqrestore(hba->host->host_lock, flags);
		dev_dbg(hba->dev, "%s: reset in progress\n", __func__);
		flush_work(&hba->eh_work);
	} while (1);

	hba->ufshcd_state = UFSHCD_STATE_RESET;
	ufshcd_set_eh_in_progress(hba);
	spin_unlock_irqrestore(hba->host->host_lock, flags);

	err = ufshcd_reset_and_restore(hba);

	spin_lock_irqsave(hba->host->host_lock, flags);
	if (!err) {
		err = SUCCESS;
		hba->ufshcd_state = UFSHCD_STATE_OPERATIONAL;
	} else {
		err = FAILED;
		hba->ufshcd_state = UFSHCD_STATE_ERROR;
	}
	ufshcd_clear_eh_in_progress(hba);
	spin_unlock_irqrestore(hba->host->host_lock, flags);

	ufshcd_release(hba);
	return err;
}

/**
 * ufshcd_get_max_icc_level - calculate the ICC level
 * @sup_curr_uA: max. current supported by the regulator
 * @start_scan: row at the desc table to start scan from
 * @buff: power descriptor buffer
 *
 * Returns calculated max ICC level for specific regulator
 */
static u32 ufshcd_get_max_icc_level(int sup_curr_uA, u32 start_scan, char *buff)
{
	int i;
	int curr_uA;
	u16 data;
	u16 unit;

	for (i = start_scan; i >= 0; i--) {
		data = be16_to_cpup((__be16 *)&buff[2 * i]);
		unit = (data & ATTR_ICC_LVL_UNIT_MASK) >>
						ATTR_ICC_LVL_UNIT_OFFSET;
		curr_uA = data & ATTR_ICC_LVL_VALUE_MASK;
		switch (unit) {
		case UFSHCD_NANO_AMP:
			curr_uA = curr_uA / 1000;
			break;
		case UFSHCD_MILI_AMP:
			curr_uA = curr_uA * 1000;
			break;
		case UFSHCD_AMP:
			curr_uA = curr_uA * 1000 * 1000;
			break;
		case UFSHCD_MICRO_AMP:
		default:
			break;
		}
		if (sup_curr_uA >= curr_uA)
			break;
	}
	if (i < 0) {
		i = 0;
		pr_err("%s: Couldn't find valid icc_level = %d", __func__, i);
	}

	return (u32)i;
}

/**
 * ufshcd_calc_icc_level - calculate the max ICC level
 * In case regulators are not initialized we'll return 0
 * @hba: per-adapter instance
 * @desc_buf: power descriptor buffer to extract ICC levels from.
 * @len: length of desc_buff
 *
 * Returns calculated ICC level
 */
static u32 ufshcd_find_max_sup_active_icc_level(struct ufs_hba *hba,
							u8 *desc_buf, int len)
{
	u32 icc_level = 0;

	if (!hba->vreg_info.vcc || !hba->vreg_info.vccq ||
						!hba->vreg_info.vccq2) {
		dev_err(hba->dev,
			"%s: Regulator capability was not set, actvIccLevel=%d",
							__func__, icc_level);
		goto out;
	}

	if (hba->vreg_info.vcc && hba->vreg_info.vcc->max_uA)
		icc_level = ufshcd_get_max_icc_level(
				hba->vreg_info.vcc->max_uA,
				POWER_DESC_MAX_ACTV_ICC_LVLS - 1,
				&desc_buf[PWR_DESC_ACTIVE_LVLS_VCC_0]);

	if (hba->vreg_info.vccq && hba->vreg_info.vccq->max_uA)
		icc_level = ufshcd_get_max_icc_level(
				hba->vreg_info.vccq->max_uA,
				icc_level,
				&desc_buf[PWR_DESC_ACTIVE_LVLS_VCCQ_0]);

	if (hba->vreg_info.vccq2 && hba->vreg_info.vccq2->max_uA)
		icc_level = ufshcd_get_max_icc_level(
				hba->vreg_info.vccq2->max_uA,
				icc_level,
				&desc_buf[PWR_DESC_ACTIVE_LVLS_VCCQ2_0]);
out:
	return icc_level;
}

static void ufshcd_init_icc_levels(struct ufs_hba *hba)
{
	int ret;
	int buff_len = hba->desc_size.pwr_desc;
	u8 desc_buf[hba->desc_size.pwr_desc];

	ret = ufshcd_read_power_desc(hba, desc_buf, buff_len);
	if (ret) {
		dev_err(hba->dev,
			"%s: Failed reading power descriptor.len = %d ret = %d",
			__func__, buff_len, ret);
		return;
	}

	hba->init_prefetch_data.icc_level =
			ufshcd_find_max_sup_active_icc_level(hba,
			desc_buf, buff_len);
	dev_dbg(hba->dev, "%s: setting icc_level 0x%x",
			__func__, hba->init_prefetch_data.icc_level);

	ret = ufshcd_query_attr_retry(hba, UPIU_QUERY_OPCODE_WRITE_ATTR,
		QUERY_ATTR_IDN_ACTIVE_ICC_LVL, 0, 0,
		&hba->init_prefetch_data.icc_level);

	if (ret)
		dev_err(hba->dev,
			"%s: Failed configuring bActiveICCLevel = %d ret = %d",
			__func__, hba->init_prefetch_data.icc_level , ret);

}

/**
 * ufshcd_scsi_add_wlus - Adds required W-LUs
 * @hba: per-adapter instance
 *
 * UFS device specification requires the UFS devices to support 4 well known
 * logical units:
 *	"REPORT_LUNS" (address: 01h)
 *	"UFS Device" (address: 50h)
 *	"RPMB" (address: 44h)
 *	"BOOT" (address: 30h)
 * UFS device's power management needs to be controlled by "POWER CONDITION"
 * field of SSU (START STOP UNIT) command. But this "power condition" field
 * will take effect only when its sent to "UFS device" well known logical unit
 * hence we require the scsi_device instance to represent this logical unit in
 * order for the UFS host driver to send the SSU command for power management.

 * We also require the scsi_device instance for "RPMB" (Replay Protected Memory
 * Block) LU so user space process can control this LU. User space may also
 * want to have access to BOOT LU.

 * This function adds scsi device instances for each of all well known LUs
 * (except "REPORT LUNS" LU).
 *
 * Returns zero on success (all required W-LUs are added successfully),
 * non-zero error value on failure (if failed to add any of the required W-LU).
 */
static int ufshcd_scsi_add_wlus(struct ufs_hba *hba)
{
	int ret = 0;
	struct scsi_device *sdev_boot;

	hba->sdev_ufs_device = __scsi_add_device(hba->host, 0, 0,
		ufshcd_upiu_wlun_to_scsi_wlun(UFS_UPIU_UFS_DEVICE_WLUN), NULL);
	if (IS_ERR(hba->sdev_ufs_device)) {
		ret = PTR_ERR(hba->sdev_ufs_device);
		hba->sdev_ufs_device = NULL;
		goto out;
	}
	scsi_device_put(hba->sdev_ufs_device);

	sdev_boot = __scsi_add_device(hba->host, 0, 0,
		ufshcd_upiu_wlun_to_scsi_wlun(UFS_UPIU_BOOT_WLUN), NULL);
	if (IS_ERR(sdev_boot)) {
		ret = PTR_ERR(sdev_boot);
		goto remove_sdev_ufs_device;
	}
	scsi_device_put(sdev_boot);

	hba->sdev_rpmb = __scsi_add_device(hba->host, 0, 0,
		ufshcd_upiu_wlun_to_scsi_wlun(UFS_UPIU_RPMB_WLUN), NULL);
	if (IS_ERR(hba->sdev_rpmb)) {
		ret = PTR_ERR(hba->sdev_rpmb);
		goto remove_sdev_boot;
	}
	scsi_device_put(hba->sdev_rpmb);
	goto out;

remove_sdev_boot:
	scsi_remove_device(sdev_boot);
remove_sdev_ufs_device:
	scsi_remove_device(hba->sdev_ufs_device);
out:
	return ret;
}

static int ufs_get_device_desc(struct ufs_hba *hba,
			       struct ufs_dev_desc *dev_desc)
{
	int err;
	u8 model_index;
	u8 serial_num_index;
	u8 str_desc_buf[hba->desc_size.str_desc + 1];
	u8 desc_buf[hba->desc_size.dev_desc];
	u8 health_buf[hba->desc_size.hlth_desc];
	bool ascii_type;

	err = ufshcd_read_device_desc(hba, desc_buf, hba->desc_size.dev_desc);
	if (err) {
		dev_err(hba->dev, "%s: Failed reading Device Desc. err = %d\n",
			__func__, err);
		goto out;
	}

	/*
	 * getting vendor (manufacturerID) and Bank Index in big endian
	 * format
	 */
	dev_desc->wmanufacturerid = desc_buf[DEVICE_DESC_PARAM_MANF_ID] << 8 |
				     desc_buf[DEVICE_DESC_PARAM_MANF_ID + 1];

	hba->manufacturer_id = dev_desc->wmanufacturerid;
	model_index = desc_buf[DEVICE_DESC_PARAM_PRDCT_NAME];

	memset(str_desc_buf, 0, hba->desc_size.str_desc);
	err = ufshcd_read_string_desc(hba, model_index, str_desc_buf,
				hba->desc_size.str_desc, ASCII_STD);
	if (err) {
		dev_err(hba->dev, "%s: Failed reading Product Name. err = %d\n",
			__func__, err);
		goto out;
	}

	str_desc_buf[hba->desc_size.str_desc] = '\0';
	strlcpy(dev_desc->model, (str_desc_buf + QUERY_DESC_HDR_SIZE),
		min_t(u8, str_desc_buf[QUERY_DESC_LENGTH_OFFSET],
		      MAX_MODEL_LEN));

	/* Null terminate the model string */
	dev_desc->model[MAX_MODEL_LEN] = '\0';
	
	/*serial number*/
	serial_num_index = desc_buf[DEVICE_DESC_PARAM_SN];
	memset(str_desc_buf, 0, hba->desc_size.str_desc);

	/*spec is unicode but sec use hex data*/
	ascii_type = UTF16_STD;

	err = ufshcd_read_string_desc(hba, serial_num_index, str_desc_buf,
		 hba->desc_size.str_desc, ascii_type);

	if (err)
		goto out;
	str_desc_buf[hba->desc_size.str_desc] = '\0';

	ufs_set_sec_unique_number(hba, str_desc_buf, desc_buf);

	err = ufshcd_read_health_desc(hba, health_buf,
					hba->desc_size.hlth_desc);
	if (err)
		goto out;

	/* getting Life Time at Device Health DESC*/
	dev_desc->lifetime = health_buf[HEALTH_DEVICE_DESC_PARAM_LIFETIMEA];

	dev_info(hba->dev,"LT: 0x%02x \n", health_buf[3]<<4|health_buf[4]);

	hba->lifetime = dev_desc->lifetime;

out:
	return err;
}

static void ufs_fixup_device_setup(struct ufs_hba *hba,
				   struct ufs_dev_desc *dev_desc)
{
	struct ufs_dev_fix *f;

	for (f = ufs_fixups; f->quirk; f++) {
		if ((f->card.wmanufacturerid == dev_desc->wmanufacturerid ||
		     f->card.wmanufacturerid == UFS_ANY_VENDOR) &&
		    (STR_PRFX_EQUAL(f->card.model, dev_desc->model) ||
		     !strcmp(f->card.model, UFS_ANY_MODEL)))
			hba->dev_quirks |= f->quirk;
	}
}

/**
 * ufshcd_tune_pa_tactivate - Tunes PA_TActivate of local UniPro
 * @hba: per-adapter instance
 *
 * PA_TActivate parameter can be tuned manually if UniPro version is less than
 * 1.61. PA_TActivate needs to be greater than or equal to peerM-PHY's
 * RX_MIN_ACTIVATETIME_CAPABILITY attribute. This optimal value can help reduce
 * the hibern8 exit latency.
 *
 * Returns zero on success, non-zero error value on failure.
 */
static int ufshcd_tune_pa_tactivate(struct ufs_hba *hba)
{
	int ret = 0;
	u32 peer_rx_min_activatetime = 0, tuned_pa_tactivate;

	ret = ufshcd_dme_peer_get(hba,
				  UIC_ARG_MIB_SEL(
					RX_MIN_ACTIVATETIME_CAPABILITY,
					UIC_ARG_MPHY_RX_GEN_SEL_INDEX(0)),
				  &peer_rx_min_activatetime);
	if (ret)
		goto out;

	/* make sure proper unit conversion is applied */
	tuned_pa_tactivate =
		((peer_rx_min_activatetime * RX_MIN_ACTIVATETIME_UNIT_US)
		 / PA_TACTIVATE_TIME_UNIT_US);
	ret = ufshcd_dme_set(hba, UIC_ARG_MIB(PA_TACTIVATE),
			     tuned_pa_tactivate);

out:
	return ret;
}

/**
 * ufshcd_tune_pa_hibern8time - Tunes PA_Hibern8Time of local UniPro
 * @hba: per-adapter instance
 *
 * PA_Hibern8Time parameter can be tuned manually if UniPro version is less than
 * 1.61. PA_Hibern8Time needs to be maximum of local M-PHY's
 * TX_HIBERN8TIME_CAPABILITY & peer M-PHY's RX_HIBERN8TIME_CAPABILITY.
 * This optimal value can help reduce the hibern8 exit latency.
 *
 * Returns zero on success, non-zero error value on failure.
 */
static int ufshcd_tune_pa_hibern8time(struct ufs_hba *hba)
{
	int ret = 0;
	u32 local_tx_hibern8_time_cap = 0, peer_rx_hibern8_time_cap = 0;
	u32 max_hibern8_time, tuned_pa_hibern8time;

	ret = ufshcd_dme_get(hba,
			     UIC_ARG_MIB_SEL(TX_HIBERN8TIME_CAPABILITY,
					UIC_ARG_MPHY_TX_GEN_SEL_INDEX(0)),
				  &local_tx_hibern8_time_cap);
	if (ret)
		goto out;

	ret = ufshcd_dme_peer_get(hba,
				  UIC_ARG_MIB_SEL(RX_HIBERN8TIME_CAPABILITY,
					UIC_ARG_MPHY_RX_GEN_SEL_INDEX(0)),
				  &peer_rx_hibern8_time_cap);
	if (ret)
		goto out;

	max_hibern8_time = max(local_tx_hibern8_time_cap,
			       peer_rx_hibern8_time_cap);
	/* make sure proper unit conversion is applied */
	tuned_pa_hibern8time = ((max_hibern8_time * HIBERN8TIME_UNIT_US)
				/ PA_HIBERN8_TIME_UNIT_US);
	ret = ufshcd_dme_set(hba, UIC_ARG_MIB(PA_HIBERN8TIME),
			     tuned_pa_hibern8time);
out:
	return ret;
}

static void ufshcd_tune_unipro_params(struct ufs_hba *hba)
{
	if (ufshcd_is_unipro_pa_params_tuning_req(hba)) {
		ufshcd_tune_pa_tactivate(hba);
		ufshcd_tune_pa_hibern8time(hba);
	}

	if (hba->dev_quirks & UFS_DEVICE_QUIRK_PA_TACTIVATE)
		/* set 1ms timeout for PA_TACTIVATE */
		ufshcd_dme_set(hba, UIC_ARG_MIB(PA_TACTIVATE), 10);


}

static void ufshcd_clear_dbg_ufs_stats(struct ufs_hba *hba)
{
	int err_reg_hist_size = sizeof(struct ufs_uic_err_reg_hist);

	hba->ufs_stats.hibern8_exit_cnt = 0;
	hba->ufs_stats.last_hibern8_exit_tstamp = ktime_set(0, 0);

	memset(&hba->ufs_stats.pa_err, 0, err_reg_hist_size);
	memset(&hba->ufs_stats.dl_err, 0, err_reg_hist_size);
	memset(&hba->ufs_stats.nl_err, 0, err_reg_hist_size);
	memset(&hba->ufs_stats.tl_err, 0, err_reg_hist_size);
	memset(&hba->ufs_stats.dme_err, 0, err_reg_hist_size);

	hba->req_abort_count = 0;
}

static void ufshcd_init_desc_sizes(struct ufs_hba *hba)
{
	int err;

	err = ufshcd_read_desc_length(hba, QUERY_DESC_IDN_DEVICE, 0,
		&hba->desc_size.dev_desc);
	if (err)
		hba->desc_size.dev_desc = QUERY_DESC_DEVICE_DEF_SIZE;

	err = ufshcd_read_desc_length(hba, QUERY_DESC_IDN_POWER, 0,
		&hba->desc_size.pwr_desc);
	if (err)
		hba->desc_size.pwr_desc = QUERY_DESC_POWER_DEF_SIZE;

	err = ufshcd_read_desc_length(hba, QUERY_DESC_IDN_INTERCONNECT, 0,
		&hba->desc_size.interc_desc);
	if (err)
		hba->desc_size.interc_desc = QUERY_DESC_INTERCONNECT_DEF_SIZE;

	err = ufshcd_read_desc_length(hba, QUERY_DESC_IDN_CONFIGURATION, 0,
		&hba->desc_size.conf_desc);
	if (err)
		hba->desc_size.conf_desc = QUERY_DESC_CONFIGURATION_DEF_SIZE;

	err = ufshcd_read_desc_length(hba, QUERY_DESC_IDN_UNIT, 0,
		&hba->desc_size.unit_desc);
	if (err)
		hba->desc_size.unit_desc = QUERY_DESC_UNIT_DEF_SIZE;

	err = ufshcd_read_desc_length(hba, QUERY_DESC_IDN_GEOMETRY, 0,
		&hba->desc_size.geom_desc);
	if (err)
		hba->desc_size.geom_desc = QUERY_DESC_GEOMETRY_DEF_SIZE;

	err = ufshcd_read_desc_length(hba, QUERY_DESC_IDN_HEALTH, 0,
		&hba->desc_size.hlth_desc);
	if (err)
		hba->desc_size.hlth_desc = QUERY_DESC_HEALTH_DEF_SIZE;
}

static void ufshcd_def_desc_sizes(struct ufs_hba *hba)
{
	hba->desc_size.dev_desc = QUERY_DESC_DEVICE_DEF_SIZE;
	hba->desc_size.pwr_desc = QUERY_DESC_POWER_DEF_SIZE;
	hba->desc_size.interc_desc = QUERY_DESC_INTERCONNECT_DEF_SIZE;
	hba->desc_size.conf_desc = QUERY_DESC_CONFIGURATION_DEF_SIZE;
	hba->desc_size.unit_desc = QUERY_DESC_UNIT_DEF_SIZE;
	hba->desc_size.geom_desc = QUERY_DESC_GEOMETRY_DEF_SIZE;
	hba->desc_size.str_desc = QUERY_DESC_STRING_DEF_SIZE;
	hba->desc_size.hlth_desc = QUERY_DESC_HEALTH_DEF_SIZE;
}

/**
 * ufshcd_probe_hba - probe hba to detect device and initialize
 * @hba: per-adapter instance
 *
 * Execute link-startup and verify device initialization
 */
static int ufshcd_probe_hba(struct ufs_hba *hba)
{
	struct ufs_dev_desc card = {0};
	struct ufs_pa_layer_attr *pwr_info = &hba->max_pwr_info.info;
	int re_cnt = 0;
	int ret;
	ktime_t start = ktime_get();
	unsigned long flags;

retry:
	ret = ufshcd_hba_enable(hba);
	if (ret)
		goto out;

	ret = ufshcd_link_startup(hba);
	if (ret)
		goto out;

	dev_info(hba->dev, "UFS link established\n");

	/* set the default level for urgent bkops */
	hba->urgent_bkops_lvl = BKOPS_STATUS_PERF_IMPACT;
	hba->is_urgent_bkops_lvl_checked = false;

	/* Debug counters initialization */
	ufshcd_clear_dbg_ufs_stats(hba);

	/* UniPro link is active now */
	ufshcd_set_link_active(hba);

	ret = ufshcd_verify_dev_init(hba);
	if (ret)
		goto out;

	ret = ufshcd_complete_dev_init(hba);
	if (ret)
		goto out;

	dev_info(hba->dev, "UFS device initialized\n");

	if (!ufshcd_eh_in_progress(hba) && !hba->pm_op_in_progress
			&& !hba->async_resume) {
		/* Init check for device descriptor sizes */
		ufshcd_init_desc_sizes(hba);

		ret = ufs_get_device_desc(hba, &card);
		if (ret) {
			dev_err(hba->dev, "%s: Failed getting device info. err = %d\n",
				__func__, ret);
			goto out;
		}

		ufs_fixup_device_setup(hba, &card);
	}

	ufshcd_tune_unipro_params(hba);

	ret = ufshcd_set_vccq_rail_unused(hba,
		(hba->dev_quirks & UFS_DEVICE_NO_VCCQ) ? true : false);
	if (ret)
		goto out;

	/* UFS device is also active now */
	ufshcd_set_ufs_dev_active(hba);
	ufshcd_force_reset_auto_bkops(hba);
	hba->wlun_dev_clr_ua = true;

	if (ufshcd_get_max_pwr_mode(hba)) {
		dev_err(hba->dev,
			"%s: Failed getting max supported power mode\n",
			__func__);
	} else {
		if (pwr_info->lane_rx != min(pwr_info->peer_available_lane_rx,
					pwr_info->available_lane_rx)) {
			dev_err(hba->dev,
				"%s: connected lane rx= %d, peer_available lane rx= %d\n",
				__func__, pwr_info->lane_rx,
				pwr_info->peer_available_lane_rx);
			goto out;
		}

		if (pwr_info->lane_tx != min(pwr_info->peer_available_lane_tx,
					pwr_info->available_lane_tx)) {
			dev_err(hba->dev,
				"%s: connected lane tx= %d, peer_available lane tx= %d\n",
				__func__, pwr_info->lane_tx,
				pwr_info->peer_available_lane_tx);
			goto out;
		}

		ret = ufshcd_config_pwr_mode(hba, &hba->max_pwr_info.info);
		if (ret) {
			dev_err(hba->dev, "%s: Failed setting power mode, err = %d\n",
					__func__, ret);
			goto out;
		}

		if (hba->max_pwr_info.info.pwr_rx == FAST_MODE ||
			hba->max_pwr_info.info.pwr_tx == FAST_MODE ||
			hba->max_pwr_info.info.pwr_rx == FASTAUTO_MODE ||
			hba->max_pwr_info.info.pwr_tx == FASTAUTO_MODE)
			dev_info(hba->dev, "HS mode configured\n");
	}

	/* set the state as operational after switching to desired gear */
	spin_lock_irqsave(hba->host->host_lock, flags);
	hba->ufshcd_state = UFSHCD_STATE_OPERATIONAL;
	spin_unlock_irqrestore(hba->host->host_lock, flags);

	hba->saved_err = 0;
	hba->saved_uic_err = 0;

	/*
	 * If we are in error handling context or in power management callbacks
	 * context, no need to scan the host
	 */
	if (!ufshcd_eh_in_progress(hba) && !hba->pm_op_in_progress
			&& !hba->async_resume) {
		bool flag;

		/* clear any previous UFS device information */
		memset(&hba->dev_info, 0, sizeof(hba->dev_info));
		if (!ufshcd_query_flag_retry(hba, UPIU_QUERY_OPCODE_READ_FLAG,
				QUERY_FLAG_IDN_PWR_ON_WPE, &flag))
			hba->dev_info.f_power_on_wp_en = flag;

		if (!hba->is_init_prefetch)
			ufshcd_init_icc_levels(hba);

		scsi_scan_host(hba->host);

		/* Add required well known logical units to scsi mid layer */
		ret = ufshcd_scsi_add_wlus(hba);
		if (ret)
			goto out;

		/* Initialize devfreq after UFS device is detected */
		if (ufshcd_is_clkscaling_supported(hba)) {
			memcpy(&hba->clk_scaling.saved_pwr_info.info,
				&hba->pwr_info,
				sizeof(struct ufs_pa_layer_attr));
			hba->clk_scaling.saved_pwr_info.is_valid = true;
			if (!hba->devfreq) {
#if defined(CONFIG_PM_DEVFREQ)
				hba->devfreq = devm_devfreq_add_device(hba->dev,
							&ufs_devfreq_profile,
							"simple_ondemand",
							NULL);
#endif
				if (IS_ERR(hba->devfreq)) {
					ret = PTR_ERR(hba->devfreq);
					dev_err(hba->dev, "Unable to register with devfreq %d\n",
							ret);
					goto out;
				}
			}
			hba->clk_scaling.is_allowed = true;
		}

		pm_runtime_put_sync(hba->dev);
	}
	if (hba->sdev_rpmb)
		hba->host->wlun_clr_uac = true;
	if (!hba->is_init_prefetch)
		hba->is_init_prefetch = true;

out:
	if (ret && re_cnt++ < UFS_LINK_SETUP_RETRIES) {
		dev_err(hba->dev, "%s failed with err %d, retrying:%d\n",
			__func__, ret, re_cnt);
#if defined(CONFIG_SCSI_UFS_TEST_MODE)
		ufshcd_vops_dbg_register_dump(hba);
#endif
		goto retry;
	} else if (ret && re_cnt >= UFS_LINK_SETUP_RETRIES) {
		dev_err(hba->dev, "%s failed after retries with err %d\n",
			__func__, ret);
		exynos_ufs_dump_uic_info(hba);
		spin_lock_irqsave(hba->host->host_lock, flags);
		hba->ufshcd_state = UFSHCD_STATE_ERROR;
		spin_unlock_irqrestore(hba->host->host_lock, flags);
	}

	/*
	 * If we failed to initialize the device or the device is not
	 * present, turn off the power/clocks etc.
	 */
	if (ret && !ufshcd_eh_in_progress(hba) && !hba->pm_op_in_progress) {
		pm_runtime_put_sync(hba->dev);
		ufshcd_hba_exit(hba);
	}

	trace_ufshcd_init(dev_name(hba->dev), ret,
		ktime_to_us(ktime_sub(ktime_get(), start)),
		hba->curr_dev_pwr_mode, hba->uic_link_state);

	if (!ret) {
		/*
		 * Inform scsi mid-layer that we did reset and allow to handle
		 * Unit Attention properly.
		 */
		spin_lock_irqsave(hba->host->host_lock, flags);
		scsi_report_bus_reset(hba->host, 0);
		spin_unlock_irqrestore(hba->host->host_lock, flags);
	}

	hba->async_resume = false;

	return ret;
}

/**
 * ufshcd_async_scan - asynchronous execution for probing hba
 * @data: data pointer to pass to this function
 * @cookie: cookie data
 */
static void ufshcd_async_scan(void *data, async_cookie_t cookie)
{
	struct ufs_hba *hba = (struct ufs_hba *)data;
	int err = 0;

	if (hba->async_resume) {
		scsi_block_requests(hba->host);
		dev_info(hba->dev, "UFS async resume started\n");
		err = ufshcd_probe_hba(hba);
		dev_info(hba->dev, "UFS async resume finished\n");
		if (err)
			goto err;

		if (!ufshcd_is_ufs_dev_active(hba)) {
			scsi_unblock_requests(hba->host);
			ufshcd_set_dev_pwr_mode(hba, UFS_ACTIVE_PWR_MODE);
			scsi_block_requests(hba->host);
		}

		/*
		 * If BKOPs operations are urgently needed at this moment then
		 * keep auto-bkops enabled or else disable it.
		 */
		ufshcd_urgent_bkops(hba);
err:
		scsi_unblock_requests(hba->host);
	} else {
		ufshcd_probe_hba(hba);
	}
}

static enum blk_eh_timer_return ufshcd_eh_timed_out(struct scsi_cmnd *scmd)
{
	unsigned long flags;
	struct Scsi_Host *host;
	struct ufs_hba *hba;
	int index;
	bool found = false;

	if (!scmd || !scmd->device || !scmd->device->host)
		return BLK_EH_NOT_HANDLED;

	host = scmd->device->host;
	hba = shost_priv(host);
	if (!hba)
		return BLK_EH_NOT_HANDLED;

	spin_lock_irqsave(host->host_lock, flags);

	for_each_set_bit(index, &hba->outstanding_reqs, hba->nutrs) {
		if (hba->lrb[index].cmd == scmd) {
			found = true;
			break;
		}
	}

	spin_unlock_irqrestore(host->host_lock, flags);

	/*
	 * Bypass SCSI error handling and reset the block layer timer if this
	 * SCSI command was not actually dispatched to UFS driver, otherwise
	 * let SCSI layer handle the error as usual.
	 */
	return found ? BLK_EH_NOT_HANDLED : BLK_EH_RESET_TIMER;
}

/**
 * ufshcd_query_ioctl - perform user read queries
 * @hba: per-adapter instance
 * @lun: used for lun specific queries
 * @buffer: user space buffer for reading and submitting query data and params
 * @return: 0 for success negative error code otherwise
 *
 * Expected/Submitted buffer structure is struct ufs_ioctl_query_data.
 * It will read the opcode, idn and buf_length parameters, and, put the
 * response in the buffer field while updating the used size in buf_length.
 */
static int ufshcd_query_ioctl(struct ufs_hba *hba, u8 lun, void __user *buffer)
{
	struct ufs_ioctl_query_data *ioctl_data;
	int err = 0;
	int length = 0;
	void *data_ptr;
	bool flag;
	u32 att;
	u8 index;
	u8 *desc = NULL;

	ioctl_data = kzalloc(sizeof(struct ufs_ioctl_query_data), GFP_KERNEL);
	if (!ioctl_data) {
		dev_err(hba->dev, "%s: Failed allocating %zu bytes\n", __func__,
				sizeof(struct ufs_ioctl_query_data));
		err = -ENOMEM;
		goto out;
	}

	/* extract params from user buffer */
	err = copy_from_user(ioctl_data, buffer,
			sizeof(struct ufs_ioctl_query_data));
	if (err) {
		dev_err(hba->dev,
			"%s: Failed copying buffer from user, err %d\n",
			__func__, err);
		goto out_release_mem;
	}

	/* verify legal parameters & send query */
	switch (ioctl_data->opcode) {
	case UPIU_QUERY_OPCODE_READ_DESC:
		switch (ioctl_data->idn) {
		case QUERY_DESC_IDN_DEVICE:
		case QUERY_DESC_IDN_CONFIGURATION:
		case QUERY_DESC_IDN_INTERCONNECT:
		case QUERY_DESC_IDN_GEOMETRY:
		case QUERY_DESC_IDN_POWER:
		case QUERY_DESC_IDN_HEALTH:
			index = 0;
			break;
		case QUERY_DESC_IDN_STRING:
			index = 0;
			if (ioctl_data->buf_size > 0) {
				/* extract params from user buffer */
				err = copy_from_user(&index,
						buffer + sizeof(struct ufs_ioctl_query_data),
						sizeof(u8));
				if (err) {
					dev_err(hba->dev,
						"%s: Failed copying buffer from user, err %d\n",
						__func__, err);
					goto out_release_mem;
				}
			}
			break;
		case QUERY_DESC_IDN_UNIT:
			if (!ufs_is_valid_unit_desc_lun(lun)) {
				dev_err(hba->dev,
					"%s: No unit descriptor for lun 0x%x\n",
					__func__, lun);
				err = -EINVAL;
				goto out_release_mem;
			}
			index = lun;
			break;
		default:
			goto out_einval;
		}
		length = min_t(int, QUERY_DESC_MAX_SIZE,
				ioctl_data->buf_size);
		desc = kzalloc(length, GFP_KERNEL);
		if (!desc) {
			dev_err(hba->dev, "%s: Failed allocating %d bytes\n",
					__func__, length);
			err = -ENOMEM;
			goto out_release_mem;
		}
		err = ufshcd_query_descriptor_retry(hba, ioctl_data->opcode,
				ioctl_data->idn, index, 0, desc, &length);
		break;
	case UPIU_QUERY_OPCODE_READ_ATTR:
		switch (ioctl_data->idn) {
		case QUERY_ATTR_IDN_BOOT_LU_EN:
		case QUERY_ATTR_IDN_POWER_MODE:
		case QUERY_ATTR_IDN_ACTIVE_ICC_LVL:
		case QUERY_ATTR_IDN_OOO_DATA_EN:
		case QUERY_ATTR_IDN_BKOPS_STATUS:
		case QUERY_ATTR_IDN_PURGE_STATUS:
		case QUERY_ATTR_IDN_MAX_DATA_IN:
		case QUERY_ATTR_IDN_MAX_DATA_OUT:
		case QUERY_ATTR_IDN_REF_CLK_FREQ:
		case QUERY_ATTR_IDN_CONF_DESC_LOCK:
		case QUERY_ATTR_IDN_MAX_NUM_OF_RTT:
		case QUERY_ATTR_IDN_EE_CONTROL:
		case QUERY_ATTR_IDN_EE_STATUS:
		case QUERY_ATTR_IDN_SECONDS_PASSED:
			index = 0;
			break;
		case QUERY_ATTR_IDN_DYN_CAP_NEEDED:
		case QUERY_ATTR_IDN_CORR_PRG_BLK_NUM:
			index = lun;
			break;
		default:
			goto out_einval;
		}
		err = ufshcd_query_attr_retry(hba, ioctl_data->opcode,
					ioctl_data->idn, index, 0, &att);
		break;
	case UPIU_QUERY_OPCODE_READ_FLAG:
		switch (ioctl_data->idn) {
		case QUERY_FLAG_IDN_FDEVICEINIT:
		case QUERY_FLAG_IDN_PERMANENT_WPE:
		case QUERY_FLAG_IDN_PWR_ON_WPE:
		case QUERY_FLAG_IDN_BKOPS_EN:
		case QUERY_FLAG_IDN_PURGE_ENABLE:
		case QUERY_FLAG_IDN_FPHYRESOURCEREMOVAL:
		case QUERY_FLAG_IDN_BUSY_RTC:
			break;
		default:
			goto out_einval;
		}
		err = ufshcd_query_flag_retry(hba, ioctl_data->opcode,
					ioctl_data->idn, &flag);
		break;
	default:
		goto out_einval;
	}

	if (err) {
		dev_err(hba->dev, "%s: Query for idn %d failed\n", __func__,
					ioctl_data->idn);
		goto out_release_mem;
	}

	/*
	 * copy response data
	 * As we might end up reading less data then what is specified in
	 * "ioct_data->buf_size". So we are updating "ioct_data->
	 * buf_size" to what exactly we have read.
	 */
	switch (ioctl_data->opcode) {
	case UPIU_QUERY_OPCODE_READ_DESC:
		ioctl_data->buf_size = min_t(int, ioctl_data->buf_size, length);
		data_ptr = desc;
		break;
	case UPIU_QUERY_OPCODE_READ_ATTR:
		ioctl_data->buf_size = sizeof(u32);
		data_ptr = &att;
		break;
	case UPIU_QUERY_OPCODE_READ_FLAG:
		ioctl_data->buf_size = 1;
		data_ptr = &flag;
		break;
	default:
		BUG_ON(true);
	}

	/* copy to user */
	err = copy_to_user(buffer, ioctl_data,
			sizeof(struct ufs_ioctl_query_data));
	if (err)
		dev_err(hba->dev, "%s: Failed copying back to user.\n",
			__func__);
	err = copy_to_user(buffer + sizeof(struct ufs_ioctl_query_data),
			data_ptr, ioctl_data->buf_size);
	if (err)
		dev_err(hba->dev, "%s: err %d copying back to user.\n",
				__func__, err);
	goto out_release_mem;

out_einval:
	dev_err(hba->dev,
		"%s: illegal ufs query ioctl data, opcode 0x%x, idn 0x%x\n",
		__func__, ioctl_data->opcode, (unsigned int)ioctl_data->idn);
	err = -EINVAL;
out_release_mem:
	kfree(ioctl_data);
	kfree(desc);
out:
	return err;
}

/**
 * ufshcd_ioctl - ufs ioctl callback registered in scsi_host
 * @dev: scsi device required for per LUN queries
 * @cmd: command opcode
 * @buffer: user space buffer for transferring data
 *
 * Supported commands:
 * UFS_IOCTL_QUERY
 */
static int ufshcd_ioctl(struct scsi_device *dev, int cmd, void __user *buffer)
{
	struct ufs_hba *hba = shost_priv(dev->host);
	int err = 0;

	BUG_ON(!hba);
	if (!buffer) {
		if (cmd != SCSI_UFS_REQUEST_SENSE) {
			dev_err(hba->dev, "%s: User buffer is NULL!\n", __func__);
			return -EINVAL;
		}
	}
	switch (cmd) {
	case SCSI_UFS_REQUEST_SENSE:
		if (hba->sdev_rpmb) {
			err = ufshcd_send_request_sense(hba, hba->sdev_rpmb);
			if (err) {
				dev_warn(hba->dev, "%s failed to clear uac on rpmb(w-lu) %d\n",
						__func__, err);
			}
		} else {
			dev_err(hba->dev, "%s: sdev_rpmb is NULL!\n", __func__);
			err = -ENXIO;
			break;
		}
		hba->host->wlun_clr_uac = false;
		break;
	case UFS_IOCTL_QUERY:
		//pm_runtime_get_sync(hba->dev);
		err = ufshcd_query_ioctl(hba, ufshcd_scsi_to_upiu_lun(dev->lun),
				buffer);
		//pm_runtime_put_sync(hba->dev);
		break;
	case UFS_IOCTL_BLKROSET:
		err = -ENOIOCTLCMD;
		break;
	default:
		err = -EINVAL;
		dev_err(hba->dev, "%s: Illegal ufs-IOCTL cmd %d\n", __func__,
				cmd);
		break;
	}

	return err;
}
static struct scsi_host_template ufshcd_driver_template = {
	.module			= THIS_MODULE,
	.name			= UFSHCD,
	.proc_name		= UFSHCD,
	.queuecommand		= ufshcd_queuecommand,
	.slave_alloc		= ufshcd_slave_alloc,
	.slave_configure	= ufshcd_slave_configure,
	.slave_destroy		= ufshcd_slave_destroy,
	.change_queue_depth	= ufshcd_change_queue_depth,
	.eh_abort_handler	= ufshcd_abort,
	.eh_device_reset_handler = ufshcd_eh_device_reset_handler,
	.eh_host_reset_handler   = ufshcd_eh_host_reset_handler,
	.eh_timed_out		= ufshcd_eh_timed_out,
	.ioctl			= ufshcd_ioctl,
	.this_id		= -1,
	.sg_tablesize		= SG_ALL,
	.cmd_per_lun		= UFSHCD_CMD_PER_LUN,
	.can_queue		= UFSHCD_CAN_QUEUE,
	.max_host_blocked	= 1,
	.skip_settle_delay	= 1,
	.track_queue_depth	= 1,
};

static int ufshcd_config_vreg_load(struct device *dev, struct ufs_vreg *vreg,
				   int ua)
{
	int ret;

	if (!vreg)
		return 0;

	/*
	 * "set_load" operation shall be required on those regulators
	 * which specifically configured current limitation. Otherwise
	 * zero max_uA may cause unexpected behavior when regulator is
	 * enabled or set as high power mode.
	 */
	if (!vreg->max_uA)
		return 0;

	ret = regulator_set_load(vreg->reg, ua);
	if (ret < 0) {
		dev_err(dev, "%s: %s set load (ua=%d) failed, err=%d\n",
				__func__, vreg->name, ua, ret);
	}

	return ret;
}

static inline int ufshcd_config_vreg_lpm(struct ufs_hba *hba,
					 struct ufs_vreg *vreg)
{
	if (!vreg)
		return 0;
	else if (vreg->unused)
		return 0;
	else
		return ufshcd_config_vreg_load(hba->dev, vreg,
					       UFS_VREG_LPM_LOAD_UA);
}

static inline int ufshcd_config_vreg_hpm(struct ufs_hba *hba,
					 struct ufs_vreg *vreg)
{
	if (!vreg)
		return 0;
	else if (vreg->unused)
		return 0;
	else
		return ufshcd_config_vreg_load(hba->dev, vreg, vreg->max_uA);
}

static int ufshcd_config_vreg(struct device *dev,
		struct ufs_vreg *vreg, bool on)
{
	int ret = 0;
	struct regulator *reg;
	const char *name;
	int min_uV, uA_load;

	BUG_ON(!vreg);

	reg = vreg->reg;
	name = vreg->name;

	if (regulator_count_voltages(reg) > 0) {
		if (vreg->min_uV && vreg->max_uV) {
			min_uV = on ? vreg->min_uV : 0;
			ret = regulator_set_voltage(reg, min_uV, vreg->max_uV);
			if (ret) {
				dev_err(dev,
					"%s: %s set voltage failed, err=%d\n",
					__func__, name, ret);
				goto out;
			}
		}

		uA_load = on ? vreg->max_uA : 0;
		ret = ufshcd_config_vreg_load(dev, vreg, uA_load);
		if (ret)
			goto out;
	}
out:
	return ret;
}

static int ufshcd_enable_vreg(struct device *dev, struct ufs_vreg *vreg)
{
	int ret = 0;

	if (!vreg)
		goto out;
	else if (vreg->enabled || vreg->unused)
		goto out;

	ret = ufshcd_config_vreg(dev, vreg, true);
	if (!ret)
		ret = regulator_enable(vreg->reg);

	if (!ret)
		vreg->enabled = true;
	else
		dev_err(dev, "%s: %s enable failed, err=%d\n",
				__func__, vreg->name, ret);
out:
	return ret;
}

static int ufshcd_disable_vreg(struct device *dev, struct ufs_vreg *vreg)
{
	int ret = 0;

	if (!vreg)
		goto out;
	else if (!vreg->enabled || vreg->unused)
		goto out;

	ret = regulator_disable(vreg->reg);

	if (!ret) {
		/* ignore errors on applying disable config */
		ufshcd_config_vreg(dev, vreg, false);
		vreg->enabled = false;
	} else {
		dev_err(dev, "%s: %s disable failed, err=%d\n",
				__func__, vreg->name, ret);
	}
out:
	return ret;
}

static int ufshcd_setup_vreg(struct ufs_hba *hba, bool on)
{
	int ret = 0;
	struct device *dev = hba->dev;
	struct ufs_vreg_info *info = &hba->vreg_info;

	if (!info)
		goto out;

	ret = ufshcd_toggle_vreg(dev, info->vcc, on);
	if (ret)
		goto out;

	ret = ufshcd_toggle_vreg(dev, info->vccq, on);
	if (ret)
		goto out;

	ret = ufshcd_toggle_vreg(dev, info->vccq2, on);
	if (ret)
		goto out;

out:
	if (ret) {
		ufshcd_toggle_vreg(dev, info->vccq2, false);
		ufshcd_toggle_vreg(dev, info->vccq, false);
		ufshcd_toggle_vreg(dev, info->vcc, false);
	}
	return ret;
}

static int ufshcd_setup_hba_vreg(struct ufs_hba *hba, bool on)
{
	struct ufs_vreg_info *info = &hba->vreg_info;

	if (info)
		return ufshcd_toggle_vreg(hba->dev, info->vdd_hba, on);

	return 0;
}

static int ufshcd_get_vreg(struct device *dev, struct ufs_vreg *vreg)
{
	int ret = 0;

	if (!vreg)
		goto out;

	vreg->reg = devm_regulator_get(dev, vreg->name);
	if (IS_ERR(vreg->reg)) {
		ret = PTR_ERR(vreg->reg);
		dev_err(dev, "%s: %s get failed, err=%d\n",
				__func__, vreg->name, ret);
	}
out:
	return ret;
}

static int ufshcd_init_vreg(struct ufs_hba *hba)
{
	int ret = 0;
	struct device *dev = hba->dev;
	struct ufs_vreg_info *info = &hba->vreg_info;

	if (!info)
		goto out;

	ret = ufshcd_get_vreg(dev, info->vcc);
	if (ret)
		goto out;

	ret = ufshcd_get_vreg(dev, info->vccq);
	if (ret)
		goto out;

	ret = ufshcd_get_vreg(dev, info->vccq2);
out:
	return ret;
}

static int ufshcd_init_hba_vreg(struct ufs_hba *hba)
{
	struct ufs_vreg_info *info = &hba->vreg_info;

	if (info)
		return ufshcd_get_vreg(hba->dev, info->vdd_hba);

	return 0;
}

static int ufshcd_set_vccq_rail_unused(struct ufs_hba *hba, bool unused)
{
	int ret = 0;
	struct ufs_vreg_info *info = &hba->vreg_info;

	if (!info)
		goto out;
	else if (!info->vccq)
		goto out;

	if (unused) {
		/* shut off the rail here */
		ret = ufshcd_toggle_vreg(hba->dev, info->vccq, false);
		/*
		 * Mark this rail as no longer used, so it doesn't get enabled
		 * later by mistake
		 */
		if (!ret)
			info->vccq->unused = true;
	} else {
		/*
		 * rail should have been already enabled hence just make sure
		 * that unused flag is cleared.
		 */
		info->vccq->unused = false;
	}
out:
	return ret;
}

static int __ufshcd_setup_clocks(struct ufs_hba *hba, bool on,
					bool skip_ref_clk)
{
	int ret = 0;
	struct ufs_clk_info *clki;
	struct list_head *head = &hba->clk_list_head;
	const char *ref_clk = "ref_clk";
	unsigned long flags;
	ktime_t start = ktime_get();
	bool clk_state_changed = false;

	if (list_empty(head))
		goto out;

	ufshcd_vops_pre_setup_clocks(hba, on);

	list_for_each_entry(clki, head, list) {
		if (!IS_ERR_OR_NULL(clki->clk)) {
			if (skip_ref_clk &&
			    !strncmp(clki->name, ref_clk, strlen(ref_clk)))
				continue;

			clk_state_changed = on ^ clki->enabled;
			if (on && !clki->enabled) {
				ret = clk_prepare_enable(clki->clk);
				if (ret) {
					hba->clk_gating.state = CLKS_DISABLE;
					dev_err(hba->dev, "%s: %s prepare enable failed, %d\n",
						__func__, clki->name, ret);
					goto out;
				}
			} else if (!on && clki->enabled) {
				clk_disable_unprepare(clki->clk);
			}
			clki->enabled = on;
			dev_dbg(hba->dev, "%s: clk: %s %sabled\n", __func__,
					clki->name, on ? "en" : "dis");
		}
	}

	ret = ufshcd_vops_setup_clocks(hba, on);

out:
	if (ret) {
		list_for_each_entry(clki, head, list) {
			if (!IS_ERR_OR_NULL(clki->clk) && clki->enabled)
				clk_disable_unprepare(clki->clk);
		}
	} else if (!ret && on) {
		spin_lock_irqsave(hba->host->host_lock, flags);
		hba->clk_gating.state = CLKS_ON;
		trace_ufshcd_clk_gating(dev_name(hba->dev),
					hba->clk_gating.state);
		spin_unlock_irqrestore(hba->host->host_lock, flags);
	}

	if (clk_state_changed)
		trace_ufshcd_profile_clk_gating(dev_name(hba->dev),
			(on ? "on" : "off"),
			ktime_to_us(ktime_sub(ktime_get(), start)), ret);
	return ret;
}

static int ufshcd_setup_clocks(struct ufs_hba *hba, bool on)
{
	return  __ufshcd_setup_clocks(hba, on, false);
}

static int ufshcd_init_clocks(struct ufs_hba *hba)
{
	int ret = 0;
	struct ufs_clk_info *clki;
	struct device *dev = hba->dev;
	struct list_head *head = &hba->clk_list_head;

	if (list_empty(head))
		goto out;

	list_for_each_entry(clki, head, list) {
		if (!clki->name)
			continue;

		clki->clk = devm_clk_get(dev, clki->name);
		if (IS_ERR(clki->clk)) {
			ret = PTR_ERR(clki->clk);
			dev_err(dev, "%s: %s clk get failed, %d\n",
					__func__, clki->name, ret);
			goto out;
		}

		if (clki->max_freq) {
			ret = clk_set_rate(clki->clk, clki->max_freq);
			if (ret) {
				dev_err(hba->dev, "%s: %s clk set rate(%dHz) failed, %d\n",
					__func__, clki->name,
					clki->max_freq, ret);
				goto out;
			}
#if defined(CONFIG_PM_DEVFREQ)
			clki->curr_freq = clki->max_freq;
#endif
		}
		dev_dbg(dev, "%s: clk: %s, rate: %lu\n", __func__,
				clki->name, clk_get_rate(clki->clk));
	}
out:
	return ret;
}

static int ufshcd_variant_hba_init(struct ufs_hba *hba)
{
	int err = 0;

	if (!hba->vops)
		goto out;

	err = ufshcd_vops_init(hba);
	if (err)
		goto out;

	err = ufshcd_vops_setup_regulators(hba, true);
	if (err)
		goto out_exit;

	goto out;

out_exit:
	ufshcd_vops_exit(hba);
out:
	if (err)
		dev_err(hba->dev, "%s: variant %s init failed err %d\n",
			__func__, ufshcd_get_var_name(hba), err);
	return err;
}

static void ufshcd_variant_hba_exit(struct ufs_hba *hba)
{
	if (!hba->vops)
		return;

	ufshcd_vops_setup_regulators(hba, false);

	ufshcd_vops_exit(hba);
}

static int ufshcd_hba_init(struct ufs_hba *hba)
{
	int err;

	/*
	 * Handle host controller power separately from the UFS device power
	 * rails as it will help controlling the UFS host controller power
	 * collapse easily which is different than UFS device power collapse.
	 * Also, enable the host controller power before we go ahead with rest
	 * of the initialization here.
	 */
	err = ufshcd_init_hba_vreg(hba);
	if (err)
		goto out;

	err = ufshcd_setup_hba_vreg(hba, true);
	if (err)
		goto out;

	err = ufshcd_init_clocks(hba);
	if (err)
		goto out_disable_hba_vreg;

	err = ufshcd_setup_clocks(hba, true);
	if (err)
		goto out_disable_hba_vreg;

	err = ufshcd_init_vreg(hba);
	if (err)
		goto out_disable_clks;

	err = ufshcd_setup_vreg(hba, true);
	if (err)
		goto out_disable_clks;

	err = ufshcd_variant_hba_init(hba);
	if (err)
		goto out_disable_vreg;

	hba->is_powered = true;
	goto out;

out_disable_vreg:
	ufshcd_setup_vreg(hba, false);
out_disable_clks:
	ufshcd_setup_clocks(hba, false);
out_disable_hba_vreg:
	ufshcd_setup_hba_vreg(hba, false);
out:
	return err;
}

static void ufshcd_hba_exit(struct ufs_hba *hba)
{
	if (hba->is_powered) {
		ufshcd_variant_hba_exit(hba);
		ufshcd_setup_vreg(hba, false);
#if defined(CONFIG_PM_DEVFREQ)
		ufshcd_suspend_clkscaling(hba);
#endif
		if (ufshcd_is_clkscaling_supported(hba)) {
#if defined(CONFIG_PM_DEVFREQ)
			if (hba->devfreq)
				ufshcd_suspend_clkscaling(hba);
#endif
			destroy_workqueue(hba->clk_scaling.workq);
		}
		ufshcd_setup_clocks(hba, false);
		ufshcd_setup_hba_vreg(hba, false);
		hba->is_powered = false;
	}
}

static int
ufshcd_send_request_sense(struct ufs_hba *hba, struct scsi_device *sdp)
{
	unsigned char cmd[6] = {REQUEST_SENSE,
				0,
				0,
				0,
				UFSHCD_REQ_SENSE_SIZE,
				0};
	char *buffer;
	int ret;

	buffer = kzalloc(UFSHCD_REQ_SENSE_SIZE, GFP_KERNEL);
	if (!buffer) {
		ret = -ENOMEM;
		goto out;
	}

	ret = scsi_execute(sdp, cmd, DMA_FROM_DEVICE, buffer,
			UFSHCD_REQ_SENSE_SIZE, NULL, NULL,
			msecs_to_jiffies(1000), 3, 0, RQF_PM, NULL);
	if (ret)
		pr_err("%s: failed with err %d\n", __func__, ret);

	kfree(buffer);
out:
	return ret;
}

/**
 * ufshcd_set_dev_pwr_mode - sends START STOP UNIT command to set device
 *			     power mode
 * @hba: per adapter instance
 * @pwr_mode: device power mode to set
 *
 * Returns 0 if requested power mode is set successfully
 * Returns non-zero if failed to set the requested power mode
 */
static int ufshcd_set_dev_pwr_mode(struct ufs_hba *hba,
				     enum ufs_dev_pwr_mode pwr_mode)
{
	unsigned char cmd[6] = { START_STOP };
	struct scsi_sense_hdr sshdr;
	struct scsi_device *sdp;
	unsigned long flags;
	int ret;
	int retries = 0;

	spin_lock_irqsave(hba->host->host_lock, flags);
	sdp = hba->sdev_ufs_device;
	if (sdp) {
		ret = scsi_device_get(sdp);
		if (!ret && !scsi_device_online(sdp)) {
			ret = -ENODEV;
			scsi_device_put(sdp);
		}
	} else {
		ret = -ENODEV;
	}
	spin_unlock_irqrestore(hba->host->host_lock, flags);

	if (ret)
		return ret;

	/*
	 * If scsi commands fail, the scsi mid-layer schedules scsi error-
	 * handling, which would wait for host to be resumed. Since we know
	 * we are functional while we are here, skip host resume in error
	 * handling context.
	 */
	hba->host->eh_noresume = 1;
	if (hba->wlun_dev_clr_ua) {
		ret = ufshcd_send_request_sense(hba, sdp);
		if (ret)
			goto out;
		/* Unit attention condition is cleared now */
		hba->wlun_dev_clr_ua = false;
	}

	cmd[4] = pwr_mode << 4;

	for (retries = 0; retries < 3; retries++) {
		/*
		 * Current function would be generally called from the power management
		 * callbacks hence set the RQF_PM flag so that it doesn't resume the
		 * already suspended childs.
		 */
		ret = scsi_execute(sdp, cmd, DMA_NONE, NULL, 0, NULL, &sshdr,
				UFS_START_STOP_TIMEOUT, 2, 0, RQF_PM, NULL);
		if (ret) {
			sdev_printk(KERN_WARNING, sdp,
					"START_STOP failed for power mode: %d, result %x, retries : %d\n",
					pwr_mode, ret, retries);
			if (driver_byte(ret) & DRIVER_SENSE)
				scsi_print_sense_hdr(sdp, NULL, &sshdr);
		}
		else {
			break;
		}
	}

	if (!ret)
		hba->curr_dev_pwr_mode = pwr_mode;
out:
	scsi_device_put(sdp);
	hba->host->eh_noresume = 0;
	return ret;
}

static int ufshcd_link_state_transition(struct ufs_hba *hba,
					enum uic_link_state req_link_state,
					int check_for_bkops)
{
	int ret = 0;

	if (req_link_state == hba->uic_link_state)
		return 0;

	if (req_link_state == UIC_LINK_HIBERN8_STATE ||
			req_link_state == UIC_LINK_OFF_STATE) {
		ufshcd_set_link_trans_hibern8(hba);
		ret = ufshcd_link_hibern8_ctrl(hba, true);
		if (!ret)
			ufshcd_set_link_hibern8(hba);
		else {
			unsigned long flags;
			bool saved_is_suspended = hba->clk_gating.is_suspended;

			spin_lock_irqsave(hba->host->host_lock, flags);
			hba->clk_gating.state = __CLKS_ON;
			spin_unlock_irqrestore(hba->host->host_lock, flags);

			hba->clk_gating.is_suspended = true;
			ufshcd_host_reset_and_restore(hba);
			spin_lock_irqsave(hba->host->host_lock, flags);
			hba->clk_gating.state = CLKS_ON;
			spin_unlock_irqrestore(hba->host->host_lock, flags);
			hba->clk_gating.is_suspended = saved_is_suspended;

			goto out;
		}


		/*
		 * If autobkops is enabled, link can't be turned off because
		 * turning off the link would also turn off the device.
		 */
		if ((req_link_state == UIC_LINK_OFF_STATE) &&
				(!check_for_bkops || (check_for_bkops &&
						      !hba->auto_bkops_enabled))) {
			unsigned long flags;

			/*
			 * Change controller state to "reset state" which
			 * should also put the link in off/reset state
			 */

			spin_lock_irqsave(hba->host->host_lock, flags);
			hba->ufshcd_state = UFSHCD_STATE_RESET;
			ufshcd_hba_stop(hba, true);
			spin_unlock_irqrestore(hba->host->host_lock, flags);
			/*
			 * TODO: Check if we need any delay to make sure that
			 * controller is reset
			 */
			ufshcd_set_link_off(hba);
		}
	}

out:
	return ret;
}

static void ufshcd_vreg_set_lpm(struct ufs_hba *hba)
{
	/*
	 * It seems some UFS devices may keep drawing more than sleep current
	 * (atleast for 500us) from UFS rails (especially from VCCQ rail).
	 * To avoid this situation, add 2ms delay before putting these UFS
	 * rails in LPM mode.
	 */
	if (!ufshcd_is_link_active(hba) &&
	    hba->dev_quirks & UFS_DEVICE_QUIRK_DELAY_BEFORE_LPM)
		usleep_range(2000, 2100);

	/*
	 * If UFS device is either in UFS_Sleep turn off VCC rail to save some
	 * power.
	 *
	 * If UFS device and link is in OFF state, all power supplies (VCC,
	 * VCCQ, VCCQ2) can be turned off if power on write protect is not
	 * required. If UFS link is inactive (Hibern8 or OFF state) and device
	 * is in sleep state, put VCCQ & VCCQ2 rails in LPM mode.
	 *
	 * Ignore the error returned by ufshcd_toggle_vreg() as device is anyway
	 * in low power state which would save some power.
	 */
	if (ufshcd_is_ufs_dev_poweroff(hba) && ufshcd_is_link_off(hba) &&
	    !hba->dev_info.is_lu_power_on_wp) {
		ufshcd_setup_vreg(hba, false);
	} else if (!ufshcd_is_ufs_dev_active(hba)) {
		ufshcd_toggle_vreg(hba->dev, hba->vreg_info.vcc, false);
		if (!ufshcd_is_link_active(hba)) {
			ufshcd_config_vreg_lpm(hba, hba->vreg_info.vccq);
			ufshcd_config_vreg_lpm(hba, hba->vreg_info.vccq2);
		}
	}
}

static int ufshcd_vreg_set_hpm(struct ufs_hba *hba)
{
	int ret = 0;

	if (ufshcd_is_ufs_dev_poweroff(hba) && ufshcd_is_link_off(hba) &&
	    !hba->dev_info.is_lu_power_on_wp) {
		ret = ufshcd_setup_vreg(hba, true);
	} else if (!ufshcd_is_ufs_dev_active(hba)) {
		if (!ret && !ufshcd_is_link_active(hba)) {
			ret = ufshcd_config_vreg_hpm(hba, hba->vreg_info.vccq);
			if (ret)
				goto vcc_disable;
			ret = ufshcd_config_vreg_hpm(hba, hba->vreg_info.vccq2);
			if (ret)
				goto vccq_lpm;
		}
		ret = ufshcd_toggle_vreg(hba->dev, hba->vreg_info.vcc, true);
	}
	goto out;

vccq_lpm:
	ufshcd_config_vreg_lpm(hba, hba->vreg_info.vccq);
vcc_disable:
	ufshcd_toggle_vreg(hba->dev, hba->vreg_info.vcc, false);
out:
	return ret;
}

static void ufshcd_hba_vreg_set_lpm(struct ufs_hba *hba)
{
	if (ufshcd_is_link_off(hba))
		ufshcd_setup_hba_vreg(hba, false);
}

static void ufshcd_hba_vreg_set_hpm(struct ufs_hba *hba)
{
	if (ufshcd_is_link_off(hba))
		ufshcd_setup_hba_vreg(hba, true);
}

/**
 * ufshcd_suspend - helper function for suspend operations
 * @hba: per adapter instance
 * @pm_op: desired low power operation type
 *
 * This function will try to put the UFS device and link into low power
 * mode based on the "rpm_lvl" (Runtime PM level) or "spm_lvl"
 * (System PM level).
 *
 * If this function is called during shutdown, it will make sure that
 * both UFS device and UFS link is powered off.
 *
 * NOTE: UFS device & link must be active before we enter in this function.
 *
 * Returns 0 for success and non-zero for failure
 */
static int ufshcd_suspend(struct ufs_hba *hba, enum ufs_pm_op pm_op)
{
	int ret = 0;
	enum ufs_pm_level pm_lvl;
	enum ufs_dev_pwr_mode req_dev_pwr_mode;
	enum uic_link_state req_link_state;
	bool gating_allowed = !ufshcd_can_fake_clkgating(hba);

	hba->pm_op_in_progress = 1;
	if (!ufshcd_is_shutdown_pm(pm_op)) {
		pm_lvl = ufshcd_is_runtime_pm(pm_op) ?
			 hba->rpm_lvl : hba->spm_lvl;
		req_dev_pwr_mode = ufs_get_pm_lvl_to_dev_pwr_mode(pm_lvl);
		req_link_state = ufs_get_pm_lvl_to_link_pwr_state(pm_lvl);
	} else {
		req_dev_pwr_mode = UFS_POWERDOWN_PWR_MODE;
		req_link_state = UIC_LINK_OFF_STATE;
	}

	ret = ufshcd_crypto_suspend(hba, pm_op);
	if (ret)
		goto out;

	/*
	 * If we can't transition into any of the low power modes
	 * just gate the clocks.
	 */
	ufshcd_hold(hba, false);
	hba->clk_gating.is_suspended = true;

	if (hba->clk_scaling.is_allowed) {
		cancel_work_sync(&hba->clk_scaling.suspend_work);
		cancel_work_sync(&hba->clk_scaling.resume_work);
#if defined(CONFIG_PM_DEVFREQ)
		ufshcd_suspend_clkscaling(hba);
#endif
	}

	if (req_dev_pwr_mode == UFS_ACTIVE_PWR_MODE &&
			req_link_state == UIC_LINK_ACTIVE_STATE) {
		goto disable_clks;
	}

	if ((req_dev_pwr_mode == hba->curr_dev_pwr_mode) &&
	    (req_link_state == hba->uic_link_state))
		goto enable_gating;

	/* UFS device & link must be active before we enter in this function */
	if (!ufshcd_is_ufs_dev_active(hba) || !ufshcd_is_link_active(hba)) {
		ret = -EINVAL;
		goto enable_gating;
	}

	if (ufshcd_is_runtime_pm(pm_op)) {
		if (ufshcd_can_autobkops_during_suspend(hba)) {
			/*
			 * The device is idle with no requests in the queue,
			 * allow background operations if bkops status shows
			 * that performance might be impacted.
			 */
			ret = ufshcd_urgent_bkops(hba);
			if (ret)
				goto enable_gating;
		} else {
			/* make sure that auto bkops is disabled */
			ufshcd_disable_auto_bkops(hba);
		}
	}

	if (ufshcd_is_shutdown_pm(pm_op))
		ufs_shutdown_state = 1;

	if ((req_dev_pwr_mode != hba->curr_dev_pwr_mode) &&
	     ((ufshcd_is_runtime_pm(pm_op) && !hba->auto_bkops_enabled) ||
	       !ufshcd_is_runtime_pm(pm_op))) {
		/* ensure that bkops is disabled */
		ufshcd_disable_auto_bkops(hba);
		ret = ufshcd_set_dev_pwr_mode(hba, req_dev_pwr_mode);
		if (ret)
			goto enable_gating;
	}

	ret = ufshcd_link_state_transition(hba, req_link_state, 1);
	if (ret)
		goto set_dev_active;

disable_clks:


	/*
	 * Flush pending works before clock is disabled
	 */
	cancel_work_sync(&hba->eh_work);
	cancel_work_sync(&hba->eeh_work);

	/*
	 * Disable the host irq as host controller as there won't be any
	 * host controller trasanction expected till resume.
	 */
	ufshcd_disable_irq(hba);

	ufshcd_vreg_set_lpm(hba);
	udelay(50);

	if (gating_allowed) {
		if (!ufshcd_is_link_active(hba))
			ufshcd_setup_clocks(hba, false);
		else
			/* If link is active, device ref_clk can't be switched off */
			__ufshcd_setup_clocks(hba, false, true);
	}

	hba->clk_gating.state = CLKS_OFF;
	trace_ufshcd_clk_gating(dev_name(hba->dev), hba->clk_gating.state);
	mdelay(10);
	/*
	 * Call vendor specific suspend callback. As these callbacks may access
	 * vendor specific host controller register space call them before the
	 * host clocks are ON.
	 */
	ret = ufshcd_vops_suspend(hba, pm_op);
	if (ret)
		goto set_link_active;


	/* Put the host controller in low power mode if possible */
	ufshcd_hba_vreg_set_lpm(hba);
	goto out;

set_link_active:
#if defined(CONFIG_PM_DEVFREQ)
	if (hba->clk_scaling.is_allowed)
		ufshcd_resume_clkscaling(hba);
#endif

	if (ufshcd_is_shutdown_pm(pm_op))
		goto out;

	ret = ufshcd_enable_irq(hba);
	if (ret)
		goto out;

	if (ufshcd_is_link_hibern8(hba)) {
		ufshcd_set_link_trans_active(hba);
		if (!ufshcd_link_hibern8_ctrl(hba, false))
			ufshcd_set_link_active(hba);
		else
			ufshcd_set_link_off(hba);
	} else if (ufshcd_is_link_off(hba))
		ufshcd_host_reset_and_restore(hba);
set_dev_active:
	if (ufshcd_is_shutdown_pm(pm_op))
		goto out;

	if (!ufshcd_set_dev_pwr_mode(hba, UFS_ACTIVE_PWR_MODE))
		ufshcd_disable_auto_bkops(hba);
enable_gating:
#if defined(CONFIG_PM_DEVFREQ)
	if (hba->clk_scaling.is_allowed)
		ufshcd_resume_clkscaling(hba);
	hba->clk_gating.is_suspended = false;
#endif
	ufshcd_release(hba);
	ufshcd_crypto_resume(hba, pm_op);
out:
	hba->pm_op_in_progress = 0;

	if (hba->monitor.flag & UFSHCD_MONITOR_LEVEL1)
		dev_info(hba->dev, "UFS suspend done\n");

	return ret;
}

/**
 * ufshcd_resume - helper function for resume operations
 * @hba: per adapter instance
 * @pm_op: runtime PM or system PM
 *
 * This function basically brings the UFS device, UniPro link and controller
 * to active state.
 *
 * Returns 0 for success and non-zero for failure
 */
static int ufshcd_resume(struct ufs_hba *hba, enum ufs_pm_op pm_op)
{
	int ret;
	enum uic_link_state old_link_state;
<<<<<<< HEAD
	enum ufs_pm_level pm_lvl;
	bool gating_allowed = !ufshcd_can_fake_clkgating(hba);
	unsigned long flags;

	spin_lock_irqsave(hba->host->host_lock, flags);
	if ((!hba->lrb_in_use) && (hba->clk_gating.active_reqs != 1)) {
		dev_err(hba->dev, "%s: hba->clk_gating.active_reqs = %d\n",
				__func__, hba->clk_gating.active_reqs);
#if defined(CONFIG_SCSI_UFS_TEST_MODE)
		BUG();
#endif
	}
	spin_unlock_irqrestore(hba->host->host_lock, flags);
=======
	enum ufs_dev_pwr_mode old_pwr_mode;
>>>>>>> 8a685dfc

	hba->pm_op_in_progress = 1;
	if (ufshcd_is_system_pm(pm_op))
		pm_lvl = hba->spm_lvl;
	else
		pm_lvl = hba->rpm_lvl;

	if (ufs_get_pm_lvl_to_link_pwr_state(pm_lvl) == UIC_LINK_OFF_STATE)
		hba->uic_link_state = UIC_LINK_OFF_STATE;
	old_link_state = hba->uic_link_state;
	old_pwr_mode = hba->curr_dev_pwr_mode;

	ufshcd_hba_vreg_set_hpm(hba);

	ret = ufshcd_vreg_set_hpm(hba);
	if (ret)
		goto disable_irq_and_vops_clks;

	/*
	 * Call vendor specific resume callback. As these callbacks may access
	 * vendor specific host controller register space call them when the
	 * host clocks are ON.
	 */
	ret = ufshcd_vops_resume(hba, pm_op);
	if (ret)
		goto disable_vreg;

	if (gating_allowed) {
		/* Make sure clocks are enabled before accessing controller */
		ret = ufshcd_setup_clocks(hba, true);
		if (ret)
			goto disable_vreg;
	}

	/* enable the host irq as host controller would be active soon */
	ret = ufshcd_enable_irq(hba);
	if (ret)
		goto disable_irq_and_vops_clks;

	if (ufshcd_is_link_hibern8(hba)) {
		ufshcd_set_link_trans_active(hba);
		ret = ufshcd_link_hibern8_ctrl(hba, false);
		if (!ret)
			ufshcd_set_link_active(hba);
		else {
			ufshcd_set_link_off(hba);
			goto vendor_suspend;
		}
	} else if (ufshcd_is_link_off(hba)) {
#ifdef CONFIG_SCSI_UFS_ASYNC_RELINK
		hba->async_resume = true;
		ret = ufshcd_host_reset_and_restore(hba);
		goto async_resume;
#else
		ret = ufshcd_host_reset_and_restore(hba);
#endif

		/*
		 * ufshcd_host_reset_and_restore() should have already
		 * set the link state as active
		 */
		if (ret || !ufshcd_is_link_active(hba))
			goto vendor_suspend;
	}

	if (!ufshcd_is_ufs_dev_active(hba)) {
		ret = ufshcd_set_dev_pwr_mode(hba, UFS_ACTIVE_PWR_MODE);
		if (ret)
			goto set_old_link_state;
	}

	ret = ufshcd_crypto_resume(hba, pm_op);
	if (ret)
		goto set_old_dev_pwr_mode;

	if (ufshcd_keep_autobkops_enabled_except_suspend(hba))
		ufshcd_enable_auto_bkops(hba);
	else
		/*
		 * If BKOPs operations are urgently needed at this moment then
		 * keep auto-bkops enabled or else disable it.
		 */
		ufshcd_urgent_bkops(hba);
#ifdef CONFIG_SCSI_UFS_ASYNC_RELINK
async_resume:
#endif
	hba->clk_gating.is_suspended = false;

#if defined(CONFIG_PM_DEVFREQ)
	if (hba->clk_scaling.is_allowed)
		ufshcd_resume_clkscaling(hba);
#endif

	/* Schedule clock gating in case of no access to UFS device yet */
	ufshcd_release(hba);
	goto out;

set_old_dev_pwr_mode:
	if (old_pwr_mode != hba->curr_dev_pwr_mode)
		ufshcd_set_dev_pwr_mode(hba, old_pwr_mode);
set_old_link_state:
	ufshcd_link_state_transition(hba, old_link_state, 0);
vendor_suspend:
	ufshcd_vops_suspend(hba, pm_op);
disable_irq_and_vops_clks:
	ufshcd_disable_irq(hba);
#if defined(CONFIG_PM_DEVFREQ)
	if (hba->clk_scaling.is_allowed)
		ufshcd_suspend_clkscaling(hba);
#endif

	if (gating_allowed)
		ufshcd_setup_clocks(hba, false);
disable_vreg:
	ufshcd_vreg_set_lpm(hba);
out:
	hba->pm_op_in_progress = 0;

	if (hba->monitor.flag & UFSHCD_MONITOR_LEVEL1)
		dev_info(hba->dev, "UFS resume done\n");

	return ret;
}

/**
 * ufshcd_system_suspend - system suspend routine
 * @hba: per adapter instance
 * @pm_op: runtime PM or system PM
 *
 * Check the description of ufshcd_suspend() function for more details.
 *
 * Returns 0 for success and non-zero for failure
 */
int ufshcd_system_suspend(struct ufs_hba *hba)
{
	int ret = 0;
	ktime_t start = ktime_get();

	if (!hba || !hba->is_powered)
		return 0;

	if ((ufs_get_pm_lvl_to_dev_pwr_mode(hba->spm_lvl) ==
	     hba->curr_dev_pwr_mode) &&
	    (ufs_get_pm_lvl_to_link_pwr_state(hba->spm_lvl) ==
	     hba->uic_link_state))
		goto out;

	if (pm_runtime_suspended(hba->dev)) {
		/*
		 * UFS device and/or UFS link low power states during runtime
		 * suspend seems to be different than what is expected during
		 * system suspend. Hence runtime resume the devic & link and
		 * let the system suspend low power states to take effect.
		 * TODO: If resume takes longer time, we might have optimize
		 * it in future by not resuming everything if possible.
		 */
		ret = ufshcd_runtime_resume(hba);
		if (ret)
			goto out;
	}

	ret = ufshcd_suspend(hba, UFS_SYSTEM_PM);
out:
	trace_ufshcd_system_suspend(dev_name(hba->dev), ret,
		ktime_to_us(ktime_sub(ktime_get(), start)),
		hba->curr_dev_pwr_mode, hba->uic_link_state);
	if (!ret)
		hba->is_sys_suspended = true;
	return ret;
}
EXPORT_SYMBOL(ufshcd_system_suspend);

/**
 * ufshcd_system_resume - system resume routine
 * @hba: per adapter instance
 *
 * Returns 0 for success and non-zero for failure
 */

int ufshcd_system_resume(struct ufs_hba *hba)
{
	int ret = 0;
	ktime_t start = ktime_get();

	if (!hba)
		return -EINVAL;

	if (!hba->is_powered || pm_runtime_suspended(hba->dev))
		/*
		 * Let the runtime resume take care of resuming
		 * if runtime suspended.
		 */
		goto out;
	else
		ret = ufshcd_resume(hba, UFS_SYSTEM_PM);
out:
	trace_ufshcd_system_resume(dev_name(hba->dev), ret,
		ktime_to_us(ktime_sub(ktime_get(), start)),
		hba->curr_dev_pwr_mode, hba->uic_link_state);
	if (!ret)
		hba->is_sys_suspended = false;
	return ret;
}
EXPORT_SYMBOL(ufshcd_system_resume);

/**
 * ufshcd_runtime_suspend - runtime suspend routine
 * @hba: per adapter instance
 *
 * Check the description of ufshcd_suspend() function for more details.
 *
 * Returns 0 for success and non-zero for failure
 */
int ufshcd_runtime_suspend(struct ufs_hba *hba)
{
	int ret = 0;
	ktime_t start = ktime_get();

	if (!hba)
		return -EINVAL;

	if (!hba->is_powered)
		goto out;
	else
		ret = ufshcd_suspend(hba, UFS_RUNTIME_PM);
out:
	trace_ufshcd_runtime_suspend(dev_name(hba->dev), ret,
		ktime_to_us(ktime_sub(ktime_get(), start)),
		hba->curr_dev_pwr_mode, hba->uic_link_state);
	return ret;
}
EXPORT_SYMBOL(ufshcd_runtime_suspend);

/**
 * ufshcd_runtime_resume - runtime resume routine
 * @hba: per adapter instance
 *
 * This function basically brings the UFS device, UniPro link and controller
 * to active state. Following operations are done in this function:
 *
 * 1. Turn on all the controller related clocks
 * 2. Bring the UniPro link out of Hibernate state
 * 3. If UFS device is in sleep state, turn ON VCC rail and bring the UFS device
 *    to active state.
 * 4. If auto-bkops is enabled on the device, disable it.
 *
 * So following would be the possible power state after this function return
 * successfully:
 *	S1: UFS device in Active state with VCC rail ON
 *	    UniPro link in Active state
 *	    All the UFS/UniPro controller clocks are ON
 *
 * Returns 0 for success and non-zero for failure
 */
int ufshcd_runtime_resume(struct ufs_hba *hba)
{
	int ret = 0;
	ktime_t start = ktime_get();

	if (!hba)
		return -EINVAL;

	if (!hba->is_powered)
		goto out;
	else
		ret = ufshcd_resume(hba, UFS_RUNTIME_PM);
out:
	trace_ufshcd_runtime_resume(dev_name(hba->dev), ret,
		ktime_to_us(ktime_sub(ktime_get(), start)),
		hba->curr_dev_pwr_mode, hba->uic_link_state);
	return ret;
}
EXPORT_SYMBOL(ufshcd_runtime_resume);

int ufshcd_runtime_idle(struct ufs_hba *hba)
{
	return 0;
}
EXPORT_SYMBOL(ufshcd_runtime_idle);

static inline ssize_t ufshcd_pm_lvl_store(struct device *dev,
					   struct device_attribute *attr,
					   const char *buf, size_t count,
					   bool rpm)
{
	struct ufs_hba *hba = dev_get_drvdata(dev);
	unsigned long flags, value;

	if (kstrtoul(buf, 0, &value))
		return -EINVAL;

	if (value >= UFS_PM_LVL_MAX)
		return -EINVAL;

	spin_lock_irqsave(hba->host->host_lock, flags);
	if (rpm)
		hba->rpm_lvl = value;
	else
		hba->spm_lvl = value;
	spin_unlock_irqrestore(hba->host->host_lock, flags);
	return count;
}

static ssize_t ufshcd_rpm_lvl_show(struct device *dev,
		struct device_attribute *attr, char *buf)
{
	struct ufs_hba *hba = dev_get_drvdata(dev);
	int curr_len;
	u8 lvl;

	curr_len = snprintf(buf, PAGE_SIZE,
			    "\nCurrent Runtime PM level [%d] => dev_state [%s] link_state [%s]\n",
			    hba->rpm_lvl,
			    ufschd_ufs_dev_pwr_mode_to_string(
				ufs_pm_lvl_states[hba->rpm_lvl].dev_state),
			    ufschd_uic_link_state_to_string(
				ufs_pm_lvl_states[hba->rpm_lvl].link_state));

	curr_len += snprintf((buf + curr_len), (PAGE_SIZE - curr_len),
			     "\nAll available Runtime PM levels info:\n");
	for (lvl = UFS_PM_LVL_0; lvl < UFS_PM_LVL_MAX; lvl++)
		curr_len += snprintf((buf + curr_len), (PAGE_SIZE - curr_len),
				     "\tRuntime PM level [%d] => dev_state [%s] link_state [%s]\n",
				    lvl,
				    ufschd_ufs_dev_pwr_mode_to_string(
					ufs_pm_lvl_states[lvl].dev_state),
				    ufschd_uic_link_state_to_string(
					ufs_pm_lvl_states[lvl].link_state));

	return curr_len;
}

static ssize_t ufshcd_rpm_lvl_store(struct device *dev,
		struct device_attribute *attr, const char *buf, size_t count)
{
	return ufshcd_pm_lvl_store(dev, attr, buf, count, true);
}

static void ufshcd_add_rpm_lvl_sysfs_nodes(struct ufs_hba *hba)
{
	hba->rpm_lvl_attr.show = ufshcd_rpm_lvl_show;
	hba->rpm_lvl_attr.store = ufshcd_rpm_lvl_store;
	sysfs_attr_init(&hba->rpm_lvl_attr.attr);
	hba->rpm_lvl_attr.attr.name = "rpm_lvl";
	hba->rpm_lvl_attr.attr.mode = 0644;
	if (device_create_file(hba->dev, &hba->rpm_lvl_attr))
		dev_err(hba->dev, "Failed to create sysfs for rpm_lvl\n");
}

static ssize_t ufshcd_spm_lvl_show(struct device *dev,
		struct device_attribute *attr, char *buf)
{
	struct ufs_hba *hba = dev_get_drvdata(dev);
	int curr_len;
	u8 lvl;

	curr_len = snprintf(buf, PAGE_SIZE,
			    "\nCurrent System PM level [%d] => dev_state [%s] link_state [%s]\n",
			    hba->spm_lvl,
			    ufschd_ufs_dev_pwr_mode_to_string(
				ufs_pm_lvl_states[hba->spm_lvl].dev_state),
			    ufschd_uic_link_state_to_string(
				ufs_pm_lvl_states[hba->spm_lvl].link_state));

	curr_len += snprintf((buf + curr_len), (PAGE_SIZE - curr_len),
			     "\nAll available System PM levels info:\n");
	for (lvl = UFS_PM_LVL_0; lvl < UFS_PM_LVL_MAX; lvl++)
		curr_len += snprintf((buf + curr_len), (PAGE_SIZE - curr_len),
				     "\tSystem PM level [%d] => dev_state [%s] link_state [%s]\n",
				    lvl,
				    ufschd_ufs_dev_pwr_mode_to_string(
					ufs_pm_lvl_states[lvl].dev_state),
				    ufschd_uic_link_state_to_string(
					ufs_pm_lvl_states[lvl].link_state));

	return curr_len;
}

static ssize_t ufshcd_spm_lvl_store(struct device *dev,
		struct device_attribute *attr, const char *buf, size_t count)
{
	return ufshcd_pm_lvl_store(dev, attr, buf, count, false);
}

static void ufshcd_add_spm_lvl_sysfs_nodes(struct ufs_hba *hba)
{
	hba->spm_lvl_attr.show = ufshcd_spm_lvl_show;
	hba->spm_lvl_attr.store = ufshcd_spm_lvl_store;
	sysfs_attr_init(&hba->spm_lvl_attr.attr);
	hba->spm_lvl_attr.attr.name = "spm_lvl";
	hba->spm_lvl_attr.attr.mode = 0644;
	if (device_create_file(hba->dev, &hba->spm_lvl_attr))
		dev_err(hba->dev, "Failed to create sysfs for spm_lvl\n");
}

static ssize_t ufshcd_unique_number_show(struct device *dev,
		struct device_attribute *attr, char *buf)
{
	struct Scsi_Host *host = container_of(dev, struct Scsi_Host, shost_dev);
	struct ufs_hba *hba = shost_priv(host);
	int curr_len;

	curr_len = snprintf(buf, PAGE_SIZE, "%s\n", hba->unique_number);

	return curr_len;
}

static void ufshcd_add_unique_number_sysfs_nodes(struct ufs_hba *hba)
{
	struct device *dev = &(hba->host->shost_dev);

	hba->unique_number_attr.show = ufshcd_unique_number_show;
	hba->unique_number_attr.store = NULL;
	sysfs_attr_init(&hba->unique_number_attr.attr);
	hba->unique_number_attr.attr.name = "unique_number";
	hba->unique_number_attr.attr.mode = S_IRUSR|S_IRGRP;
	if (device_create_file(dev, &hba->unique_number_attr))
		dev_err(hba->dev, "Failed to create sysfs for unique_number\n");
}

static ssize_t ufshcd_manufacturer_id_show(struct device *dev,
		struct device_attribute *attr, char *buf)
{
	struct Scsi_Host *host = container_of(dev, struct Scsi_Host, shost_dev);
	struct ufs_hba *hba = shost_priv(host);
	int curr_len;

	curr_len = snprintf(buf, PAGE_SIZE, "%04x\n", hba->manufacturer_id);

	return curr_len;
}

static void ufshcd_add_manufacturer_id_sysfs_nodes(struct ufs_hba *hba)
{
	struct device *dev = &(hba->host->shost_dev);

	hba->manufacturer_id_attr.show = ufshcd_manufacturer_id_show;
	hba->manufacturer_id_attr.store = NULL;
	sysfs_attr_init(&hba->manufacturer_id_attr.attr);
	hba->manufacturer_id_attr.attr.name = "man_id";
	hba->manufacturer_id_attr.attr.mode = S_IRUGO;
	if (device_create_file(dev, &hba->manufacturer_id_attr))
		dev_err(hba->dev, "Failed to create sysfs for manufacturer_id\n");
}

#if defined(SEC_UFS_ERROR_COUNT)
#define SEC_UFS_DATA_ATTR(name, fmt, args...)								\
static ssize_t SEC_UFS_##name##_show(struct device *dev, struct device_attribute *attr, char *buf)	\
{													\
	struct Scsi_Host *Shost = container_of(dev, struct Scsi_Host, shost_dev);			\
	struct ufs_hba *hba = shost_priv(Shost);							\
	struct SEC_UFS_counting *err_info = &(hba->SEC_err_info);					\
	return sprintf(buf, fmt, args);									\
}													\
static DEVICE_ATTR(name, (S_IRUGO|S_IWUSR|S_IWGRP), SEC_UFS_##name##_show, NULL)

SEC_UFS_DATA_ATTR(SEC_UFS_op_cnt, "\"HWRESET\":\"%u\",\"LINKFAIL\":\"%u\",\"H8ENTERFAIL\":\"%u\",\"H8EXITFAIL\":\"%u\"\n",
		err_info->op_count.HW_RESET_count, err_info->op_count.link_startup_count,
		err_info->op_count.Hibern8_enter_count, err_info->op_count.Hibern8_exit_count);

SEC_UFS_DATA_ATTR(SEC_UFS_uic_cmd_cnt, "\"TESTMODE\":\"%d\",\"DME_GET\":\"%d\",\"DME_SET\":\"%d\""
		",\"DME_PGET\":\"%d\",\"DME_PSET\":\"%d\",\"PWRON\":\"%d\",\"PWROFF\":\"%d\""
		",\"DME_EN\":\"%d\",\"DME_RST\":\"%d\",\"EPRST\":\"%d\",\"LINKSTARTUP\":\"%d\""
		",\"H8ENTER\":\"%d\",\"H8EXIT\":\"%d\"\n",
		err_info->UIC_cmd_count.DME_TEST_MODE_err,	// TEST_MODE
		err_info->UIC_cmd_count.DME_GET_err,		// DME_GET
		err_info->UIC_cmd_count.DME_SET_err,		// DME_SET
		err_info->UIC_cmd_count.DME_PEER_GET_err,	// DME_PEER_GET
		err_info->UIC_cmd_count.DME_PEER_SET_err,	// DME_PEER_SET
		err_info->UIC_cmd_count.DME_POWERON_err,	// DME_POWERON
		err_info->UIC_cmd_count.DME_POWEROFF_err,	// DME_POWEROFF
		err_info->UIC_cmd_count.DME_ENABLE_err,		// DME_ENABLE
		err_info->UIC_cmd_count.DME_RESET_err,		// DME_RESET
		err_info->UIC_cmd_count.DME_END_PT_RST_err,	// DME_END_PT_RST
		err_info->UIC_cmd_count.DME_LINK_STARTUP_err,	// DME_LINK_STARTUP
		err_info->UIC_cmd_count.DME_HIBER_ENTER_err,	// DME_HIBERN8_ENTER
		err_info->UIC_cmd_count.DME_HIBER_EXIT_err);	// DME_HIBERN8_EXIT

SEC_UFS_DATA_ATTR(SEC_UFS_uic_err_cnt, "\"PAERR\":\"%d\",\"DLPAINITERROR\":\"%d\",\"DLNAC\":\"%d\""
		",\"DLTCREPLAY\":\"%d\",\"NLERR\":\"%d\",\"TLERR\":\"%d\",\"DMEERR\":\"%d\"\n",
		err_info->UIC_err_count.PA_ERR_cnt,			// PA_ERR
		err_info->UIC_err_count.DL_PA_INIT_ERROR_cnt,		// DL_PA_INIT_ERROR
		err_info->UIC_err_count.DL_NAC_RECEIVED_ERROR_cnt,	// DL_NAC_RECEIVED
		err_info->UIC_err_count.DL_TC_REPLAY_ERROR_cnt,		// DL_TCx_REPLAY_ERROR
		err_info->UIC_err_count.NL_ERROR_cnt,			// NL_ERROR
		err_info->UIC_err_count.TL_ERROR_cnt,			// TL_ERROR
		err_info->UIC_err_count.DME_ERROR_cnt);			// DME_ERROR

SEC_UFS_DATA_ATTR(SEC_UFS_fatal_cnt, "\"DFE\":\"%d\",\"CFE\":\"%d\",\"SBFE\":\"%d\""
		",\"CEFE\":\"%d\",\"LLE\":\"%d\"\n",
		err_info->Fatal_err_count.DFE,		// Device_Fatal
		err_info->Fatal_err_count.CFE,		// Controller_Fatal
		err_info->Fatal_err_count.SBFE,		// System_Bus_Fatal
		err_info->Fatal_err_count.CEFE,		// Crypto_Engine_Fatal
		err_info->Fatal_err_count.LLE);		// Link_Lost

SEC_UFS_DATA_ATTR(SEC_UFS_utp_cnt, "\"UTMRQTASK\":\"%d\",\"UTMRATASK\":\"%d\",\"UTRR\":\"%d\""
		",\"UTRW\":\"%d\",\"UTRSYNCCACHE\":\"%d\",\"UTRUNMAP\":\"%d\",\"UTRETC\":\"%d\"\n",
		err_info->UTP_count.UTMR_query_task_count,	// QUERY_TASK
		err_info->UTP_count.UTMR_abort_task_count,	// ABORT_TASK
		err_info->UTP_count.UTR_read_err,		// READ_10
		err_info->UTP_count.UTR_write_err,		// WRITE_10
		err_info->UTP_count.UTR_sync_cache_err,		// SYNC_CACHE
		err_info->UTP_count.UTR_unmap_err,		// UNMAP
		err_info->UTP_count.UTR_etc_err);		// etc

SEC_UFS_DATA_ATTR(SEC_UFS_query_cnt, "\"NOPERR\":\"%d\",\"R_DESC\":\"%d\",\"W_DESC\":\"%d\""
		",\"R_ATTR\":\"%d\",\"W_ATTR\":\"%d\",\"R_FLAG\":\"%d\",\"S_FLAG\":\"%d\""
		",\"C_FLAG\":\"%d\",\"T_FLAG\":\"%d\"\n",
		err_info->query_count.NOP_err,
		err_info->query_count.R_Desc_err,		// R_Desc
		err_info->query_count.W_Desc_err,	// W_Desc
		err_info->query_count.R_Attr_err,	// R_Attr
		err_info->query_count.W_Attr_err,	// W_Attr
		err_info->query_count.R_Flag_err,	// R_Flag
		err_info->query_count.Set_Flag_err,	// Set_Flag
		err_info->query_count.Clear_Flag_err,	// Clear_Flag
		err_info->query_count.Toggle_Flag_err);	// Toggle_Flag

SEC_UFS_DATA_ATTR(SEC_UFS_err_sum, "\"OPERR\":\"%d\",\"UICCMD\":\"%d\",\"UICERR\":\"%d\""
		",\"FATALERR\":\"%d\",\"UTPERR\":\"%d\",\"QUERYERR\":\"%d\"\n",
		err_info->op_count.op_err,
		err_info->UIC_cmd_count.UIC_cmd_err,
		err_info->UIC_err_count.UIC_err,
		err_info->Fatal_err_count.Fatal_err,
		err_info->UTP_count.UTP_err,
		err_info->query_count.Query_err);
#endif

UFS_DEV_ATTR(sense_err_count, "\"MEDIUM\":\"%d\",\"HWERR\":\"%d\"\n",
						hba->host->medium_err_cnt, hba->host->hw_err_cnt); 
UFS_DEV_ATTR(sense_err_logging, "\"LBA0\":\"%lx\",\"LBA1\":\"%lx\",\"LBA2\":\"%lx\""
		",\"LBA3\":\"%lx\",\"LBA4\":\"%lx\",\"LBA5\":\"%lx\""
		",\"LBA6\":\"%lx\",\"LBA7\":\"%lx\",\"LBA8\":\"%lx\",\"LBA9\":\"%lx\""
		",\"REGIONMAP\":\"%016llx\"\n",
		hba->host->issue_LBA_list[0], hba->host->issue_LBA_list[1]
		, hba->host->issue_LBA_list[2], hba->host->issue_LBA_list[3]
		, hba->host->issue_LBA_list[4], hba->host->issue_LBA_list[5]
		, hba->host->issue_LBA_list[6], hba->host->issue_LBA_list[7]
		, hba->host->issue_LBA_list[8], hba->host->issue_LBA_list[9]
		, hba->host->issue_region_map);

static ssize_t ufs_lt_info_show(struct device *dev, struct device_attribute *attr, char *buf)
{
	struct Scsi_Host *host = container_of(dev, struct Scsi_Host, shost_dev);
	struct ufs_hba *hba = shost_priv(host);
	u8 health_buf[QUERY_DESC_MAX_SIZE];
	int err = 0;

	if (!hba) {
		printk("skipping ufs lt read\n");
		hba->lifetime = 0;
	} else if (hba->ufshcd_state == UFSHCD_STATE_OPERATIONAL) {
		pm_runtime_get_sync(hba->dev);
		err = ufshcd_read_health_desc(hba, health_buf,
						hba->desc_size.hlth_desc);
		pm_runtime_put(hba->dev);
		if (err)
			goto skip;
		dev_info(hba->dev,"LT: 0x%02x \n", health_buf[3]<<4|health_buf[4]);

		hba->lifetime = health_buf[HEALTH_DEVICE_DESC_PARAM_LIFETIMEA];
	} else {
		/* return previous LT value if not operational */
		dev_info(hba->dev, "ufshcd_state : %d, old LT: %01x\n",
					hba->ufshcd_state, hba->lifetime);
	}

skip:
	return sprintf(buf, "%01x\n", hba->lifetime);
}
static DEVICE_ATTR(lt, 0444, ufs_lt_info_show, NULL);

static ssize_t ufs_lc_info_show(struct device *dev, struct device_attribute *attr, char *buf)
{
	struct Scsi_Host *host = container_of(dev, struct Scsi_Host, shost_dev);
	struct ufs_hba *hba = shost_priv(host);
	return sprintf(buf, "%u\n", hba->lc_info);
}

static ssize_t ufs_lc_info_store(struct device *dev,
		struct device_attribute *attr, const char *buf, size_t count)
{
	struct Scsi_Host *host = container_of(dev, struct Scsi_Host, shost_dev);
	struct ufs_hba *hba = shost_priv(host);
	unsigned int value;

	if (kstrtou32(buf, 0, &value))
		return -EINVAL;

	hba->lc_info = value;

	return count;
}

static DEVICE_ATTR(lc, 0664, ufs_lc_info_show, ufs_lc_info_store);

static struct attribute *ufs_attributes[] = {
	&dev_attr_lt.attr,
	&dev_attr_sense_err_count.attr,
	&dev_attr_lc.attr,
	&dev_attr_sense_err_logging.attr,
#if defined(SEC_UFS_ERROR_COUNT)
	&dev_attr_SEC_UFS_op_cnt.attr,
	&dev_attr_SEC_UFS_uic_cmd_cnt.attr,
	&dev_attr_SEC_UFS_uic_err_cnt.attr,
	&dev_attr_SEC_UFS_fatal_cnt.attr,
	&dev_attr_SEC_UFS_utp_cnt.attr,
	&dev_attr_SEC_UFS_query_cnt.attr,
	&dev_attr_SEC_UFS_err_sum.attr,
#endif
	NULL
};

static struct attribute_group ufs_attribute_group = {
	.attrs	= ufs_attributes,
};

static void ufshcd_add_lt_sysfs_node(struct ufs_hba *hba)
{
	int err  = -ENOMEM;

	struct device *dev = &(hba->host->shost_dev);
	err = sysfs_create_group(&dev->kobj, &ufs_attribute_group);

	if (err)
		printk("cannot create sysfs group err: %d\n", err);
}


static inline void ufshcd_add_sysfs_nodes(struct ufs_hba *hba)
{
	ufshcd_add_rpm_lvl_sysfs_nodes(hba);
	ufshcd_add_spm_lvl_sysfs_nodes(hba);
	ufshcd_add_unique_number_sysfs_nodes(hba);
	ufshcd_add_lt_sysfs_node(hba);
	ufshcd_add_manufacturer_id_sysfs_nodes(hba);
}

static inline void ufshcd_remove_sysfs_nodes(struct ufs_hba *hba)
{
	struct device *dev = &(hba->host->shost_dev);

	device_remove_file(hba->dev, &hba->rpm_lvl_attr);
	device_remove_file(hba->dev, &hba->spm_lvl_attr);
	device_remove_file(hba->dev, &hba->unique_number_attr);
	device_remove_file(hba->dev, &hba->manufacturer_id_attr);
	sysfs_remove_group(&dev->kobj, &ufs_attribute_group);
}

/**
 * ufshcd_shutdown - shutdown routine
 * @hba: per adapter instance
 *
 * This function would power off both UFS device and UFS link.
 *
 * Returns 0 always to allow force shutdown even in case of errors.
 */
int ufshcd_shutdown(struct ufs_hba *hba)
{
	struct SEC_UFS_counting *err_info = &(hba->SEC_err_info);
	struct SEC_UFS_op_count *op_cnt = &(err_info->op_count);
	struct SEC_UFS_UIC_err_count *uic_err_cnt = &(err_info->UIC_err_count);
	struct SEC_UFS_UTP_count *utp_err = &(err_info->UTP_count);
	struct SEC_UFS_QUERY_count *query_cnt = &(err_info->query_count);
	int ret = 0;

	if (!hba->is_powered)
		goto out;

	if (ufshcd_is_ufs_dev_poweroff(hba) && ufshcd_is_link_off(hba))
		goto out;

	pm_runtime_get_sync(hba->dev);

	ret = ufshcd_suspend(hba, UFS_SHUTDOWN_PM);
out:
	if (ret)
		dev_err(hba->dev, "%s failed, err %d\n", __func__, ret);
	/* allow force shutdown even in case of errors */
	
	dev_err(hba->dev, "Count: %d UIC: %d  UTP:%d QUERY: %d\n",
		op_cnt->HW_RESET_count,
		uic_err_cnt->UIC_err,
		utp_err->UTP_err,
		query_cnt->Query_err);

	dev_err(hba->dev, "Sense Key: medium: %d, hw: %d\n",
	hba->host->medium_err_cnt, hba->host->hw_err_cnt);
		
	return 0;
}
EXPORT_SYMBOL(ufshcd_shutdown);

/**
 * ufshcd_remove - de-allocate SCSI host and host memory space
 *		data structure memory
 * @hba - per adapter instance
 */
void ufshcd_remove(struct ufs_hba *hba)
{
	ufshcd_remove_sysfs_nodes(hba);
	scsi_remove_host(hba->host);
	/* disable interrupts */
	ufshcd_disable_intr(hba, hba->intr_mask);
	ufshcd_hba_stop(hba, true);

	ufshcd_exit_clk_gating(hba);
#if defined(CONFIG_PM_DEVFREQ)
	if (ufshcd_is_clkscaling_supported(hba))
		device_remove_file(hba->dev, &hba->clk_scaling.enable_attr);
#endif
	ufshcd_hba_exit(hba);
}
EXPORT_SYMBOL_GPL(ufshcd_remove);

/**
 * ufshcd_dealloc_host - deallocate Host Bus Adapter (HBA)
 * @hba: pointer to Host Bus Adapter (HBA)
 */
void ufshcd_dealloc_host(struct ufs_hba *hba)
{
	scsi_host_put(hba->host);
}
EXPORT_SYMBOL_GPL(ufshcd_dealloc_host);

/**
 * ufshcd_set_dma_mask - Set dma mask based on the controller
 *			 addressing capability
 * @hba: per adapter instance
 *
 * Returns 0 for success, non-zero for failure
 */
static int ufshcd_set_dma_mask(struct ufs_hba *hba)
{
	if (hba->capabilities & MASK_64_ADDRESSING_SUPPORT) {
		if (!dma_set_mask_and_coherent(hba->dev, DMA_BIT_MASK(64)))
			return 0;
	}
	return dma_set_mask_and_coherent(hba->dev, DMA_BIT_MASK(32));
}

/**
 * ufshcd_alloc_host - allocate Host Bus Adapter (HBA)
 * @dev: pointer to device handle
 * @hba_handle: driver private handle
 * Returns 0 on success, non-zero value on failure
 */
int ufshcd_alloc_host(struct device *dev, struct ufs_hba **hba_handle)
{
	struct Scsi_Host *host;
	struct ufs_hba *hba;
	int err = 0;

	if (!dev) {
		dev_err(dev,
		"Invalid memory reference for dev is NULL\n");
		err = -ENODEV;
		goto out_error;
	}

	host = scsi_host_alloc(&ufshcd_driver_template,
				sizeof(struct ufs_hba));
	if (!host) {
		dev_err(dev, "scsi_host_alloc failed\n");
		err = -ENOMEM;
		goto out_error;
	}
	hba = shost_priv(host);
	hba->host = host;
	hba->dev = dev;
	*hba_handle = hba;
	hba->sg_entry_size = sizeof(struct ufshcd_sg_entry);

	INIT_LIST_HEAD(&hba->clk_list_head);

out_error:
	return err;
}
EXPORT_SYMBOL(ufshcd_alloc_host);

/**
 * ufs_sec_send_errinfo - Send UFS Error Information to AP
 * Format : U0H0L0X0Q0R0W0F0
 * U : UTP cmd ERRor count
 * H : HWRESET count
 * L : Link startup failure count
 * X : Link Lost Error count
 * Q : UTMR QUERY_TASK error count
 * R : READ error count
 * W : WRITE error count
 * F : Device Fatal Error count
 **/
static void ufs_sec_send_errinfo(void *data)
{
	static struct ufs_hba *hba;
	struct SEC_UFS_counting *err_info;
	char buf[23];

	if (data) {
		hba = (struct ufs_hba *)data;
		return;
	}
	if (!hba) {
		pr_err("%s: hba is not initialized\n", __func__);
		return;
	}
	if (&(hba->SEC_err_info)) {
		err_info = &(hba->SEC_err_info);
		sprintf(buf, "U%dH%dL%dX%dQ%dR%dW%dF%dSM%dSH%d",
				(err_info->UTP_count.UTP_err > 9)	/* UTP Error */
				? 9 : err_info->UTP_count.UTP_err,
				(err_info->op_count.HW_RESET_count > 9)	/* HW Reset */
				? 9 : err_info->op_count.HW_RESET_count,
				(err_info->op_count.link_startup_count > 9)	/* Link Startup Fail */
				? 9 : err_info->op_count.link_startup_count,
				(err_info->Fatal_err_count.LLE > 9)			/* Link Lost */
				? 9 : err_info->Fatal_err_count.LLE,
				(err_info->UTP_count.UTMR_query_task_count > 9)	/* Query task */
				? 9 : err_info->UTP_count.UTMR_query_task_count,
				(err_info->UTP_count.UTR_read_err > 9)			/* UTRR */
				? 9 : err_info->UTP_count.UTR_read_err,
				(err_info->UTP_count.UTR_write_err > 9)		/* UTRW */
				? 9 : err_info->UTP_count.UTR_write_err,
				(err_info->Fatal_err_count.DFE > 9)				/* Device Fatal Error */
				? 9 : err_info->Fatal_err_count.DFE,
				(hba->host->medium_err_cnt > 9)			/* Device Medium error */
				? 9 : hba->host->medium_err_cnt,
				(hba->host->hw_err_cnt > 9)			/* Device HW error */
				? 9 : hba->host->hw_err_cnt);
		pr_err("%s: Send UFS information to AP : %s\n", __func__, buf);
#ifdef CONFIG_SEC_DEBUG_EXTRA_INFO
		sec_debug_set_extra_info_ufs_error(buf);
#endif
	}
	return;
}

/**
 * ufshcd_init - Driver initialization routine
 * @hba: per-adapter instance
 * @mmio_base: base register address
 * @irq: Interrupt line of device
 * Returns 0 on success, non-zero value on failure
 */
int ufshcd_init(struct ufs_hba *hba, void __iomem *mmio_base, unsigned int irq)
{
	int err;
	struct Scsi_Host *host = hba->host;
	struct device *dev = hba->dev;

	/*
	 * dev_set_drvdata() must be called before any callbacks are registered
	 * that use dev_get_drvdata() (frequency scaling, clock scaling, hwmon,
	 * sysfs).
	 */
	dev_set_drvdata(dev, hba);

	if (!mmio_base) {
		dev_err(hba->dev,
		"Invalid memory reference for mmio_base is NULL\n");
		err = -ENODEV;
		goto out_error;
	}

	hba->mmio_base = mmio_base;
	hba->irq = irq;

	/* Set descriptor lengths to specification defaults */
	ufshcd_def_desc_sizes(hba);

	err = ufshcd_hba_init(hba);
	if (err)
		goto out_error;

	/* Read capabilities registers */
	ufshcd_hba_capabilities(hba);

	/* Get UFS version supported by the controller */
	hba->ufs_version = ufshcd_get_ufs_version(hba);

	if ((hba->ufs_version != UFSHCI_VERSION_10) &&
	    (hba->ufs_version != UFSHCI_VERSION_11) &&
	    (hba->ufs_version != UFSHCI_VERSION_20) &&
	    (hba->ufs_version != UFSHCI_VERSION_21))
		dev_err(hba->dev, "invalid UFS version 0x%x\n",
			hba->ufs_version);

	/* Get Interrupt bit mask per version */
	hba->intr_mask = ufshcd_get_intr_mask(hba);

	err = ufshcd_set_dma_mask(hba);
	if (err) {
		dev_err(hba->dev, "set dma mask failed\n");
		goto out_disable;
	}

	/* Allocate memory for host memory space */
	err = ufshcd_memory_alloc(hba);
	if (err) {
		dev_err(hba->dev, "Memory allocation failed\n");
		goto out_disable;
	}

	/* Configure LRB */
	ufshcd_host_memory_configure(hba);

	host->can_queue = hba->nutrs;
	host->cmd_per_lun = hba->nutrs;
	host->max_id = UFSHCD_MAX_ID;
	host->max_lun = UFS_MAX_LUNS;
	host->max_channel = UFSHCD_MAX_CHANNEL;
	host->unique_id = host->host_no;
	host->max_cmd_len = MAX_CDB_SIZE;
	host->by_ufs = 1;

	hba->max_pwr_info.is_valid = false;

	/* Initailize wait queue for task management */
	init_waitqueue_head(&hba->tm_wq);
	init_waitqueue_head(&hba->tm_tag_wq);

	/* Initialize work queues */
	INIT_WORK(&hba->eh_work, ufshcd_err_handler);
	INIT_WORK(&hba->eeh_work, ufshcd_exception_event_handler);
	INIT_WORK(&hba->fatal_mode_work, ufshcd_fatal_mode_handler);

	/* Initialize UIC command mutex */
	mutex_init(&hba->uic_cmd_mutex);

	/* Initialize mutex for device management commands */
	mutex_init(&hba->dev_cmd.lock);

	init_rwsem(&hba->clk_scaling_lock);

	/* Initialize device management tag acquire wait queue */
	init_waitqueue_head(&hba->dev_cmd.tag_wq);

	/* Initialize monitor */
	ufshcd_init_monitor(hba);
	
	err = ufshcd_init_clk_gating(hba);
	if (err) {
		dev_err(hba->dev, "init clk_gating failed\n");
		goto out_disable;
	}

	/*
	 * In order to avoid any spurious interrupt immediately after
	 * registering UFS controller interrupt handler, clear any pending UFS
	 * interrupt status and disable all the UFS interrupts.
	 */
	ufshcd_writel(hba, ufshcd_readl(hba, REG_INTERRUPT_STATUS),
		      REG_INTERRUPT_STATUS);
	ufshcd_writel(hba, 0, REG_INTERRUPT_ENABLE);
	/*
	 * Make sure that UFS interrupts are disabled and any pending interrupt
	 * status is cleared before registering UFS interrupt handler.
	 */
	mb();

	/* IRQ registration */
	err = devm_request_irq(dev, irq, ufshcd_intr, IRQF_SHARED, UFSHCD, hba);
	if (err) {
		dev_err(hba->dev, "request irq failed\n");
		goto exit_gating;
	} else {
		hba->is_irq_enabled = true;
	}

	err = scsi_add_host(host, hba->dev);
	if (err) {
		dev_err(hba->dev, "scsi_add_host failed\n");
		goto exit_gating;
	}

<<<<<<< HEAD
#if defined(CONFIG_PM_DEVFREQ)
=======
	/* Init crypto */
	err = ufshcd_hba_init_crypto(hba);
	if (err) {
		dev_err(hba->dev, "crypto setup failed\n");
		goto out_remove_scsi_host;
	}

	/* Host controller enable */
	err = ufshcd_hba_enable(hba);
	if (err) {
		dev_err(hba->dev, "Host controller enable failed\n");
		ufshcd_print_host_regs(hba);
		ufshcd_print_host_state(hba);
		goto out_remove_scsi_host;
	}

>>>>>>> 8a685dfc
	if (ufshcd_is_clkscaling_supported(hba)) {
		char wq_name[sizeof("ufs_clkscaling_00")];

		INIT_WORK(&hba->clk_scaling.suspend_work,
			  ufshcd_clk_scaling_suspend_work);
		INIT_WORK(&hba->clk_scaling.resume_work,
			  ufshcd_clk_scaling_resume_work);

		snprintf(wq_name, sizeof(wq_name), "ufs_clkscaling_%d",
			 host->host_no);
		hba->clk_scaling.workq = create_singlethread_workqueue(wq_name);

		ufshcd_clkscaling_init_sysfs(hba);
	}
#endif

#if defined(CONFIG_SCSI_UFS_TEST_MODE)
	dev_info(hba->dev, "UFS test mode enabled\n");
#endif

	/* init ufs_sec_debug function */
	ufs_sec_send_errinfo(hba);
	ufs_debug_func = ufs_sec_send_errinfo;

	/* Hold auto suspend until async scan completes */
	pm_runtime_get_sync(dev);

	/*
	 * The device-initialize-sequence hasn't been invoked yet.
	 * Set the device to power-off state
	 */
	ufshcd_set_ufs_dev_poweroff(hba);

	async_schedule(ufshcd_async_scan, hba);
	ufshcd_add_sysfs_nodes(hba);

	return 0;

exit_gating:
	ufshcd_exit_clk_gating(hba);
out_disable:
	hba->is_irq_enabled = false;
	ufshcd_hba_exit(hba);
out_error:
	return err;
}
EXPORT_SYMBOL_GPL(ufshcd_init);

MODULE_AUTHOR("Santosh Yaragnavi <santosh.sy@samsung.com>");
MODULE_AUTHOR("Vinayak Holikatti <h.vinayak@samsung.com>");
MODULE_DESCRIPTION("Generic UFS host controller driver Core");
MODULE_LICENSE("GPL");
MODULE_VERSION(UFSHCD_DRIVER_VERSION);<|MERGE_RESOLUTION|>--- conflicted
+++ resolved
@@ -49,15 +49,12 @@
 #include "ufshcd.h"
 #include "ufs_quirks.h"
 #include "unipro.h"
-<<<<<<< HEAD
+#include "ufshcd-crypto.h"
 #include "ufs-exynos.h"
 #include "ufs_quirks.h"
-#if defined(CONFIG_SEC_ABC)  
-#include <linux/sti/abc_common.h>  
+#if defined(CONFIG_SEC_ABC)
+#include <linux/sti/abc_common.h>
 #endif
-=======
-#include "ufshcd-crypto.h"
->>>>>>> 8a685dfc
 
 #define CREATE_TRACE_POINTS
 #include <trace/events/ufs.h>
@@ -127,9 +124,6 @@
 			_ret = ufshcd_disable_vreg(_dev, _vreg);        \
 		_ret;                                                   \
 	})
-
-/* Called by FS */
-extern void (*ufs_debug_func)(void *);
 
 static int ufs_shutdown_state = 0;
 
@@ -758,21 +752,11 @@
 		ufshcd_hex_dump("UPIU RSP: ", lrbp->ucd_rsp_ptr,
 				sizeof(struct utp_upiu_rsp));
 
-<<<<<<< HEAD
-		if (hba->quirks & UFSHCD_QUIRK_PRDT_BYTE_GRAN)
-			prdt_length = le16_to_cpu(
-					lrbp->utr_descriptor_ptr->prd_table_length)
-				/ sizeof(struct ufshcd_sg_entry);
-		else
-			prdt_length = le16_to_cpu(
-					lrbp->utr_descriptor_ptr->prd_table_length);
-=======
 		prdt_length =
 			le16_to_cpu(lrbp->utr_descriptor_ptr->prd_table_length);
 		if (hba->quirks & UFSHCD_QUIRK_PRDT_BYTE_GRAN)
 			prdt_length /= hba->sg_entry_size;
 
->>>>>>> 8a685dfc
 		dev_err(hba->dev,
 			"UPIU[%d] - PRDT - %d entries  phys@0x%llx\n",
 			tag, prdt_length,
@@ -2472,7 +2456,7 @@
 	struct scatterlist *sg;
 	struct scsi_cmnd *cmd;
 	int sg_segments;
-	int i, ret;
+	int i;
 
 #if defined(CONFIG_UFS_DATA_LOG)
 	unsigned int dump_index;
@@ -2555,23 +2539,11 @@
 				cpu_to_le32(lower_32_bits(sg->dma_address));
 			prd->upper_addr =
 				cpu_to_le32(upper_32_bits(sg->dma_address));
-<<<<<<< HEAD
-			prd_table[i].reserved = 0;
-			hba->transferred_sector += prd_table[i].size;
-=======
 			prd->reserved = 0;
 			prd = (void *)prd + hba->sg_entry_size;
->>>>>>> 8a685dfc
 		}
 	} else {
 		lrbp->utr_descriptor_ptr->prd_table_length = 0;
-	}
-	ret = ufshcd_vops_crypto_engine_cfg(hba, lrbp);
-	if (ret) {
-		dev_err(hba->dev,
-			"%s: failed to configure crypto engine (%d)\n",
-			__func__, ret);
-		return ret;
 	}
 
 	return ufshcd_map_sg_crypto(hba, lrbp);
@@ -3901,16 +3873,7 @@
 	struct ufs_query_res *response = NULL;
 	int err;
 
-<<<<<<< HEAD
 	BUG_ON(!hba);
-=======
-	/* Allocate memory for UTP command descriptors */
-	ucdl_size = (sizeof_utp_transfer_cmd_desc(hba) * hba->nutrs);
-	hba->ucdl_base_addr = dmam_alloc_coherent(hba->dev,
-						  ucdl_size,
-						  &hba->ucdl_dma_addr,
-						  GFP_KERNEL);
->>>>>>> 8a685dfc
 
 	pm_runtime_get_sync(hba->dev);
 	ufshcd_hold(hba, false);
@@ -4050,7 +4013,7 @@
 	size_t utmrdl_size, utrdl_size, ucdl_size;
 
 	/* Allocate memory for UTP command descriptors */
-	ucdl_size = (sizeof(struct utp_transfer_cmd_desc) * hba->nutrs);
+	ucdl_size = (sizeof_utp_transfer_cmd_desc(hba) * hba->nutrs);
 	hba->ucdl_base_addr = dmam_alloc_coherent(hba->dev,
 						  ucdl_size,
 						  &hba->ucdl_dma_addr,
@@ -5621,12 +5584,8 @@
 	case OCS_MISMATCH_DATA_BUF_SIZE:
 	case OCS_MISMATCH_RESP_UPIU_SIZE:
 	case OCS_PEER_COMM_FAILURE:
-<<<<<<< HEAD
-=======
-	case OCS_FATAL_ERROR:
 	case OCS_INVALID_CRYPTO_CONFIG:
 	case OCS_GENERAL_CRYPTO_ERROR:
->>>>>>> 8a685dfc
 	default:
 		result |= DID_ERROR << 16;
 		dev_err(hba->dev,
@@ -5691,12 +5650,6 @@
 		cmd = lrbp->cmd;
 		if (cmd) {
 			ufshcd_add_command_trace(hba, index, "complete");
-			result = ufshcd_vops_crypto_engine_clear(hba, lrbp);
-			if (result) {
-				dev_err(hba->dev,
-					"%s: failed to clear crypto engine (%d)\n",
-					__func__, result);
-			}
 			result = ufshcd_transfer_rsp_status(hba, lrbp);
 
 #if defined(CONFIG_UFS_DATA_LOG)
@@ -5732,12 +5685,10 @@
 #endif
 
 			cmd->result = result;
-<<<<<<< HEAD
-				if (reason)
-					set_host_byte(cmd, reason);
-=======
+			if (reason)
+				set_host_byte(cmd, reason);
+
 			ufshcd_complete_lrbp_crypto(hba, cmd, lrbp);
->>>>>>> 8a685dfc
 			/* Mark completed command as NULL in LRB */
 			lrbp->cmd = NULL;
 			clear_bit_unlock(index, &hba->lrb_in_use);
@@ -6845,15 +6796,6 @@
 
 	/* Dump debugging information to system memory */
 	ufshcd_vops_dbg_register_dump(hba);
-
-	/* check smu abort */
-	err = ufshcd_vops_access_control_abort(hba);
-	if (err == ACCESS_CONTROL_ABORT)
-		dev_err(hba->dev, "%s: Access Control Abort, newly initialized",
-					__func__);
-	else if (err && (err != ACCESS_CONTROL_ABORT))
-		dev_err(hba->dev, "%s: Fail to check Access Control status (%d)",
-					__func__, err);
 
 	reg = ufshcd_readl(hba, REG_UTP_TRANSFER_REQ_DOOR_BELL);
 	/* If command is already aborted/completed, return SUCCESS */
@@ -9069,10 +9011,10 @@
 {
 	int ret;
 	enum uic_link_state old_link_state;
-<<<<<<< HEAD
 	enum ufs_pm_level pm_lvl;
 	bool gating_allowed = !ufshcd_can_fake_clkgating(hba);
 	unsigned long flags;
+	enum ufs_dev_pwr_mode old_pwr_mode;
 
 	spin_lock_irqsave(hba->host->host_lock, flags);
 	if ((!hba->lrb_in_use) && (hba->clk_gating.active_reqs != 1)) {
@@ -9083,9 +9025,6 @@
 #endif
 	}
 	spin_unlock_irqrestore(hba->host->host_lock, flags);
-=======
-	enum ufs_dev_pwr_mode old_pwr_mode;
->>>>>>> 8a685dfc
 
 	hba->pm_op_in_progress = 1;
 	if (ufshcd_is_system_pm(pm_op))
@@ -10062,9 +10001,6 @@
 		goto exit_gating;
 	}
 
-<<<<<<< HEAD
-#if defined(CONFIG_PM_DEVFREQ)
-=======
 	/* Init crypto */
 	err = ufshcd_hba_init_crypto(hba);
 	if (err) {
@@ -10081,7 +10017,7 @@
 		goto out_remove_scsi_host;
 	}
 
->>>>>>> 8a685dfc
+#if defined(CONFIG_PM_DEVFREQ)
 	if (ufshcd_is_clkscaling_supported(hba)) {
 		char wq_name[sizeof("ufs_clkscaling_00")];
 
@@ -10104,7 +10040,6 @@
 
 	/* init ufs_sec_debug function */
 	ufs_sec_send_errinfo(hba);
-	ufs_debug_func = ufs_sec_send_errinfo;
 
 	/* Hold auto suspend until async scan completes */
 	pm_runtime_get_sync(dev);
@@ -10120,6 +10055,8 @@
 
 	return 0;
 
+out_remove_scsi_host:
+	scsi_remove_host(hba->host);
 exit_gating:
 	ufshcd_exit_clk_gating(hba);
 out_disable:
