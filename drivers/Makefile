# SPDX-License-Identifier: GPL-2.0
#
# Makefile for the Linux kernel device drivers.
#
# 15 Sep 2000, Christoph Hellwig <hch@infradead.org>
# Rewritten to use lists instead of if-statements.
#

obj-y				+= irqchip/
obj-y				+= bus/

obj-$(CONFIG_GENERIC_PHY)	+= phy/

# GPIO must come after pinctrl as gpios may need to mux pins etc
obj-$(CONFIG_PINCTRL)		+= pinctrl/
obj-$(CONFIG_GPIOLIB)		+= gpio/
obj-y				+= pwm/

obj-$(CONFIG_PCI)		+= pci/
obj-$(CONFIG_PCI_ENDPOINT)	+= pci/endpoint/
# PCI dwc controller drivers
obj-y				+= pci/dwc/

obj-$(CONFIG_PARISC)		+= parisc/
obj-$(CONFIG_RAPIDIO)		+= rapidio/
obj-y				+= video/
obj-y				+= idle/

# IPMI must come before ACPI in order to provide IPMI opregion support
obj-y				+= char/ipmi/

obj-$(CONFIG_ACPI)		+= acpi/
obj-$(CONFIG_SFI)		+= sfi/
# PnP must come after ACPI since it will eventually need to check if acpi
# was used and do nothing if so
obj-$(CONFIG_PNP)		+= pnp/
obj-y				+= amba/

obj-y				+= clk/
# Many drivers will want to use DMA so this has to be made available
# really early.
obj-$(CONFIG_DMADEVICES)	+= dma/

# SOC specific infrastructure drivers.
obj-y				+= soc/

obj-$(CONFIG_VIRTIO)		+= virtio/
obj-$(CONFIG_XEN)		+= xen/

# regulators early, since some subsystems rely on them to initialize
obj-$(CONFIG_REGULATOR)		+= regulator/

# reset controllers early, since gpu drivers might rely on them to initialize
obj-$(CONFIG_RESET_CONTROLLER)	+= reset/

# tty/ comes before char/ so that the VT console is the boot-time
# default.
obj-y				+= tty/
obj-y				+= char/

# iommu/ comes before gpu as gpu are using iommu controllers
obj-$(CONFIG_IOMMU_SUPPORT)	+= iommu/

# gpu/ comes after char for AGP vs DRM startup and after iommu
obj-y				+= gpu/

obj-$(CONFIG_CONNECTOR)		+= connector/

# i810fb and intelfb depend on char/agp/
obj-$(CONFIG_FB_I810)           += video/fbdev/i810/
obj-$(CONFIG_FB_INTEL)          += video/fbdev/intelfb/

obj-$(CONFIG_USE_MUIC)		+= muic/
obj-$(CONFIG_IFCONN_MANAGER)    += ifconn/
obj-$(CONFIG_PARPORT)		+= parport/
obj-$(CONFIG_NVM)		+= lightnvm/
obj-y				+= base/ block/ misc/ mfd/ nfc/
obj-$(CONFIG_LIBNVDIMM)		+= nvdimm/
obj-$(CONFIG_DAX)		+= dax/
obj-$(CONFIG_DMA_SHARED_BUFFER) += dma-buf/
obj-$(CONFIG_NUBUS)		+= nubus/
obj-y				+= macintosh/
obj-$(CONFIG_IDE)		+= ide/
obj-$(CONFIG_SCSI)		+= scsi/
obj-y				+= nvme/
obj-$(CONFIG_ATA)		+= ata/
obj-$(CONFIG_TARGET_CORE)	+= target/
obj-$(CONFIG_MTD)		+= mtd/
obj-$(CONFIG_SPI)		+= spi/
obj-$(CONFIG_SPMI)		+= spmi/
obj-$(CONFIG_HSI)		+= hsi/
obj-y				+= net/
obj-$(CONFIG_ATM)		+= atm/
obj-$(CONFIG_FUSION)		+= message/
obj-y				+= firewire/
obj-$(CONFIG_UIO)		+= uio/
obj-$(CONFIG_VFIO)		+= vfio/
obj-y				+= cdrom/
obj-y				+= auxdisplay/
obj-$(CONFIG_PCCARD)		+= pcmcia/
obj-$(CONFIG_DIO)		+= dio/
obj-$(CONFIG_SBUS)		+= sbus/
obj-$(CONFIG_ZORRO)		+= zorro/
obj-$(CONFIG_ATA_OVER_ETH)	+= block/aoe/
obj-$(CONFIG_PARIDE) 		+= block/paride/
obj-$(CONFIG_TC)		+= tc/
obj-$(CONFIG_UWB)		+= uwb/
obj-$(CONFIG_USB_PHY)		+= usb/
obj-$(CONFIG_USB)		+= usb/
obj-$(CONFIG_USB_SUPPORT)	+= usb/
obj-$(CONFIG_PCI)		+= usb/
obj-$(CONFIG_USB_GADGET)	+= usb/
obj-$(CONFIG_OF)		+= usb/
obj-$(CONFIG_SERIO)		+= input/serio/
obj-$(CONFIG_GAMEPORT)		+= input/gameport/
obj-$(CONFIG_INPUT)		+= input/
obj-$(CONFIG_RTC_LIB)		+= rtc/
obj-y				+= i2c/ media/
obj-$(CONFIG_PPS)		+= pps/
obj-y				+= ptp/
obj-$(CONFIG_W1)		+= w1/
obj-y				+= power/
obj-$(CONFIG_HWMON)		+= hwmon/
obj-$(CONFIG_THERMAL)		+= thermal/
obj-$(CONFIG_WATCHDOG)		+= watchdog/
obj-$(CONFIG_MD)		+= md/
obj-$(CONFIG_BT)		+= bluetooth/
obj-$(CONFIG_ACCESSIBILITY)	+= accessibility/
obj-$(CONFIG_ISDN)		+= isdn/
obj-$(CONFIG_EDAC)		+= edac/
obj-$(CONFIG_EISA)		+= eisa/
obj-$(CONFIG_CPU_FREQ)		+= cpufreq/
obj-$(CONFIG_CPU_IDLE)		+= cpuidle/
obj-y				+= mmc/
obj-$(CONFIG_MEMSTICK)		+= memstick/
obj-$(CONFIG_NEW_LEDS)		+= leds/
obj-$(CONFIG_INFINIBAND)	+= infiniband/
obj-$(CONFIG_SGI_SN)		+= sn/
obj-y				+= firmware/
obj-$(CONFIG_CRYPTO)		+= crypto/
obj-$(CONFIG_SUPERH)		+= sh/
ifndef CONFIG_ARCH_USES_GETTIMEOFFSET
obj-y				+= clocksource/
endif
obj-$(CONFIG_DCA)		+= dca/
obj-$(CONFIG_HID)		+= hid/
obj-$(CONFIG_PPC_PS3)		+= ps3/
obj-$(CONFIG_OF)		+= of/
obj-$(CONFIG_SSB)		+= ssb/
obj-$(CONFIG_BCMA)		+= bcma/
obj-$(CONFIG_VHOST_RING)	+= vhost/
obj-$(CONFIG_VHOST)		+= vhost/
obj-$(CONFIG_VLYNQ)		+= vlynq/
obj-$(CONFIG_STAGING)		+= staging/
obj-y				+= platform/

obj-$(CONFIG_MAILBOX)		+= mailbox/
obj-$(CONFIG_HWSPINLOCK)	+= hwspinlock/
obj-$(CONFIG_REMOTEPROC)	+= remoteproc/
obj-$(CONFIG_RPMSG)		+= rpmsg/

# Virtualization drivers
obj-$(CONFIG_VIRT_DRIVERS)	+= virt/
obj-$(CONFIG_HYPERV)		+= hv/

obj-$(CONFIG_PM_DEVFREQ)	+= devfreq/
obj-$(CONFIG_EXTCON)		+= extcon/
obj-$(CONFIG_MEMORY)		+= memory/
obj-$(CONFIG_IIO)		+= iio/
obj-$(CONFIG_VME_BUS)		+= vme/
obj-$(CONFIG_IPACK_BUS)		+= ipack/
obj-$(CONFIG_NTB)		+= ntb/
obj-$(CONFIG_FMC)		+= fmc/
obj-$(CONFIG_POWERCAP)		+= powercap/
obj-$(CONFIG_MCB)		+= mcb/
obj-$(CONFIG_PERF_EVENTS)	+= perf/
obj-$(CONFIG_RAS)		+= ras/
obj-$(CONFIG_THUNDERBOLT)	+= thunderbolt/
obj-$(CONFIG_CORESIGHT)		+= hwtracing/coresight/
obj-y				+= hwtracing/intel_th/
obj-$(CONFIG_STM)		+= hwtracing/stm/
obj-$(CONFIG_ANDROID)		+= android/
obj-$(CONFIG_NVMEM)		+= nvmem/
obj-$(CONFIG_FPGA)		+= fpga/
obj-$(CONFIG_FSI)		+= fsi/
obj-$(CONFIG_TEE)		+= tee/
obj-$(CONFIG_MULTIPLEXER)	+= mux/
<<<<<<< HEAD

obj-$(CONFIG_EXYNOS_BTS)	+= bts/
obj-$(CONFIG_TRUSTONIC_TEE)     += gud/
ifeq ($(CONFIG_BATTERY_SAMSUNG_V2), y)
  obj-$(CONFIG_BATTERY_SAMSUNG)   += battery_v2/
else
  obj-$(CONFIG_BATTERY_SAMSUNG)   += battery/
endif
obj-$(CONFIG_SWITCH)     	+= switch/

obj-$(CONFIG_VISION_SUPPORT)    += vision/

obj-$(CONFIG_SEC_EXT)           += samsung/

# Sensor Hub
obj-$(CONFIG_SENSORS_SSP) += sensorhub/

# uH
obj-$(CONFIG_UH)		+= uh/

# vibrator
obj-y				+= vibrator/

# Fingerprint
obj-$(CONFIG_SENSORS_FINGERPRINT) += fingerprint/

# GNSS
obj-$(CONFIG_GPS_BCM4753)	+= gps/

# SPU signature verify
obj-$(CONFIG_SPU_VERIFY) += spu_verify/
=======
obj-$(CONFIG_GNSS)		+= gnss/
>>>>>>> 8a685dfc
<|MERGE_RESOLUTION|>--- conflicted
+++ resolved
@@ -185,7 +185,7 @@
 obj-$(CONFIG_FSI)		+= fsi/
 obj-$(CONFIG_TEE)		+= tee/
 obj-$(CONFIG_MULTIPLEXER)	+= mux/
-<<<<<<< HEAD
+obj-$(CONFIG_GNSS)		+= gnss/
 
 obj-$(CONFIG_EXYNOS_BTS)	+= bts/
 obj-$(CONFIG_TRUSTONIC_TEE)     += gud/
@@ -216,7 +216,4 @@
 obj-$(CONFIG_GPS_BCM4753)	+= gps/
 
 # SPU signature verify
-obj-$(CONFIG_SPU_VERIFY) += spu_verify/
-=======
-obj-$(CONFIG_GNSS)		+= gnss/
->>>>>>> 8a685dfc
+obj-$(CONFIG_SPU_VERIFY) += spu_verify/