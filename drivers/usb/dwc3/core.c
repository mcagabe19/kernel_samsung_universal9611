/**
 * core.c - DesignWare USB3 DRD Controller Core file
 *
 * Copyright (C) 2010-2011 Texas Instruments Incorporated - http://www.ti.com
 *
 * Authors: Felipe Balbi <balbi@ti.com>,
 *	    Sebastian Andrzej Siewior <bigeasy@linutronix.de>
 *
 * This program is free software: you can redistribute it and/or modify
 * it under the terms of the GNU General Public License version 2  of
 * the License as published by the Free Software Foundation.
 *
 * This program is distributed in the hope that it will be useful,
 * but WITHOUT ANY WARRANTY; without even the implied warranty of
 * MERCHANTABILITY or FITNESS FOR A PARTICULAR PURPOSE.  See the
 * GNU General Public License for more details.
 *
 * You should have received a copy of the GNU General Public License
 * along with this program.  If not, see <http://www.gnu.org/licenses/>.
 */

#include <linux/version.h>
#include <linux/module.h>
#include <linux/kernel.h>
#include <linux/slab.h>
#include <linux/spinlock.h>
#include <linux/platform_device.h>
#include <linux/pm_runtime.h>
#include <linux/interrupt.h>
#include <linux/ioport.h>
#include <linux/io.h>
#include <linux/list.h>
#include <linux/delay.h>
#include <linux/dma-mapping.h>
#include <linux/of.h>
#include <linux/acpi.h>
#include <linux/pinctrl/consumer.h>

#include <linux/usb/ch9.h>
#include <linux/usb/gadget.h>
#include <linux/usb/of.h>
#include <linux/usb/otg.h>

#include <linux/usb_notify.h>

#include "core.h"
#include "otg.h"
#include "gadget.h"
#include "io.h"

#include "debug.h"

#define DWC3_DEFAULT_AUTOSUSPEND_DELAY	5000 /* ms */

/* for BC1.2 spec */
int dwc3_set_vbus_current(int state)
{
	struct power_supply *psy;
	union power_supply_propval pval = {0};

	psy = power_supply_get_by_name("battery");
	if (!psy) {
		pr_err("%s: fail to get battery power_supply\n", __func__);
		return -1;
	}

	pval.intval = state;
	power_supply_set_property(psy, (enum power_supply_property)POWER_SUPPLY_EXT_PROP_USB_CONFIGURE, &pval);
	power_supply_put(psy);
	return 0;
}

static void dwc3_exynos_set_vbus_current_work(struct work_struct *w)
{
	struct dwc3 *dwc = container_of(w, struct dwc3, set_vbus_current_work);
	struct otg_notify *o_notify = get_otg_notify();
	
	switch (dwc->vbus_current) {
	case USB_CURRENT_SUSPENDED:
	/* set vbus current for suspend state is called in usb_notify. */
		send_otg_notify(o_notify, NOTIFY_EVENT_USBD_SUSPEND, 1);
		goto skip;
	case USB_CURRENT_UNCONFIGURED:
		send_otg_notify(o_notify, NOTIFY_EVENT_USBD_UNCONFIGURE, 1);
		break;
	case USB_CURRENT_HIGH_SPEED:
	case USB_CURRENT_SUPER_SPEED:
		send_otg_notify(o_notify, NOTIFY_EVENT_USBD_CONFIGURE, 1);
		break;
	default:
		break;
	}
	dwc3_set_vbus_current(dwc->vbus_current);
skip:
	return;
}
/* -------------------------------------------------------------------------- */

/**
 * dwc3_get_dr_mode - Validates and sets dr_mode
 * @dwc: pointer to our context structure
 */
/* Remove warning - Check later!
static int dwc3_get_dr_mode(struct dwc3 *dwc)
{
	enum usb_dr_mode mode;
	struct device *dev = dwc->dev;
	unsigned int hw_mode;

	if (dwc->dr_mode == USB_DR_MODE_UNKNOWN)
		dwc->dr_mode = USB_DR_MODE_OTG;

	mode = dwc->dr_mode;
	hw_mode = DWC3_GHWPARAMS0_MODE(dwc->hwparams.hwparams0);

	switch (hw_mode) {
	case DWC3_GHWPARAMS0_MODE_GADGET:
		if (IS_ENABLED(CONFIG_USB_DWC3_HOST)) {
			dev_err(dev,
				"Controller does not support host mode.\n");
			return -EINVAL;
		}
		mode = USB_DR_MODE_PERIPHERAL;
		break;
	case DWC3_GHWPARAMS0_MODE_HOST:
		if (IS_ENABLED(CONFIG_USB_DWC3_GADGET)) {
			dev_err(dev,
				"Controller does not support device mode.\n");
			return -EINVAL;
		}
		mode = USB_DR_MODE_HOST;
		break;
	default:
		if (IS_ENABLED(CONFIG_USB_DWC3_HOST))
			mode = USB_DR_MODE_HOST;
		else if (IS_ENABLED(CONFIG_USB_DWC3_GADGET))
			mode = USB_DR_MODE_PERIPHERAL;
	}

	if (mode != dwc->dr_mode) {
		dev_warn(dev,
			 "Configuration mismatch. dr_mode forced to %s\n",
			 mode == USB_DR_MODE_HOST ? "host" : "gadget");

		dwc->dr_mode = mode;
	}

	return 0;
}
*/

void dwc3_event_buffers_cleanup(struct dwc3 *dwc);
int dwc3_event_buffers_setup(struct dwc3 *dwc);

static void dwc3_set_prtcap(struct dwc3 *dwc, u32 mode)
{
	u32 reg;

	reg = dwc3_readl(dwc->regs, DWC3_GCTL);
	reg &= ~(DWC3_GCTL_PRTCAPDIR(DWC3_GCTL_PRTCAP_OTG));
	reg |= DWC3_GCTL_PRTCAPDIR(mode);
	dwc3_writel(dwc->regs, DWC3_GCTL, reg);
}

/*
static void __dwc3_set_mode(struct work_struct *work)
{
	struct dwc3 *dwc = work_to_dwc(work);
	unsigned long flags;
	int ret;

	if (!dwc->desired_dr_role)
		return;

	if (dwc->desired_dr_role == dwc->current_dr_role)
		return;

	if (dwc->dr_mode != USB_DR_MODE_OTG)
		return;

	if (dwc->desired_dr_role == DWC3_GCTL_PRTCAP_OTG)
		return;

	switch (dwc->current_dr_role) {
	case DWC3_GCTL_PRTCAP_HOST:
		dwc3_host_exit(dwc);
		break;
	case DWC3_GCTL_PRTCAP_DEVICE:
		dwc3_gadget_exit(dwc);
		dwc3_event_buffers_cleanup(dwc);
		break;
	default:
		break;
	}

	spin_lock_irqsave(&dwc->lock, flags);

	dwc3_set_prtcap(dwc, dwc->desired_dr_role);

	dwc->current_dr_role = dwc->desired_dr_role;

	spin_unlock_irqrestore(&dwc->lock, flags);

	switch (dwc->desired_dr_role) {
	case DWC3_GCTL_PRTCAP_HOST:
		ret = dwc3_host_init(dwc);
		if (ret) {
			dev_err(dwc->dev, "failed to initialize host\n");
		} else {
			if (dwc->usb2_phy)
				otg_set_vbus(dwc->usb2_phy->otg, true);
			if (dwc->usb2_generic_phy)
				phy_set_mode(dwc->usb2_generic_phy, PHY_MODE_USB_HOST);

		}
		break;
	case DWC3_GCTL_PRTCAP_DEVICE:
		dwc3_event_buffers_setup(dwc);

		if (dwc->usb2_phy)
			otg_set_vbus(dwc->usb2_phy->otg, false);
		if (dwc->usb2_generic_phy)
			phy_set_mode(dwc->usb2_generic_phy, PHY_MODE_USB_DEVICE);

		ret = dwc3_gadget_init(dwc);
		if (ret)
			dev_err(dwc->dev, "failed to initialize peripheral\n");
		break;
	default:
		break;
	}
}

void dwc3_set_mode(struct dwc3 *dwc, u32 mode)
{
	unsigned long flags;

	spin_lock_irqsave(&dwc->lock, flags);
	dwc->desired_dr_role = mode;
	spin_unlock_irqrestore(&dwc->lock, flags);

	queue_work(system_freezable_wq, &dwc->drd_work);
}
*/

void dwc3_set_mode(struct dwc3 *dwc, u32 mode)
{
	u32 reg;

	reg = dwc3_readl(dwc->regs, DWC3_GCTL);
	reg &= ~(DWC3_GCTL_PRTCAPDIR(DWC3_GCTL_PRTCAP_OTG));
	reg |= DWC3_GCTL_PRTCAPDIR(mode);
	dwc3_writel(dwc->regs, DWC3_GCTL, reg);
}

void dwc3_core_config(struct dwc3 *dwc)
{
	u32 reg;

	/* AHB bus configuration */
	reg = dwc3_readl(dwc->regs, DWC3_GSBUSCFG0);
	reg |= (DWC3_GSBUSCFG0_INCRBRSTEN | DWC3_GSBUSCFG0_INCR16BRSTEN);
	/**
	 * AXI Bus' cache type configuration for DMA transfer.
	 * By below setting, cache type was set to Cacheable/Modifiable.
	 * From DWC USB3.0 Link version 2.20A, this cache type could be set.
	 */
	if (dwc->revision >= DWC3_REVISION_220A)
		reg |= (DWC3_GSBUSCFG0_DESWRREQINFO |
			DWC3_GSBUSCFG0_DATWRREQINFO |
			DWC3_GSBUSCFG0_DESRDREQINFO |
			DWC3_GSBUSCFG0_DATRDREQINFO);
	dwc3_writel(dwc->regs, DWC3_GSBUSCFG0, reg);

	reg = dwc3_readl(dwc->regs, DWC3_GSBUSCFG1);
	reg |= (DWC3_GSBUSCFG1_BREQLIMIT(3));
	dwc3_writel(dwc->regs, DWC3_GSBUSCFG1, reg);

	/*
	 * WORKAROUND:
	 * For ss bulk-in data packet, when the host detects
	 * a DPP error or the internal buffer becomes full,
	 * it retries with an ACK TP Retry=1. Under the following
	 * conditions, the Retry=1 is falsely carried over to the next
	 * DWC3_GUCTL_USBHSTINAUTORETRYEN should be set to a one
	 * regardless of revision
	 * - There is only single active asynchronous SS EP at the time.
	 * - The active asynchronous EP is a Bulk IN EP.
	 * - The burst with the correctly Retry=1 ACK TP and
	 *   the next burst belong to the same transfer.
	 */
	reg = dwc3_readl(dwc->regs, DWC3_GUCTL);
	reg |= (DWC3_GUCTL_USBHSTINAUTORETRYEN);
	if (dwc->adj_sof_accuracy) {
		reg &= ~DWC3_GUCTL_REFCLKPER_MASK;
		/* fix ITP interval time to 125us */
		reg |= DWC3_GUCTL_REFCLKPER(0x14);
	}
	if (dwc->dis_u2_freeclk_exists_quirk) {
		reg &= ~DWC3_GUCTL_REFCLKPER_MASK;
		/* fix ITP interval time to 125us */
		reg |= DWC3_GUCTL_REFCLKPER(0xF);
	}
	if (dwc->sparse_transfer_control)
		reg |= DWC3_GUCTL_SPRSCTRLTRANSEN;
	dwc3_writel(dwc->regs, DWC3_GUCTL, reg);
	if (dwc->revision >= DWC3_REVISION_190A &&
		dwc->revision <= DWC3_REVISION_210A) {
		reg = dwc3_readl(dwc->regs, DWC3_GRXTHRCFG);
		reg &= ~(DWC3_GRXTHRCFG_USBRXPKTCNT_MASK |
			DWC3_GRXTHRCFG_USBMAXRXBURSTSIZE_MASK);
		reg |= (DWC3_GRXTHRCFG_USBRXPKTCNTSEL |
			DWC3_GRXTHRCFG_USBRXPKTCNT(3) |
			DWC3_GRXTHRCFG_USBMAXRXBURSTSIZE(3));
		dwc3_writel(dwc->regs, DWC3_GRXTHRCFG, reg);
	}

	/*
	 * WORKAROUND: DWC3 revisions 2.10a and earlier have a bug
	 * The delay of the entry to a low power state such that
	 * for applications where the link stays in a non-U0 state
	 * for a short duration(< 1 microsecond),
	 * the local PHY does not enter the low power state prior
	 * to receiving a potential LFPS wakeup.
	 * This causes the PHY CDR (Clock and Data Recovery) operation
	 * to be unstable for some Synopsys PHYs.
	 * The proposal now is to change the default and the recommended value
	 * for GUSB3PIPECTL[21:19] in the RTL from 3'b100 to a minimum of 3'b001
	 */
	if (dwc->revision <= DWC3_REVISION_210A) {
		reg = dwc3_readl(dwc->regs, DWC3_GUSB3PIPECTL(0));
		reg &= ~(DWC3_GUSB3PIPECTL_DEP1P2P3_MASK);
		reg |= (DWC3_GUSB3PIPECTL_DEP1P2P3_EN);
		dwc3_writel(dwc->regs, DWC3_GUSB3PIPECTL(0), reg);
	}

	if (dwc->revision >= DWC3_REVISION_250A) {
		reg = dwc3_readl(dwc->regs, DWC3_GUSB3PIPECTL(0));
		reg |= DWC3_GUSB3PIPECTL_DISRXDETINP3;
		dwc3_writel(dwc->regs, DWC3_GUSB3PIPECTL(0), reg);
	}

	if (dwc->revision >= DWC3_REVISION_250A) {
		reg = dwc3_readl(dwc->regs, DWC3_GUSB3PIPECTL(0));
		reg |= DWC3_GUSB3PIPECTL_DISRXDETINP3;
		dwc3_writel(dwc->regs, DWC3_GUSB3PIPECTL(0), reg);
	}

	if (dwc->revision >= DWC3_REVISION_250A) {
		reg = dwc3_readl(dwc->regs, DWC3_GUSB3PIPECTL(0));
		reg |= DWC3_GUSB3PIPECTL_DISRXDETINP3;
		dwc3_writel(dwc->regs, DWC3_GUSB3PIPECTL(0), reg);
	}

	if (dwc->revision >= DWC3_REVISION_250A) {
		reg = dwc3_readl(dwc->regs, DWC3_GUSB3PIPECTL(0));
		reg |= DWC3_GUSB3PIPECTL_DISRXDETINP3;
		dwc3_writel(dwc->regs, DWC3_GUSB3PIPECTL(0), reg);
	}

	reg = dwc3_readl(dwc->regs, DWC3_GUSB3PIPECTL(0));
	if (dwc->ux_exit_in_px_quirk)
		reg |= DWC3_GUSB3PIPECTL_UX_EXIT_PX;
	if (dwc->elastic_buf_mode_quirk)
		reg |= DWC3_ELASTIC_BUFFER_MODE;
	dwc3_writel(dwc->regs, DWC3_GUSB3PIPECTL(0), reg);

	if (dwc->revision > DWC3_USB31_REVISION_120A) {
		reg = dwc3_readl(dwc->regs, DWC3_LLUCTL);
		reg |= (DWC3_PENDING_HP_TIMER_US(0xb) | DWC3_EN_US_HP_TIMER);
		dwc3_writel(dwc->regs, DWC3_LLUCTL, reg);

		reg = dwc3_readl(dwc->regs, DWC3_LSKIPFREQ);
		reg |= (DWC3_PM_ENTRY_TIMER_US(0x9) |
			DWC3_PM_LC_TIMER_US(0x5) | DWC3_EN_PM_TIMER_US);
		dwc3_writel(dwc->regs, DWC3_LSKIPFREQ, reg);
	}

	/*
	 * WORKAROUND: DWC3 revisions 2.10a and earlier have a bug
	 * Race Condition in PORTSC Write Followed by Read
	 * If the software quickly does a read to the PORTSC,
	 * some fields (port status change related fields
	 * like OCC, etc.) may not have correct value
	 * due to the current way of handling these bits.
	 * After clearing the status register (for example, OCC) bit
	 * by writing PORTSC tregister, software can insert some delay
	 * (for example, 5 mac2_clk -> UTMI clock = 60 MHz ->
	 * (16.66 ns x 5 = 84ns)) before reading the PORTSC to check status.
	 */
	if (dwc->revision <= DWC3_REVISION_210A) {
		reg = dwc3_readl(dwc->regs, DWC3_GUSB2PHYCFG(0));
		reg |= (DWC3_GUSB2PHYCFG_PHYIF(UTMI_PHYIF_16_BIT));
		dwc3_writel(dwc->regs, DWC3_GUSB2PHYCFG(0), reg);
	}
}

u32 dwc3_core_fifo_space(struct dwc3_ep *dep, u8 type)
{
	struct dwc3		*dwc = dep->dwc;
	u32			reg;

	dwc3_writel(dwc->regs, DWC3_GDBGFIFOSPACE,
			DWC3_GDBGFIFOSPACE_NUM(dep->number) |
			DWC3_GDBGFIFOSPACE_TYPE(type));

	reg = dwc3_readl(dwc->regs, DWC3_GDBGFIFOSPACE);

	return DWC3_GDBGFIFOSPACE_SPACE_AVAILABLE(reg);
}

/**
 * dwc3_core_soft_reset - Issues core soft reset and PHY reset
 * @dwc: pointer to our context structure
 */
static int dwc3_core_soft_reset(struct dwc3 *dwc)
{
	u32		reg;
	int		retries = 1000;
	int		ret;

	ret = phy_power_on(dwc->usb3_generic_phy);
	if (ret < 0)
	    return ret;

	ret = phy_power_on(dwc->usb2_generic_phy);
	if (ret < 0)
	    goto err_usb3phy_power;

	usb_phy_init(dwc->usb2_phy);
	usb_phy_init(dwc->usb3_phy);
	ret = phy_init(dwc->usb2_generic_phy);
	if (ret < 0)
		goto err_usb2phy_power;

	ret = phy_init(dwc->usb3_generic_phy);
	if (ret < 0)
		goto err_usb2phy_init;

	/*
	 * We're resetting only the device side because, if we're in host mode,
	 * XHCI driver will reset the host block. If dwc3 was configured for
	 * host-only mode, then we can return early.
	 */
	if (dwc->dr_mode == USB_DR_MODE_HOST)
		return 0;

	reg = dwc3_readl(dwc->regs, DWC3_DCTL);
	reg |= DWC3_DCTL_CSFTRST;
	dwc3_writel(dwc->regs, DWC3_DCTL, reg);

	do {
		reg = dwc3_readl(dwc->regs, DWC3_DCTL);
		if (!(reg & DWC3_DCTL_CSFTRST))
			return 0;

		udelay(1);
	} while (--retries);

	phy_exit(dwc->usb3_generic_phy);
	phy_exit(dwc->usb2_generic_phy);

	return -ETIMEDOUT;

err_usb2phy_init:
	phy_exit(dwc->usb2_generic_phy);

err_usb2phy_power:
	phy_power_off(dwc->usb2_generic_phy);

err_usb3phy_power:
	phy_power_off(dwc->usb3_generic_phy);

	return ret;
}

/**
 * dwc3_soft_reset - Issue soft reset
 * @dwc: Pointer to our controller context structure
 */
int dwc3_soft_reset(struct dwc3 *dwc)
{
	unsigned long timeout;
	u32 reg;

	timeout = jiffies + msecs_to_jiffies(500);
	dwc3_writel(dwc->regs, DWC3_DCTL, DWC3_DCTL_CSFTRST);
	do {
		reg = dwc3_readl(dwc->regs, DWC3_DCTL);
		if (!(reg & DWC3_DCTL_CSFTRST))
			break;

		if (time_after(jiffies, timeout)) {
			dev_err(dwc->dev, "Reset Timed Out\n");
			return -ETIMEDOUT;
		}

		cpu_relax();
	} while (true);

	return 0;
}

/*
 * dwc3_frame_length_adjustment - Adjusts frame length if required
 * @dwc3: Pointer to our controller context structure
 */
static void dwc3_frame_length_adjustment(struct dwc3 *dwc)
{
	u32 reg;
	u32 dft;

	if (dwc->revision < DWC3_REVISION_250A)
		return;

	if (dwc->fladj == 0)
		return;

	reg = dwc3_readl(dwc->regs, DWC3_GFLADJ);
	dft = reg & DWC3_GFLADJ_30MHZ_MASK;
	if (dft != dwc->fladj) {
		reg &= ~DWC3_GFLADJ_30MHZ_MASK;
		reg |= DWC3_GFLADJ_30MHZ_SDBND_SEL | dwc->fladj;
		dwc3_writel(dwc->regs, DWC3_GFLADJ, reg);
	}
}

/**
 * dwc3_free_one_event_buffer - Frees one event buffer
 * @dwc: Pointer to our controller context structure
 * @evt: Pointer to event buffer to be freed
 */
static void dwc3_free_one_event_buffer(struct dwc3 *dwc,
		struct dwc3_event_buffer *evt)
{
	dma_free_coherent(dwc->sysdev, evt->length, evt->buf, evt->dma);
}

/**
 * dwc3_alloc_one_event_buffer - Allocates one event buffer structure
 * @dwc: Pointer to our controller context structure
 * @length: size of the event buffer
 *
 * Returns a pointer to the allocated event buffer structure on success
 * otherwise ERR_PTR(errno).
 */
static struct dwc3_event_buffer *dwc3_alloc_one_event_buffer(struct dwc3 *dwc,
		unsigned length)
{
	struct dwc3_event_buffer	*evt;

	evt = devm_kzalloc(dwc->dev, sizeof(*evt), GFP_KERNEL);
	if (!evt)
		return ERR_PTR(-ENOMEM);

	evt->dwc	= dwc;
	evt->length	= length;
	evt->cache	= devm_kzalloc(dwc->dev, length, GFP_KERNEL);
	if (!evt->cache)
		return ERR_PTR(-ENOMEM);

	evt->buf	= dma_alloc_coherent(dwc->sysdev, length,
			&evt->dma, GFP_KERNEL);
	if (!evt->buf)
		return ERR_PTR(-ENOMEM);

	return evt;
}

/**
 * dwc3_free_event_buffers - frees all allocated event buffers
 * @dwc: Pointer to our controller context structure
 */
static void dwc3_free_event_buffers(struct dwc3 *dwc)
{
	struct dwc3_event_buffer	*evt;

	evt = dwc->ev_buf;
	if (evt)
		dwc3_free_one_event_buffer(dwc, evt);
}

/**
 * dwc3_alloc_event_buffers - Allocates @num event buffers of size @length
 * @dwc: pointer to our controller context structure
 * @length: size of event buffer
 *
 * Returns 0 on success otherwise negative errno. In the error case, dwc
 * may contain some buffers allocated but not all which were requested.
 */
static int dwc3_alloc_event_buffers(struct dwc3 *dwc, unsigned length)
{
	struct dwc3_event_buffer *evt;
	unsigned int hw_mode;

	hw_mode = DWC3_GHWPARAMS0_MODE(dwc->hwparams.hwparams0);
	if (hw_mode == DWC3_GHWPARAMS0_MODE_HOST) {
		dwc->ev_buf = NULL;
		return 0;
	}

	evt = dwc3_alloc_one_event_buffer(dwc, length);
	if (IS_ERR(evt)) {
		dev_err(dwc->dev, "can't allocate event buffer\n");
		return PTR_ERR(evt);
	}
	dwc->ev_buf = evt;

	return 0;
}

/**
 * dwc3_event_buffers_setup - setup our allocated event buffers
 * @dwc: pointer to our controller context structure
 *
 * Returns 0 on success otherwise negative errno.
 */
int dwc3_event_buffers_setup(struct dwc3 *dwc)
{
	struct dwc3_event_buffer	*evt;

	if (!dwc->ev_buf)
		return 0;

	evt = dwc->ev_buf;
	evt->lpos = 0;
	dwc3_writel(dwc->regs, DWC3_GEVNTADRLO(0),
			lower_32_bits(evt->dma));
	dwc3_writel(dwc->regs, DWC3_GEVNTADRHI(0),
			upper_32_bits(evt->dma));
	dwc3_writel(dwc->regs, DWC3_GEVNTSIZ(0),
			DWC3_GEVNTSIZ_SIZE(evt->length));
	dwc3_writel(dwc->regs, DWC3_GEVNTCOUNT(0), 0);

	return 0;
}

void dwc3_event_buffers_cleanup(struct dwc3 *dwc)
{
	struct dwc3_event_buffer	*evt;
<<<<<<< HEAD
	u32 left = 0;
=======
	u32				reg;

	if (!dwc->ev_buf)
		return;
	/*
	 * Exynos platforms may not be able to access event buffer if the
	 * controller failed to halt on dwc3_core_exit().
	 */
	reg = dwc3_readl(dwc->regs, DWC3_DSTS);
	if (!(reg & DWC3_DSTS_DEVCTRLHLT))
		return;
>>>>>>> a64c841e

	evt = dwc->ev_buf;

	evt->lpos = 0;

	dwc3_writel(dwc->regs, DWC3_GEVNTSIZ(0), DWC3_GEVNTSIZ_INTMASK
			| DWC3_GEVNTSIZ_SIZE(0));

	left = dwc3_readl(dwc->regs, DWC3_GEVNTCOUNT(0));
	left &= DWC3_GEVNTCOUNT_MASK;
	while (left > 0) {
		dwc3_writel(dwc->regs, DWC3_GEVNTCOUNT(0), 4);
		left -= 4;
	}
}

static int dwc3_alloc_scratch_buffers(struct dwc3 *dwc)
{
	if (!dwc->has_hibernation)
		return 0;

	if (!dwc->nr_scratch)
		return 0;

	dwc->scratchbuf = kmalloc_array(dwc->nr_scratch,
			DWC3_SCRATCHBUF_SIZE, GFP_KERNEL);
	if (!dwc->scratchbuf)
		return -ENOMEM;

	return 0;
}

static int dwc3_setup_scratch_buffers(struct dwc3 *dwc)
{
	dma_addr_t scratch_addr;
	u32 param;
	int ret;

	if (!dwc->has_hibernation)
		return 0;

	if (!dwc->nr_scratch)
		return 0;

	 /* should never fall here */
	if (!WARN_ON(dwc->scratchbuf))
		return 0;

	scratch_addr = dma_map_single(dwc->sysdev, dwc->scratchbuf,
			dwc->nr_scratch * DWC3_SCRATCHBUF_SIZE,
			DMA_BIDIRECTIONAL);
	if (dma_mapping_error(dwc->sysdev, scratch_addr)) {
		dev_err(dwc->sysdev, "failed to map scratch buffer\n");
		ret = -EFAULT;
		goto err0;
	}

	dwc->scratch_addr = scratch_addr;

	param = lower_32_bits(scratch_addr);

	ret = dwc3_send_gadget_generic_command(dwc,
			DWC3_DGCMD_SET_SCRATCHPAD_ADDR_LO, param);
	if (ret < 0)
		goto err1;

	param = upper_32_bits(scratch_addr);

	ret = dwc3_send_gadget_generic_command(dwc,
			DWC3_DGCMD_SET_SCRATCHPAD_ADDR_HI, param);
	if (ret < 0)
		goto err1;

	return 0;

err1:
	dma_unmap_single(dwc->sysdev, dwc->scratch_addr, dwc->nr_scratch *
			DWC3_SCRATCHBUF_SIZE, DMA_BIDIRECTIONAL);

err0:
	return ret;
}

static void dwc3_free_scratch_buffers(struct dwc3 *dwc)
{
	if (!dwc->has_hibernation)
		return;

	if (!dwc->nr_scratch)
		return;

	 /* should never fall here */
	if (!WARN_ON(dwc->scratchbuf))
		return;

	dma_unmap_single(dwc->sysdev, dwc->scratch_addr, dwc->nr_scratch *
			DWC3_SCRATCHBUF_SIZE, DMA_BIDIRECTIONAL);
	kfree(dwc->scratchbuf);
}

static void dwc3_core_num_eps(struct dwc3 *dwc)
{
	struct dwc3_hwparams	*parms = &dwc->hwparams;

	dwc->num_eps = DWC3_NUM_EPS(parms);
}

static void dwc3_cache_hwparams(struct dwc3 *dwc)
{
	struct dwc3_hwparams	*parms = &dwc->hwparams;

	parms->hwparams0 = dwc3_readl(dwc->regs, DWC3_GHWPARAMS0);
	parms->hwparams1 = dwc3_readl(dwc->regs, DWC3_GHWPARAMS1);
	parms->hwparams2 = dwc3_readl(dwc->regs, DWC3_GHWPARAMS2);
	parms->hwparams3 = dwc3_readl(dwc->regs, DWC3_GHWPARAMS3);
	parms->hwparams4 = dwc3_readl(dwc->regs, DWC3_GHWPARAMS4);
	parms->hwparams5 = dwc3_readl(dwc->regs, DWC3_GHWPARAMS5);
	parms->hwparams6 = dwc3_readl(dwc->regs, DWC3_GHWPARAMS6);
	parms->hwparams7 = dwc3_readl(dwc->regs, DWC3_GHWPARAMS7);
	parms->hwparams8 = dwc3_readl(dwc->regs, DWC3_GHWPARAMS8);
}

/**
 * dwc3_phy_setup - Configure USB PHY Interface of DWC3 Core
 * @dwc: Pointer to our controller context structure
 *
 * Returns 0 on success. The USB PHY interfaces are configured but not
 * initialized. The PHY interfaces and the PHYs get initialized together with
 * the core in dwc3_core_init.
 */
int dwc3_phy_setup(struct dwc3 *dwc)
{
	u32 reg;
	int ret;

	reg = dwc3_readl(dwc->regs, DWC3_GUSB3PIPECTL(0));

	if (dwc->ux_exit_in_px_quirk)
		reg |= DWC3_GUSB3PIPECTL_UX_EXIT_PX;
	else
		reg &= ~DWC3_GUSB3PIPECTL_UX_EXIT_PX;

	/*
	 * Above 1.94a, it is recommended to set DWC3_GUSB3PIPECTL_SUSPHY
	 * to '0' during coreConsultant configuration. So default value
	 * will be '0' when the core is reset. Application needs to set it
	 * to '1' after the core initialization is completed.
	 */
	if (dwc->revision > DWC3_REVISION_194A)
		reg |= DWC3_GUSB3PIPECTL_SUSPHY;

	if (dwc->u2ss_inp3_quirk)
		reg |= DWC3_GUSB3PIPECTL_U2SSINP3OK;

	if (dwc->dis_rxdet_inp3_quirk)
		reg |= DWC3_GUSB3PIPECTL_DISRXDETINP3;

	if (dwc->u1u2_exitfail_to_recov_quirk)
		reg |= DWC3_GUSB3PIPECTL_U1U2EXITFAIL_TO_RECOV;

	if (dwc->req_p1p2p3_quirk)
		reg |= DWC3_GUSB3PIPECTL_REQP1P2P3;

	if (dwc->del_p1p2p3_quirk)
		reg |= DWC3_GUSB3PIPECTL_DEP1P2P3_EN;

	if (dwc->del_phy_power_chg_quirk)
		reg |= DWC3_GUSB3PIPECTL_DEPOCHANGE;

	if (dwc->lfps_filter_quirk)
		reg |= DWC3_GUSB3PIPECTL_LFPSFILT;

	if (dwc->rx_detect_poll_quirk)
		reg |= DWC3_GUSB3PIPECTL_RX_DETOPOLL;

	if (dwc->tx_de_emphasis_quirk)
		reg |= DWC3_GUSB3PIPECTL_TX_DEEPH(dwc->tx_de_emphasis);

	if (dwc->dis_u3_susphy_quirk)
		reg &= ~DWC3_GUSB3PIPECTL_SUSPHY;

	if (dwc->dis_del_phy_power_chg_quirk)
		reg &= ~DWC3_GUSB3PIPECTL_DEPOCHANGE;

	dwc3_writel(dwc->regs, DWC3_GUSB3PIPECTL(0), reg);

	reg = dwc3_readl(dwc->regs, DWC3_GUSB2PHYCFG(0));

	/* Select the HS PHY interface */
	switch (DWC3_GHWPARAMS3_HSPHY_IFC(dwc->hwparams.hwparams3)) {
	case DWC3_GHWPARAMS3_HSPHY_IFC_UTMI_ULPI:
		if (dwc->hsphy_interface &&
				!strncmp(dwc->hsphy_interface, "utmi", 4)) {
			reg &= ~DWC3_GUSB2PHYCFG_ULPI_UTMI;
			break;
		} else if (dwc->hsphy_interface &&
				!strncmp(dwc->hsphy_interface, "ulpi", 4)) {
			reg |= DWC3_GUSB2PHYCFG_ULPI_UTMI;
			dwc3_writel(dwc->regs, DWC3_GUSB2PHYCFG(0), reg);
		} else {
			/* Relying on default value. */
			if (!(reg & DWC3_GUSB2PHYCFG_ULPI_UTMI))
				break;
		}
		/* FALLTHROUGH */
	case DWC3_GHWPARAMS3_HSPHY_IFC_ULPI:
		ret = dwc3_ulpi_init(dwc);
		if (ret)
			return ret;
		/* FALLTHROUGH */
	default:
		break;
	}

	switch (dwc->hsphy_mode) {
	case USBPHY_INTERFACE_MODE_UTMI:
		reg &= ~(DWC3_GUSB2PHYCFG_PHYIF_MASK |
		       DWC3_GUSB2PHYCFG_USBTRDTIM_MASK);
		reg |= DWC3_GUSB2PHYCFG_PHYIF(UTMI_PHYIF_8_BIT) |
		       DWC3_GUSB2PHYCFG_USBTRDTIM(USBTRDTIM_UTMI_8_BIT);
		break;
	case USBPHY_INTERFACE_MODE_UTMIW:
		reg &= ~(DWC3_GUSB2PHYCFG_PHYIF_MASK |
		       DWC3_GUSB2PHYCFG_USBTRDTIM_MASK);
		reg |= DWC3_GUSB2PHYCFG_PHYIF(UTMI_PHYIF_16_BIT) |
		       DWC3_GUSB2PHYCFG_USBTRDTIM(USBTRDTIM_UTMI_16_BIT);
		break;
	default:
		break;
	}

	/*
	 * Above 1.94a, it is recommended to set DWC3_GUSB2PHYCFG_SUSPHY to
	 * '0' during coreConsultant configuration. So default value will
	 * be '0' when the core is reset. Application needs to set it to
	 * '1' after the core initialization is completed.
	 */
	if (dwc->revision > DWC3_REVISION_194A)
		reg |= DWC3_GUSB2PHYCFG_SUSPHY;

	if (dwc->dis_u2_susphy_quirk)
		reg &= ~DWC3_GUSB2PHYCFG_SUSPHY;

	if (dwc->dis_enblslpm_quirk)
		reg &= ~DWC3_GUSB2PHYCFG_ENBLSLPM;

	if (dwc->dis_u2_freeclk_exists_quirk)
		reg &= ~DWC3_GUSB2PHYCFG_U2_FREECLK_EXISTS;

	if (dwc->adj_sof_accuracy)
		reg &= ~DWC3_GUSB2PHYCFG_U2_FREECLK_EXISTS;

	reg &= ~DWC3_GUSB2PHYCFG_ENBLSLPM;

	dwc3_writel(dwc->regs, DWC3_GUSB2PHYCFG(0), reg);

	return 0;
}

void dwc3_core_exit(struct dwc3 *dwc)
{
	dwc3_event_buffers_cleanup(dwc);

	usb_phy_set_suspend(dwc->usb2_phy, 1);
	usb_phy_set_suspend(dwc->usb3_phy, 1);
	phy_power_off(dwc->usb2_generic_phy);
	phy_power_off(dwc->usb3_generic_phy);

	usb_phy_shutdown(dwc->usb2_phy);
	usb_phy_shutdown(dwc->usb3_phy);
	phy_exit(dwc->usb2_generic_phy);
	phy_exit(dwc->usb3_generic_phy);

	dwc->link_state = DWC3_LINK_STATE_SS_DIS;
}

static bool dwc3_core_is_valid(struct dwc3 *dwc)
{
	u32 reg;

	reg = dwc3_readl(dwc->regs, DWC3_GSNPSID);

	/* This should read as U3 followed by revision number */
	if ((reg & DWC3_GSNPSID_MASK) == 0x55330000) {
		/* Detected DWC_usb3 IP */
		dwc->revision = reg;
	} else if ((reg & DWC3_GSNPSID_MASK) == 0x33310000) {
		/* Detected DWC_usb31 IP */
		dwc->revision = dwc3_readl(dwc->regs, DWC3_VER_NUMBER);
		dwc->revision |= DWC3_REVISION_IS_DWC31;
	} else {
		return false;
	}

	return true;
}

static void dwc3_core_setup_global_control(struct dwc3 *dwc)
{
	u32 hwparams4 = dwc->hwparams.hwparams4;
	u32 reg;

	reg = dwc3_readl(dwc->regs, DWC3_GCTL);
	reg &= ~DWC3_GCTL_SCALEDOWN_MASK;

	switch (DWC3_GHWPARAMS1_EN_PWROPT(dwc->hwparams.hwparams1)) {
	case DWC3_GHWPARAMS1_EN_PWROPT_CLK:
		/**
		 * WORKAROUND: DWC3 revisions between 2.10a and 2.50a have an
		 * issue which would cause xHCI compliance tests to fail.
		 *
		 * Because of that we cannot enable clock gating on such
		 * configurations.
		 *
		 * Refers to:
		 *
		 * STAR#9000588375: Clock Gating, SOF Issues when ref_clk-Based
		 * SOF/ITP Mode Used
		 */
		if ((dwc->dr_mode == USB_DR_MODE_HOST ||
				dwc->dr_mode == USB_DR_MODE_OTG) &&
				(dwc->revision >= DWC3_REVISION_210A &&
				dwc->revision <= DWC3_REVISION_250A))
			reg |= DWC3_GCTL_DSBLCLKGTNG | DWC3_GCTL_SOFITPSYNC;
		else
			reg &= ~DWC3_GCTL_DSBLCLKGTNG;
		break;
	case DWC3_GHWPARAMS1_EN_PWROPT_HIB:
		/* enable hibernation here */
		dwc->nr_scratch = DWC3_GHWPARAMS4_HIBER_SCRATCHBUFS(hwparams4);

		/*
		 * REVISIT Enabling this bit so that host-mode hibernation
		 * will work. Device-mode hibernation is not yet implemented.
		 */
		reg |= DWC3_GCTL_GBLHIBERNATIONEN;
		break;
	default:
		/* nothing */
		break;
	}

	/* check if current dwc3 is on simulation board */
	if (dwc->hwparams.hwparams6 & DWC3_GHWPARAMS6_EN_FPGA) {
		dev_info(dwc->dev, "Running with FPGA optmizations\n");
		dwc->is_fpga = true;
	}

	WARN_ONCE(dwc->disable_scramble_quirk && !dwc->is_fpga,
			"disable_scramble cannot be used on non-FPGA builds\n");

	if (dwc->disable_scramble_quirk && dwc->is_fpga)
		reg |= DWC3_GCTL_DISSCRAMBLE;
	else
		reg &= ~DWC3_GCTL_DISSCRAMBLE;

	if (dwc->u2exit_lfps_quirk)
		reg |= DWC3_GCTL_U2EXIT_LFPS;

	/*
	 * WORKAROUND: DWC3 revisions <1.90a have a bug
	 * where the device can fail to connect at SuperSpeed
	 * and falls back to high-speed mode which causes
	 * the device to enter a Connect/Disconnect loop
	 */
	if (dwc->revision < DWC3_REVISION_190A)
		reg |= DWC3_GCTL_U2RSTECN;

	if (dwc->adj_sof_accuracy) {
		reg &= ~DWC3_GCTL_SOFITPSYNC;
		reg |= DWC3_GCTL_DSBLCLKGTNG;
	}

	dwc3_writel(dwc->regs, DWC3_GCTL, reg);
}

static int dwc3_core_get_phy(struct dwc3 *dwc);

/**
 * dwc3_core_init - Low-level initialization of DWC3 Core
 * @dwc: Pointer to our controller context structure
 *
 * Returns 0 on success otherwise negative errno.
 */
int dwc3_core_init(struct dwc3 *dwc)
{
	u32			reg;
	struct dwc3_otg		*dotg = dwc->dotg;
	int			ret;

	if (!dwc3_core_is_valid(dwc)) {
		dev_err(dwc->dev, "this is not a DesignWare USB3 DRD Core\n");
		ret = -ENODEV;
		goto err0;
	}

	/*
	 * Write Linux Version Code to our GUID register so it's easy to figure
	 * out which kernel version a bug was found.
	 */
	dwc3_writel(dwc->regs, DWC3_GUID, LINUX_VERSION_CODE);

	/* Handle USB2.0-only core configuration */
	if (DWC3_GHWPARAMS3_SSPHY_IFC(dwc->hwparams.hwparams3) ==
			DWC3_GHWPARAMS3_SSPHY_IFC_DIS) {
		if (dwc->maximum_speed == USB_SPEED_SUPER)
			dwc->maximum_speed = USB_SPEED_HIGH;
	}

	ret = dwc3_core_get_phy(dwc);
	if (ret)
		goto err0;

	/* Adjust SOF accuracy only for revisions >= 2.50a */
	if (dwc->revision < DWC3_REVISION_250A)
		dwc->adj_sof_accuracy = 0;

	ret = dwc3_core_soft_reset(dwc);
	if (ret)
		goto err0;

	ret = dwc3_phy_setup(dwc);
	if (ret)
		goto err0;

	if (dotg) {
		phy_tune(dwc->usb2_generic_phy, dotg->otg.state);
		phy_tune(dwc->usb3_generic_phy, dotg->otg.state);
	} else {
		phy_tune(dwc->usb2_generic_phy, 0);
		phy_tune(dwc->usb3_generic_phy, 0);
	}

	dwc3_core_setup_global_control(dwc);
	dwc3_core_num_eps(dwc);

	dwc->suspend_clk_freq = 50000000;

	dev_info(dwc->dev, "%s: max speed:%d, hibernation:%d, nr_scratch:%d\n",
			__func__, dwc->maximum_speed, dwc->has_hibernation,
			dwc->nr_scratch);

	ret = dwc3_setup_scratch_buffers(dwc);
	if (ret)
		goto err1;

	/* Adjust Frame Length */
	dwc3_frame_length_adjustment(dwc);

	usb_phy_set_suspend(dwc->usb2_phy, 0);
	usb_phy_set_suspend(dwc->usb3_phy, 0);

	ret = dwc3_event_buffers_setup(dwc);
	if (ret) {
		dev_err(dwc->dev, "failed to setup event buffers\n");
		goto err2;
	}

	/*
	 * ENDXFER polling is available on version 3.10a and later of
	 * the DWC_usb3 controller. It is NOT available in the
	 * DWC_usb31 controller.
	 */
	if (!dwc3_is_usb31(dwc) && dwc->revision >= DWC3_REVISION_310A) {
		reg = dwc3_readl(dwc->regs, DWC3_GUCTL2);
		reg |= DWC3_GUCTL2_RST_ACTBITLATER;
		dwc3_writel(dwc->regs, DWC3_GUCTL2, reg);
	}

	if (dwc->revision >= DWC3_REVISION_250A) {
		reg = dwc3_readl(dwc->regs, DWC3_GUCTL1);

		/*
		 * Enable hardware control of sending remote wakeup
		 * in HS when the device is in the L1 state.
		 */
		if (dwc->revision >= DWC3_REVISION_290A)
			reg |= DWC3_GUCTL1_DEV_L1_EXIT_BY_HW;

		if (dwc->dis_tx_ipgap_linecheck_quirk)
			reg |= DWC3_GUCTL1_TX_IPGAP_LINECHECK_DIS;

		if (dwc->parkmode_disable_ss_quirk)
			reg |= DWC3_GUCTL1_PARKMODE_DISABLE_SS;

		dwc3_writel(dwc->regs, DWC3_GUCTL1, reg);
	}

        dwc3_core_config(dwc);

	if (dwc->adj_sof_accuracy) {
		reg = dwc3_readl(dwc->regs, DWC3_GFLADJ);
		reg &= ~DWC3_GFLADJ_REFCLK_240MHZDECR_PLS1;
		reg &= ~DWC3_GFLADJ_REFCLK_240MHZ_DECR_MASK;
		reg |= DWC3_GFLADJ_REFCLK_240MHZ_DECR(0xA);
		reg |= DWC3_GFLADJ_REFCLK_LPM_SEL;
		reg &= ~DWC3_GFLADJ_REFCLK_FLADJ_MASK;
		reg |= DWC3_GFLADJ_REFCLK_FLADJ(0x7F0);
		dwc3_writel(dwc->regs, DWC3_GFLADJ, reg);
	}

	dwc->link_state = DWC3_LINK_STATE_U0;
	return 0;

err2:
	phy_power_off(dwc->usb3_generic_phy);
	phy_power_off(dwc->usb2_generic_phy);
	usb_phy_set_suspend(dwc->usb2_phy, 1);
	usb_phy_set_suspend(dwc->usb3_phy, 1);

err1:
	usb_phy_shutdown(dwc->usb2_phy);
	usb_phy_shutdown(dwc->usb3_phy);
	phy_exit(dwc->usb2_generic_phy);
	phy_exit(dwc->usb3_generic_phy);

	phy_power_off(dwc->usb2_generic_phy);
	phy_power_off(dwc->usb3_generic_phy);

	dwc->link_state = DWC3_LINK_STATE_SS_DIS;
err0:
	return ret;
}

static int dwc3_core_get_phy(struct dwc3 *dwc)
{
	struct device		*dev = dwc->dev;
	struct device_node	*node = dev->of_node;
	int ret;

	if (node) {
		dwc->usb2_phy = devm_usb_get_phy_by_phandle(dev, "usb-phy", 0);
		dwc->usb3_phy = devm_usb_get_phy_by_phandle(dev, "usb-phy", 1);
	} else {
		dwc->usb2_phy = devm_usb_get_phy(dev, USB_PHY_TYPE_USB2);
		dwc->usb3_phy = devm_usb_get_phy(dev, USB_PHY_TYPE_USB3);
	}

	if (IS_ERR(dwc->usb2_phy)) {
		ret = PTR_ERR(dwc->usb2_phy);
		if (ret == -ENXIO || ret == -ENODEV) {
			dwc->usb2_phy = NULL;
		} else if (ret == -EPROBE_DEFER) {
			return ret;
		} else {
			dev_err(dev, "no usb2 phy configured\n");
			return ret;
		}
	}

	if (IS_ERR(dwc->usb3_phy)) {
		ret = PTR_ERR(dwc->usb3_phy);
		if (ret == -ENXIO || ret == -ENODEV) {
			dwc->usb3_phy = NULL;
		} else if (ret == -EPROBE_DEFER) {
			return ret;
		} else {
			dev_err(dev, "no usb3 phy configured\n");
			return ret;
		}
	}

	dwc->usb2_generic_phy = devm_phy_get(dev, "usb2-phy");
	if (IS_ERR(dwc->usb2_generic_phy)) {
		ret = PTR_ERR(dwc->usb2_generic_phy);
		if (ret == -ENOSYS || ret == -ENODEV) {
			dwc->usb2_generic_phy = NULL;
		} else if (ret == -EPROBE_DEFER) {
			return ret;
		} else {
			dev_err(dev, "no usb2 phy configured\n");
			return ret;
		}
	}

	dwc->usb3_generic_phy = devm_phy_get(dev, "usb3-phy");
	if (IS_ERR(dwc->usb3_generic_phy)) {
		ret = PTR_ERR(dwc->usb3_generic_phy);
		if (ret == -ENOSYS || ret == -ENODEV) {
			dwc->usb3_generic_phy = NULL;
		} else if (ret == -EPROBE_DEFER) {
			return ret;
		} else {
			dev_err(dev, "no usb3 phy configured\n");
			return ret;
		}
	}

	return 0;
}

static int dwc3_core_init_mode(struct dwc3 *dwc)
{
	struct device *dev = dwc->dev;
	int ret;

	switch (dwc->dr_mode) {
	case USB_DR_MODE_PERIPHERAL:
		dwc3_set_prtcap(dwc, DWC3_GCTL_PRTCAP_DEVICE);

		if (dwc->usb2_phy)
			otg_set_vbus(dwc->usb2_phy->otg, false);
		if (dwc->usb2_generic_phy)
			phy_set_mode(dwc->usb2_generic_phy, PHY_MODE_USB_DEVICE);

		ret = dwc3_gadget_init(dwc);
		if (ret) {
			if (ret != -EPROBE_DEFER)
				dev_err(dev, "failed to initialize gadget\n");
			return ret;
		}
		break;
	case USB_DR_MODE_HOST:
		dwc3_set_prtcap(dwc, DWC3_GCTL_PRTCAP_HOST);

		if (dwc->usb2_phy)
			otg_set_vbus(dwc->usb2_phy->otg, true);
		if (dwc->usb2_generic_phy)
			phy_set_mode(dwc->usb2_generic_phy, PHY_MODE_USB_HOST);

		ret = dwc3_host_init(dwc);
		if (ret) {
			if (ret != -EPROBE_DEFER)
				dev_err(dev, "failed to initialize host\n");
			return ret;
		}
		break;
	case USB_DR_MODE_OTG:
		ret = dwc3_otg_init(dwc);
		if (ret) {
			dev_err(dev, "failed to initialize otg\n");
			return ret;
		}

		/* turn off PHYs to save power */
		dwc3_core_exit(dwc);

		ret = dwc3_host_init(dwc);
		if (ret) {
			if (ret != -EPROBE_DEFER)
				dev_err(dev, "failed to initialize host\n");
			dwc3_otg_exit(dwc);
			return ret;
		}
		ret = dwc3_gadget_init(dwc);
		if (ret) {
			if (ret != -EPROBE_DEFER)
				dev_err(dev, "failed to initialize gadget\n");
			dwc3_host_exit(dwc);
			dwc3_otg_exit(dwc);
			return ret;
		}

		/* Now we are ready to start OTG */
		ret = dwc3_otg_start(dwc);
		if (ret) {
			dev_err(dev, "failed to start otg\n");
			dwc3_host_exit(dwc);
			dwc3_gadget_exit(dwc);
			dwc3_otg_exit(dwc);
			return ret;
		}

		/* Unblock runtime PM for OTG */
		pm_runtime_put_sync(dev);

		/* New drd routine in Kernel 4.14 */
		/*
		INIT_WORK(&dwc->drd_work, __dwc3_set_mode);
		ret = dwc3_drd_init(dwc);
		if (ret) {
			if (ret != -EPROBE_DEFER)
				dev_err(dev, "failed to initialize dual-role\n");
			return ret;
		}
		*/
		break;
	default:
		dev_err(dev, "Unsupported mode of operation %d\n", dwc->dr_mode);
		return -EINVAL;
	}

	return 0;
}

static void dwc3_core_exit_mode(struct dwc3 *dwc)
{
	switch (dwc->dr_mode) {
	case USB_DR_MODE_PERIPHERAL:
		dwc3_gadget_exit(dwc);
		break;
	case USB_DR_MODE_HOST:
		dwc3_host_exit(dwc);
		break;
	case USB_DR_MODE_OTG:
		dwc3_drd_exit(dwc);
		break;
	default:
		/* do nothing */
		break;
	}

	/* de-assert DRVVBUS for HOST and OTG mode */
	dwc3_set_prtcap(dwc, DWC3_GCTL_PRTCAP_DEVICE);
}

static int dwc3_get_option(struct dwc3 *dwc)
{
	struct device		*dev = dwc->dev;
	struct device_node	*node = dev->of_node;
	int			value;

	if (!of_property_read_u32(node, "adj-sof-accuracy", &value)) {
		dwc->adj_sof_accuracy = value ? true : false;
	} else {
		dev_err(dev, "can't get adj-sof-accuracy from %s node", node->name);
		return -EINVAL;
	}
	if (!of_property_read_u32(node, "is_not_vbus_pad", &value)) {
		dwc->is_not_vbus_pad = value ? true : false;
	} else {
		dev_err(dev, "can't get is_not_vbus_pad from %s node", node->name);
		return -EINVAL;
	}
	if (!of_property_read_u32(node, "enable_sprs_transfer", &value)) {
		dwc->sparse_transfer_control = value ? true : false;
	} else {
		dev_err(dev, "can't get sprs-xfer-ctrl from %s node", node->name);
		return -EINVAL;
	}

	return 0;

}

static void dwc3_get_properties(struct dwc3 *dwc)
{
	struct device		*dev = dwc->dev;
	u8			lpm_nyet_threshold;
	u8			tx_de_emphasis;
	u8			hird_threshold;
	int ret;

	/* default to highest possible threshold */
	lpm_nyet_threshold = 0xf;

	/* default to -3.5dB de-emphasis */
	tx_de_emphasis = 1;

	/*
	 * default to assert utmi_sleep_n and use maximum allowed HIRD
	 * threshold value of 0b1100
	 */
	hird_threshold = 12;

	dwc->maximum_speed = usb_get_maximum_speed(dev);
	dwc->dr_mode = usb_get_dr_mode(dev);
	dwc->suspend_clk_freq = of_usb_get_suspend_clk_freq(dev);
	dwc->hsphy_mode = of_usb_get_phy_mode(dev->of_node);

	ret = dwc3_get_option(dwc);
	if (ret)
		dev_err(dev, "dwc3_get_option error occurred\n");

	dwc->sysdev_is_parent = device_property_read_bool(dev,
				"linux,sysdev_is_parent");
	if (dwc->sysdev_is_parent)
		dwc->sysdev = dwc->dev->parent;
	else
		dwc->sysdev = dwc->dev;

	dwc->has_lpm_erratum = device_property_read_bool(dev,
				"snps,has-lpm-erratum");
	device_property_read_u8(dev, "snps,lpm-nyet-threshold",
				&lpm_nyet_threshold);
	dwc->is_utmi_l1_suspend = device_property_read_bool(dev,
				"snps,is-utmi-l1-suspend");
	device_property_read_u8(dev, "snps,hird-threshold",
				&hird_threshold);
	dwc->usb3_lpm_capable = device_property_read_bool(dev,
				"snps,usb3_lpm_capable");

	dwc->disable_scramble_quirk = device_property_read_bool(dev,
				"snps,disable_scramble_quirk");
	dwc->u2exit_lfps_quirk = device_property_read_bool(dev,
				"snps,u2exit_lfps_quirk");
	dwc->u2ss_inp3_quirk = device_property_read_bool(dev,
				"snps,u2ss_inp3_quirk");
	dwc->req_p1p2p3_quirk = device_property_read_bool(dev,
				"snps,req_p1p2p3_quirk");
	dwc->del_p1p2p3_quirk = device_property_read_bool(dev,
				"snps,del_p1p2p3_quirk");
	dwc->u1u2_exitfail_to_recov_quirk = device_property_read_bool(dev,
				"snps,u1u2_exitfail_quirk");
	dwc->ux_exit_in_px_quirk = device_property_read_bool(dev,
				"snps,ux_exit_in_px_quirk");
	dwc->elastic_buf_mode_quirk = device_property_read_bool(dev,
				"snps,elastic_buf_mode_quirk");
	dwc->del_phy_power_chg_quirk = device_property_read_bool(dev,
				"snps,del_phy_power_chg_quirk");
	dwc->lfps_filter_quirk = device_property_read_bool(dev,
				"snps,lfps_filter_quirk");
	dwc->rx_detect_poll_quirk = device_property_read_bool(dev,
				"snps,rx_detect_poll_quirk");
	dwc->dis_u3_susphy_quirk = device_property_read_bool(dev,
				"snps,dis_u3_susphy_quirk");
	dwc->dis_u2_susphy_quirk = device_property_read_bool(dev,
				"snps,dis_u2_susphy_quirk");
	dwc->dis_enblslpm_quirk = device_property_read_bool(dev,
				"snps,dis_enblslpm_quirk");
	dwc->dis_rxdet_inp3_quirk = device_property_read_bool(dev,
				"snps,dis_rxdet_inp3_quirk");
	dwc->dis_u2_freeclk_exists_quirk = device_property_read_bool(dev,
				"snps,dis-u2-freeclk-exists-quirk");
	dwc->dis_del_phy_power_chg_quirk = device_property_read_bool(dev,
				"snps,dis-del-phy-power-chg-quirk");
	dwc->dis_tx_ipgap_linecheck_quirk = device_property_read_bool(dev,
				"snps,dis-tx-ipgap-linecheck-quirk");
	dwc->parkmode_disable_ss_quirk = device_property_read_bool(dev,
				"snps,parkmode-disable-ss-quirk");

	dwc->tx_de_emphasis_quirk = device_property_read_bool(dev,
				"snps,tx_de_emphasis_quirk");
	device_property_read_u8(dev, "snps,tx_de_emphasis",
				&tx_de_emphasis);
	device_property_read_string(dev, "snps,hsphy_interface",
				    &dwc->hsphy_interface);
	device_property_read_u32(dev, "snps,quirk-frame-length-adjustment",
				 &dwc->fladj);

	dev_info(dwc->dev, "%s: dr_mode:%d, suspend clock:%dMHz\n", __func__,
			dwc->dr_mode , dwc->suspend_clk_freq/1000000);
	dwc->dis_metastability_quirk = device_property_read_bool(dev,
				"snps,dis_metastability_quirk");

	dwc->lpm_nyet_threshold = lpm_nyet_threshold;
	dwc->tx_de_emphasis = tx_de_emphasis;

	dwc->hird_threshold = hird_threshold
		| (dwc->is_utmi_l1_suspend << 4);

	dwc->imod_interval = 0;
}

/* check whether the core supports IMOD */
bool dwc3_has_imod(struct dwc3 *dwc)
{
	return ((dwc3_is_usb3(dwc) &&
		 dwc->revision >= DWC3_REVISION_300A) ||
		(dwc3_is_usb31(dwc) &&
		 dwc->revision >= DWC3_USB31_REVISION_120A));
}

static void dwc3_check_params(struct dwc3 *dwc)
{
	struct device *dev = dwc->dev;

	/* Check for proper value of imod_interval */
	if (dwc->imod_interval && !dwc3_has_imod(dwc)) {
		dev_warn(dwc->dev, "Interrupt moderation not supported\n");
		dwc->imod_interval = 0;
	}

	/*
	 * Workaround for STAR 9000961433 which affects only version
	 * 3.00a of the DWC_usb3 core. This prevents the controller
	 * interrupt from being masked while handling events. IMOD
	 * allows us to work around this issue. Enable it for the
	 * affected version.
	 */
	if (!dwc->imod_interval &&
	    (dwc->revision == DWC3_REVISION_300A))
		dwc->imod_interval = 1;

	/* Check the maximum_speed parameter */
	switch (dwc->maximum_speed) {
	case USB_SPEED_LOW:
	case USB_SPEED_FULL:
	case USB_SPEED_HIGH:
	case USB_SPEED_SUPER:
	case USB_SPEED_SUPER_PLUS:
		break;
	default:
		dev_err(dev, "invalid maximum_speed parameter %d\n",
			dwc->maximum_speed);
		/* fall through */
	case USB_SPEED_UNKNOWN:
		/* default to superspeed */
		dwc->maximum_speed = USB_SPEED_SUPER;

		/*
		 * default to superspeed plus if we are capable.
		 */
		if (dwc3_is_usb31(dwc) &&
		    (DWC3_GHWPARAMS3_SSPHY_IFC(dwc->hwparams.hwparams3) ==
		     DWC3_GHWPARAMS3_SSPHY_IFC_GEN2))
			dwc->maximum_speed = USB_SPEED_SUPER_PLUS;

		break;
	}
}

static int dwc3_probe(struct platform_device *pdev)
{
	struct device		*dev = &pdev->dev;
	struct resource		*res;
	struct dwc3		*dwc;

	int			ret;

	void __iomem		*regs;

	pr_info("%s: +++\n", __func__);
	dwc = devm_kzalloc(dev, sizeof(*dwc), GFP_KERNEL);
	if (!dwc)
		return -ENOMEM;

	dwc->dev = dev;

	res = platform_get_resource(pdev, IORESOURCE_MEM, 0);
	if (!res) {
		dev_err(dev, "missing memory resource\n");
		return -ENODEV;
	}

	dwc->xhci_resources[0].start = res->start;
	dwc->xhci_resources[0].end = dwc->xhci_resources[0].start +
					DWC3_XHCI_REGS_END;
	dwc->xhci_resources[0].flags = res->flags;
	dwc->xhci_resources[0].name = res->name;

	res->start += DWC3_GLOBALS_REGS_START;

	/*
	 * Request memory region but exclude xHCI regs,
	 * since it will be requested by the xhci-plat driver.
	 */
	regs = devm_ioremap_resource(dev, res);
	if (IS_ERR(regs)) {
		ret = PTR_ERR(regs);
		goto err0;
	}

	dwc->regs	= regs;
	dwc->regs_size	= resource_size(res);

	dwc3_get_properties(dwc);

	ret = dma_set_mask(dwc->sysdev, DMA_BIT_MASK(36));
	if (ret) {
		pr_err("dma set mask ret = %d\n", ret);
		return ret;
	}

	platform_set_drvdata(pdev, dwc);
	dwc3_cache_hwparams(dwc);

	spin_lock_init(&dwc->lock);
	init_completion(&dwc->disconnect);

	ret = dwc3_alloc_event_buffers(dwc, DWC3_EVENT_BUFFERS_SIZE);
	if (ret) {
		dev_err(dwc->dev, "failed to allocate event buffers\n");
		ret = -ENOMEM;
		goto err2;
	}

	//ret = dwc3_get_dr_mode(dwc);
	//if (ret)
	//	goto err3;

	ret = dwc3_alloc_scratch_buffers(dwc);
	if (ret)
		goto err3;

	/* pm_runtime_get_sync triggers dwc3_core_init, which causes Kernel panic
		because dwc3_core_init is called in pm_runtime_get_sync before dwc3_alloc_event_buffers.
		Move the location to call pm runtime api  */
	pm_runtime_set_active(dev);
	pm_runtime_use_autosuspend(dev);
	pm_runtime_set_autosuspend_delay(dev, DWC3_DEFAULT_AUTOSUSPEND_DELAY);
	pm_runtime_enable(dev);
	ret = pm_runtime_get_sync(dev);
	if (ret < 0)
		goto err1;

	pm_runtime_forbid(dev);

	ret = dwc3_core_init(dwc);
	if (ret) {
		if (ret != -EPROBE_DEFER)
			dev_err(dev, "failed to initialize core: %d\n", ret);
		goto err4;
	}

	dwc3_check_params(dwc);

	ret = dwc3_core_init_mode(dwc);
	if (ret)
		goto err5;

	dwc3_debugfs_init(dwc);
	ret = pm_runtime_put(dev);
	pr_info("%s, pm_runtime_put = %d\n",
			__func__, ret);

	INIT_WORK(&dwc->set_vbus_current_work, dwc3_exynos_set_vbus_current_work);

	pr_info("%s: ---\n", __func__);

	dma_set_max_seg_size(dev, UINT_MAX);

	return 0;

err5:
	dwc3_event_buffers_cleanup(dwc);

	usb_phy_set_suspend(dwc->usb2_phy, 1);
	usb_phy_set_suspend(dwc->usb3_phy, 1);
	phy_power_off(dwc->usb2_generic_phy);
	phy_power_off(dwc->usb3_generic_phy);

	usb_phy_shutdown(dwc->usb2_phy);
	usb_phy_shutdown(dwc->usb3_phy);
	phy_exit(dwc->usb2_generic_phy);
	phy_exit(dwc->usb3_generic_phy);

	dwc3_ulpi_exit(dwc);

err4:
	dwc3_free_scratch_buffers(dwc);

err3:
	dwc3_free_event_buffers(dwc);
	dwc3_ulpi_exit(dwc);

err2:
	pm_runtime_allow(&pdev->dev);

err1:
	pm_runtime_put_sync(&pdev->dev);
	pm_runtime_disable(&pdev->dev);

err0:
	/*
	 * restore res->start back to its original value so that, in case the
	 * probe is deferred, we don't end up getting error in request the
	 * memory region the next time probe is called.
	 */
	res->start -= DWC3_GLOBALS_REGS_START;

	return ret;
}

static int dwc3_remove(struct platform_device *pdev)
{
	struct dwc3	*dwc = platform_get_drvdata(pdev);
	struct resource *res = platform_get_resource(pdev, IORESOURCE_MEM, 0);

	pm_runtime_get_sync(&pdev->dev);
	/*
	 * restore res->start back to its original value so that, in case the
	 * probe is deferred, we don't end up getting error in request the
	 * memory region the next time probe is called.
	 */
	res->start -= DWC3_GLOBALS_REGS_START;

	dwc3_core_exit_mode(dwc);
	dwc3_debugfs_exit(dwc);

	dwc3_core_exit(dwc);
	dwc3_ulpi_exit(dwc);

	pm_runtime_allow(&pdev->dev);
	pm_runtime_disable(&pdev->dev);
	pm_runtime_put_noidle(&pdev->dev);
	pm_runtime_set_suspended(&pdev->dev);

	dwc3_free_event_buffers(dwc);
	dwc3_free_scratch_buffers(dwc);

	return 0;
}

#ifdef CONFIG_PM
static int dwc3_suspend_common(struct dwc3 *dwc)
{
	unsigned long	flags;

	/* bring to full power */
	pm_runtime_get_sync(dwc->dev);

	switch (dwc->dr_mode) {
	case USB_DR_MODE_PERIPHERAL:
		spin_lock_irqsave(&dwc->lock, flags);
		dwc3_gadget_suspend(dwc);
		spin_unlock_irqrestore(&dwc->lock, flags);
		break;
	case USB_DR_MODE_OTG:
		dwc3_event_buffers_cleanup(dwc);
		break;
	case USB_DR_MODE_HOST:
		usb_phy_shutdown(dwc->usb3_phy);
		usb_phy_shutdown(dwc->usb2_phy);
		phy_exit(dwc->usb2_generic_phy);
		phy_exit(dwc->usb3_generic_phy);

		phy_power_off(dwc->usb2_generic_phy);
		phy_power_off(dwc->usb3_generic_phy);
	default:
		/* do nothing */
		break;
	}

	return 0;
}

static int dwc3_resume_common(struct dwc3 *dwc)
{
	unsigned long	flags;

	/* executing phy_init() twice caused 'ep0out' enable failure in resume.
	*	don't call dwc3_core_init
	* ret = dwc3_core_init(dwc);
	*/
	dwc3_event_buffers_setup(dwc);

	switch (dwc->dr_mode) {
	case USB_DR_MODE_PERIPHERAL:
		spin_lock_irqsave(&dwc->lock, flags);
		dwc3_gadget_resume(dwc);
		spin_unlock_irqrestore(&dwc->lock, flags);
		break;
	/* Applying KC OTG and Role switch driver patch  - e40c2ae,
		it's difficult to apply the patch because dwc3_resume func was changed in Kernel4.9 */
	case USB_DR_MODE_OTG:
		break;
	case USB_DR_MODE_HOST:
	default:
		/* do nothing */
		break;
	}

	return 0;
}
#endif /* CONFIG_PM */

#ifdef CONFIG_PM_SLEEP
static int dwc3_suspend(struct device *dev)
{
	struct dwc3	*dwc = dev_get_drvdata(dev);
	int		ret;

	pr_info("[%s]\n", __func__);
	ret = dwc3_suspend_common(dwc);
	if (ret)
		return ret;

	pinctrl_pm_select_sleep_state(dev);

	return 0;
}

static int dwc3_resume(struct device *dev)
{
	struct dwc3	*dwc = dev_get_drvdata(dev);
	int		ret;

	pr_info("[%s]\n", __func__);
	pinctrl_pm_select_default_state(dev);

	ret = dwc3_resume_common(dwc);
	if (ret)
		return ret;

	pm_runtime_disable(dev);
	pm_runtime_set_active(dev);
	pm_runtime_enable(dev);

	/* Compensate usage count incremented during prepare */
	pm_runtime_put_sync(dev);

	return 0;
}
#endif /* CONFIG_PM_SLEEP */

static const struct dev_pm_ops dwc3_dev_pm_ops = {
	SET_SYSTEM_SLEEP_PM_OPS(dwc3_suspend, dwc3_resume)
	/*SET_RUNTIME_PM_OPS(dwc3_runtime_suspend, dwc3_runtime_resume,
			dwc3_runtime_idle) */
};

#ifdef CONFIG_OF
static const struct of_device_id of_dwc3_match[] = {
	{
		.compatible = "snps,dwc3"
	},
	{
		.compatible = "synopsys,dwc3"
	},
	{ },
};
MODULE_DEVICE_TABLE(of, of_dwc3_match);
#endif

#ifdef CONFIG_ACPI

#define ACPI_ID_INTEL_BSW	"808622B7"

static const struct acpi_device_id dwc3_acpi_match[] = {
	{ ACPI_ID_INTEL_BSW, 0 },
	{ },
};
MODULE_DEVICE_TABLE(acpi, dwc3_acpi_match);
#endif

static struct platform_driver dwc3_driver = {
	.probe		= dwc3_probe,
	.remove		= dwc3_remove,
	.driver		= {
		.name	= "dwc3",
		.of_match_table	= of_match_ptr(of_dwc3_match),
		.acpi_match_table = ACPI_PTR(dwc3_acpi_match),
		.pm	= &dwc3_dev_pm_ops,
	},
};

module_platform_driver(dwc3_driver);

MODULE_ALIAS("platform:dwc3");
MODULE_AUTHOR("Felipe Balbi <balbi@ti.com>");
MODULE_LICENSE("GPL v2");
MODULE_DESCRIPTION("DesignWare USB3 DRD Controller Driver");<|MERGE_RESOLUTION|>--- conflicted
+++ resolved
@@ -638,10 +638,8 @@
 void dwc3_event_buffers_cleanup(struct dwc3 *dwc)
 {
 	struct dwc3_event_buffer	*evt;
-<<<<<<< HEAD
-	u32 left = 0;
-=======
 	u32				reg;
+	u32				left;
 
 	if (!dwc->ev_buf)
 		return;
@@ -652,7 +650,6 @@
 	reg = dwc3_readl(dwc->regs, DWC3_DSTS);
 	if (!(reg & DWC3_DSTS_DEVCTRLHLT))
 		return;
->>>>>>> a64c841e
 
 	evt = dwc->ev_buf;
 
