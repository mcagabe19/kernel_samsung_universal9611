#
# USB Gadget support on a system involves
#    (a) a peripheral controller, and
#    (b) the gadget driver using it.
#
# NOTE:  Gadget support ** DOES NOT ** depend on host-side CONFIG_USB !!
#
#  - Host systems (like PCs) need CONFIG_USB (with "A" jacks).
#  - Peripherals (like PDAs) need CONFIG_USB_GADGET (with "B" jacks).
#  - Some systems have both kinds of controllers.
#
# With help from a special transceiver and a "Mini-AB" jack, systems with
# both kinds of controller can also support "USB On-the-Go" (CONFIG_USB_OTG).
#

menuconfig USB_GADGET
	tristate "USB Gadget Support"
	select USB_COMMON
	select NLS
	help
	   USB is a master/slave protocol, organized with one master
	   host (such as a PC) controlling up to 127 peripheral devices.
	   The USB hardware is asymmetric, which makes it easier to set up:
	   you can't connect a "to-the-host" connector to a peripheral.

	   Linux can run in the host, or in the peripheral.  In both cases
	   you need a low level bus controller driver, and some software
	   talking to it.  Peripheral controllers are often discrete silicon,
	   or are integrated with the CPU in a microcontroller.  The more
	   familiar host side controllers have names like "EHCI", "OHCI",
	   or "UHCI", and are usually integrated into southbridges on PC
	   motherboards.

	   Enable this configuration option if you want to run Linux inside
	   a USB peripheral device.  Configure one hardware driver for your
	   peripheral/device side bus controller, and a "gadget driver" for
	   your peripheral protocol.  (If you use modular gadget drivers,
	   you may configure more than one.)

	   If in doubt, say "N" and don't enable these drivers; most people
	   don't have this kind of hardware (except maybe inside Linux PDAs).

	   For more information, see <http://www.linux-usb.org/gadget> and
	   the kernel documentation for this API.

if USB_GADGET

config USB_GADGET_DEBUG
	bool "Debugging messages (DEVELOPMENT)"
	depends on DEBUG_KERNEL
	help
	   Many controller and gadget drivers will print some debugging
	   messages if you use this option to ask for those messages.

	   Avoid enabling these messages, even if you're actively
	   debugging such a driver.  Many drivers will emit so many
	   messages that the driver timings are affected, which will
	   either create new failure modes or remove the one you're
	   trying to track down.  Never enable these messages for a
	   production build.

config USB_GADGET_VERBOSE
	bool "Verbose debugging Messages (DEVELOPMENT)"
	depends on USB_GADGET_DEBUG
	help
	   Many controller and gadget drivers will print verbose debugging
	   messages if you use this option to ask for those messages.

	   Avoid enabling these messages, even if you're actively
	   debugging such a driver.  Many drivers will emit so many
	   messages that the driver timings are affected, which will
	   either create new failure modes or remove the one you're
	   trying to track down.  Never enable these messages for a
	   production build.

config USB_GADGET_DEBUG_FILES
	bool "Debugging information files (DEVELOPMENT)"
	depends on PROC_FS
	help
	   Some of the drivers in the "gadget" framework can expose
	   debugging information in files such as /proc/driver/udc
	   (for a peripheral controller).  The information in these
	   files may help when you're troubleshooting or bringing up a
	   driver on a new board.   Enable these files by choosing "Y"
	   here.  If in doubt, or to conserve kernel memory, say "N".

config USB_GADGET_DEBUG_FS
	bool "Debugging information files in debugfs (DEVELOPMENT)"
	depends on DEBUG_FS
	help
	   Some of the drivers in the "gadget" framework can expose
	   debugging information in files under /sys/kernel/debug/.
	   The information in these files may help when you're
	   troubleshooting or bringing up a driver on a new board.
	   Enable these files by choosing "Y" here.  If in doubt, or
	   to conserve kernel memory, say "N".

config USB_GADGET_VBUS_DRAW
	int "Maximum VBUS Power usage (2-500 mA)"
	range 2 500
	default 2
	help
	   Some devices need to draw power from USB when they are
	   configured, perhaps to operate circuitry or to recharge
	   batteries.  This is in addition to any local power supply,
	   such as an AC adapter or batteries.

	   Enter the maximum power your device draws through USB, in
	   milliAmperes.  The permitted range of values is 2 - 500 mA;
	   0 mA would be legal, but can make some hosts misbehave.

	   This value will be used except for system-specific gadget
	   drivers that have more specific information.

config USB_GADGET_STORAGE_NUM_BUFFERS
	int "Number of storage pipeline buffers"
	range 2 256
	default 2
	help
	   Usually 2 buffers are enough to establish a good buffering
	   pipeline. The number may be increased in order to compensate
	   for a bursty VFS behaviour. For instance there may be CPU wake up
	   latencies that makes the VFS to appear bursty in a system with
	   an CPU on-demand governor. Especially if DMA is doing IO to
	   offload the CPU. In this case the CPU will go into power
	   save often and spin up occasionally to move data within VFS.
	   If selecting USB_GADGET_DEBUG_FILES this value may be set by
	   a module parameter as well.
	   If unsure, say 2.

config U_SERIAL_CONSOLE
	bool "Serial gadget console support"
	depends on USB_U_SERIAL
	help
	   It supports the serial gadget can be used as a console.

config USB_OLD_CONFIGFS
	bool "Old style configfs"
	depends on USB_CONFIGFS
	default n
	help
	   It supports old style configfs

config USB_G_ANDROID
	bool "Android Composite Gadget"
	help
	  The Android Composite Gadget supports multiple USB
	  functions: adb, acm, mass storage, mtp, accessory
	  and rndis.
	  Each function can be configured and enabled/disabled
	  dynamically from userspace through a sysfs interface.

config USB_ANDROID_SAMSUNG_COMPOSITE
	bool "Samsung Composite function"
	depends on USB_G_ANDROID
	help
	  Provides SAMSUNG composite driver.
	  Multi Configuration.
	  If you enable this option, android composite will be changed.

config USB_ANDROID_SAMSUNG_MTP
	boolean "Samsung MTP function"
	depends on USB_G_ANDROID && !SEC_FACTORY
	help
	  Provides Media Transfer Protocol (MTP) support
	  for samsung gadget driver.
	  If you enable this option,
	  google mtp will be changed to samsung mtp.

config USB_DUN_SUPPORT
	boolean "DUN support function"
	depends on USB_G_ANDROID
	help
	  Provides USB modem serial driver.
	  This function makes connection to acm from data router.
	  It uses misc register.
	  Support fops : open, close, release, read, poll, llseek, ioctl

config USB_RNDIS_MULTIPACKET_WITH_TIMER
	boolean "RNDIS Multipacket with timer function"
	depends on USB_ANDROID_SAMSUNG_COMPOSITE
	help
	  Improve USB tethering speed for USB Super Speed

config USB_NCM_SUPPORT_MTU_CHANGE
	boolean "Samsung NCM MTU Change function"
	depends on USB_G_ANDROID
	help
	   Provides NCM MTU Change support
	   for samsung gadget driver.
	   If you enable this option,
	   NCM MTU Change will be able to be used.

config USB_ANDROID_RNDIS_DWORD_ALIGNED
	boolean "Use double word aligned"
	depends on USB_G_ANDROID
	help
		Provides dword aligned for DMA controller.

source "drivers/usb/gadget/udc/Kconfig"

#
# USB Gadget Drivers
#

# composite based drivers
config USB_LIBCOMPOSITE
	tristate
	select CONFIGFS_FS
	depends on USB_GADGET

config USB_F_ACM
	tristate

config USB_F_SS_LB
	tristate

config USB_U_SERIAL
	tristate

config USB_U_ETHER
	tristate

config USB_U_AUDIO
	tristate

config USB_F_SERIAL
	tristate

config USB_F_OBEX
	tristate

config USB_F_NCM
	tristate

config USB_F_ECM
	tristate

config USB_F_PHONET
	tristate

config USB_F_EEM
	tristate

config USB_F_SUBSET
	tristate

config USB_F_RNDIS
	tristate

config USB_F_MASS_STORAGE
	tristate

config USB_F_FS
	tristate

config USB_F_UAC1
	tristate

config USB_F_UAC1_LEGACY
	tristate

config USB_F_UAC2
	tristate

config USB_F_UVC
	tristate

config USB_F_MIDI
	tristate

config USB_F_HID
	tristate

config USB_F_PRINTER
	tristate

config USB_F_TCM
	tristate

<<<<<<< HEAD
config USB_F_MTP
	tristate

config USB_F_PTP
        tristate

=======
>>>>>>> 8a685dfc
config USB_F_AUDIO_SRC
	tristate

config USB_F_ACC
	tristate

<<<<<<< HEAD
config USB_F_CONN_GADGET
	tristate

config USB_F_SS_MON_GADGET
	tristate

=======
>>>>>>> 8a685dfc
# this first set of drivers all depend on bulk-capable hardware.

config USB_CONFIGFS
	tristate "USB Gadget functions configurable through configfs"
	select USB_LIBCOMPOSITE
	help
	  A Linux USB "gadget" can be set up through configfs.
	  If this is the case, the USB functions (which from the host's
	  perspective are seen as interfaces) and configurations are
	  specified simply by creating appropriate directories in configfs.
	  Associating functions with configurations is done by creating
	  appropriate symbolic links.
	  For more information see Documentation/usb/gadget_configfs.txt.

config USB_CONFIGFS_SERIAL
	bool "Generic serial bulk in/out"
	depends on USB_CONFIGFS
	depends on TTY
	select USB_U_SERIAL
	select USB_F_SERIAL
	help
	  The function talks to the Linux-USB generic serial driver.

config USB_CONFIGFS_ACM
	bool "Abstract Control Model (CDC ACM)"
	depends on USB_CONFIGFS
	depends on TTY
	select USB_U_SERIAL
	select USB_F_ACM
	help
	  ACM serial link.  This function can be used to interoperate with
	  MS-Windows hosts or with the Linux-USB "cdc-acm" driver.

config USB_CONFIGFS_OBEX
	bool "Object Exchange Model (CDC OBEX)"
	depends on USB_CONFIGFS
	depends on TTY
	select USB_U_SERIAL
	select USB_F_OBEX
	help
	  You will need a user space OBEX server talking to /dev/ttyGS*,
	  since the kernel itself doesn't implement the OBEX protocol.

config USB_CONFIGFS_NCM
	bool "Network Control Model (CDC NCM)"
	depends on USB_CONFIGFS
	depends on NET
	select USB_U_ETHER
	select USB_F_NCM
	select CRC32
	help
	  NCM is an advanced protocol for Ethernet encapsulation, allows
	  grouping of several ethernet frames into one USB transfer and
	  different alignment possibilities.

config USB_CONFIGFS_ECM
	bool "Ethernet Control Model (CDC ECM)"
	depends on USB_CONFIGFS
	depends on NET
	select USB_U_ETHER
	select USB_F_ECM
	help
	  The "Communication Device Class" (CDC) Ethernet Control Model.
	  That protocol is often avoided with pure Ethernet adapters, in
	  favor of simpler vendor-specific hardware, but is widely
	  supported by firmware for smart network devices.

config USB_CONFIGFS_ECM_SUBSET
	bool "Ethernet Control Model (CDC ECM) subset"
	depends on USB_CONFIGFS
	depends on NET
	select USB_U_ETHER
	select USB_F_SUBSET
	help
	  On hardware that can't implement the full protocol,
	  a simple CDC subset is used, placing fewer demands on USB.

config USB_CONFIGFS_RNDIS
	bool "RNDIS"
	depends on USB_CONFIGFS
	depends on NET
	select USB_U_ETHER
	select USB_F_RNDIS
	help
	   Microsoft Windows XP bundles the "Remote NDIS" (RNDIS) protocol,
	   and Microsoft provides redistributable binary RNDIS drivers for
	   older versions of Windows.

	   To make MS-Windows work with this, use Documentation/usb/linux.inf
	   as the "driver info file".  For versions of MS-Windows older than
	   XP, you'll need to download drivers from Microsoft's website; a URL
	   is given in comments found in that info file.

config USB_CONFIGFS_EEM
	bool "Ethernet Emulation Model (EEM)"
	depends on USB_CONFIGFS
	depends on NET
	select USB_U_ETHER
	select USB_F_EEM
	select CRC32
	help
	  CDC EEM is a newer USB standard that is somewhat simpler than CDC ECM
	  and therefore can be supported by more hardware.  Technically ECM and
	  EEM are designed for different applications.  The ECM model extends
	  the network interface to the target (e.g. a USB cable modem), and the
	  EEM model is for mobile devices to communicate with hosts using
	  ethernet over USB.  For Linux gadgets, however, the interface with
	  the host is the same (a usbX device), so the differences are minimal.

config USB_CONFIGFS_PHONET
	bool "Phonet protocol"
	depends on USB_CONFIGFS
	depends on NET
	depends on PHONET
	select USB_U_ETHER
	select USB_F_PHONET
	help
	  The Phonet protocol implementation for USB device.

config USB_CONFIGFS_MASS_STORAGE
	bool "Mass storage"
	depends on USB_CONFIGFS
	depends on BLOCK
	select USB_F_MASS_STORAGE
	help
	  The Mass Storage Gadget acts as a USB Mass Storage disk drive.
	  As its storage repository it can use a regular file or a block
	  device (in much the same way as the "loop" device driver),
	  specified as a module parameter or sysfs option.

config USB_CONFIGFS_F_LB_SS
	bool "Loopback and sourcesink function (for testing)"
	depends on USB_CONFIGFS
	select USB_F_SS_LB
	help
	  Loopback function loops back a configurable number of transfers.
	  Sourcesink function either sinks and sources bulk data.
	  It also implements control requests, for "chapter 9" conformance.
	  Make this be the first driver you try using on top of any new
	  USB peripheral controller driver.  Then you can use host-side
	  test software, like the "usbtest" driver, to put your hardware
	  and its driver through a basic set of functional tests.

config USB_CONFIGFS_F_FS
	bool "Function filesystem (FunctionFS)"
	depends on USB_CONFIGFS
	select USB_F_FS
	help
	  The Function Filesystem (FunctionFS) lets one create USB
	  composite functions in user space in the same way GadgetFS
	  lets one create USB gadgets in user space.  This allows creation
	  of composite gadgets such that some of the functions are
	  implemented in kernel space (for instance Ethernet, serial or
	  mass storage) and other are implemented in user space.

<<<<<<< HEAD
config USB_CONFIGFS_F_DM
        boolean "DM gadget"
        depends on USB_CONFIGFS
        select USB_F_DM
        help
          USB gadget DM(Diagnosis Monitor) support

config USB_CONFIGFS_F_ADB
	boolean "ADB gadget"
	depends on USB_CONFIGFS
	select USB_F_ADB
	help
	  USB gadget ADB support

config USB_CONFIGFS_F_MTP
	boolean "MTP gadget"
	depends on USB_CONFIGFS
	select USB_F_MTP
	help
	  USB gadget MTP support

config USB_CONFIGFS_F_PTP
	boolean "PTP gadget"
	depends on USB_CONFIGFS && USB_CONFIGFS_F_MTP
	select USB_F_PTP
	help
	  USB gadget PTP support

config USB_CONFIGFS_F_CONN_GADGET
        bool "Conn gadget function"
        depends on USB_CONFIGFS
        select USB_F_CONN_GADGET
        help
          SideSync

config USB_F_CONN_GADGET_NDOP
        bool "Conn gadget that do not support DexLive"
        depends on USB_CONFIGFS_F_CONN_GADGET
        help
          Next SideSync

config USB_CONFIGFS_F_SS_MON_GADGET
	bool "F_SAMSUNG gadget"
	depends on USB_CONFIGFS
	select USB_F_SS_MON_GADGET
	help
	 Driver for control to Samsung Usb device layer
	 For Samung working scenario and saving debug log, etc

config USB_CONFIGFS_F_ACC
	boolean "Accessory gadget"
	depends on USB_CONFIGFS
=======
config USB_CONFIGFS_F_ACC
	boolean "Accessory gadget"
	depends on USB_CONFIGFS
	depends on HID=y
>>>>>>> 8a685dfc
	select USB_F_ACC
	help
	  USB gadget Accessory support

config USB_CONFIGFS_F_AUDIO_SRC
	boolean "Audio Source gadget"
	depends on USB_CONFIGFS && USB_CONFIGFS_F_ACC
	depends on SND
	select SND_PCM
	select USB_F_AUDIO_SRC
	help
	  USB gadget Audio Source support

config USB_CONFIGFS_UEVENT
	boolean "Uevent notification of Gadget state"
	depends on USB_CONFIGFS
	help
	  Enable uevent notifications to userspace when the gadget
	  state changes. The gadget can be in any of the following
	  three states: "CONNECTED/DISCONNECTED/CONFIGURED"

<<<<<<< HEAD
config USB_RNDIS_MULTIPACKET
	boolean "Samsung Rndis Multi Packet support"
	depends on USB_CONFIGFS_UEVENT
	help
		Rndis Multipacket Support


=======
>>>>>>> 8a685dfc
config USB_CONFIGFS_F_UAC1
	bool "Audio Class 1.0"
	depends on USB_CONFIGFS
	depends on SND
	select USB_LIBCOMPOSITE
	select SND_PCM
	select USB_U_AUDIO
	select USB_F_UAC1
	help
	  This Audio function implements 1 AudioControl interface,
	  1 AudioStreaming Interface each for USB-OUT and USB-IN.
	  This driver doesn't expect any real Audio codec to be present
	  on the device - the audio streams are simply sinked to and
	  sourced from a virtual ALSA sound card created. The user-space
	  application may choose to do whatever it wants with the data
	  received from the USB Host and choose to provide whatever it
	  wants as audio data to the USB Host.

config USB_CONFIGFS_F_UAC1_LEGACY
	bool "Audio Class 1.0 (legacy implementation)"
	depends on USB_CONFIGFS
	depends on SND
	select USB_LIBCOMPOSITE
	select SND_PCM
	select USB_F_UAC1_LEGACY
	help
	  This Audio function implements 1 AudioControl interface,
	  1 AudioStreaming Interface each for USB-OUT and USB-IN.
	  This is a legacy driver and requires a real Audio codec
	  to be present on the device.

config USB_CONFIGFS_F_UAC2
	bool "Audio Class 2.0"
	depends on USB_CONFIGFS
	depends on SND
	select USB_LIBCOMPOSITE
	select SND_PCM
	select USB_U_AUDIO
	select USB_F_UAC2
	help
	  This Audio function is compatible with USB Audio Class
	  specification 2.0. It implements 1 AudioControl interface,
	  1 AudioStreaming Interface each for USB-OUT and USB-IN.
	  This driver doesn't expect any real Audio codec to be present
	  on the device - the audio streams are simply sinked to and
	  sourced from a virtual ALSA sound card created. The user-space
	  application may choose to do whatever it wants with the data
	  received from the USB Host and choose to provide whatever it
	  wants as audio data to the USB Host.

config USB_CONFIGFS_F_MIDI
	bool "MIDI function"
	depends on USB_CONFIGFS
	depends on SND
	select USB_LIBCOMPOSITE
	select SND_RAWMIDI
	select USB_F_MIDI
	help
	  The MIDI Function acts as a USB Audio device, with one MIDI
	  input and one MIDI output. These MIDI jacks appear as
	  a sound "card" in the ALSA sound system. Other MIDI
	  connections can then be made on the gadget system, using
	  ALSA's aconnect utility etc.

config USB_CONFIGFS_F_HID
	bool "HID function"
	depends on USB_CONFIGFS
	select USB_F_HID
	help
	  The HID function driver provides generic emulation of USB
	  Human Interface Devices (HID).

	  For more information, see Documentation/usb/gadget_hid.txt.

config USB_CONFIGFS_F_UVC
	bool "USB Webcam function"
	depends on USB_CONFIGFS
	depends on VIDEO_V4L2
	depends on VIDEO_DEV
	select VIDEOBUF2_VMALLOC
	select USB_F_UVC
	help
	  The Webcam function acts as a composite USB Audio and Video Class
	  device. It provides a userspace API to process UVC control requests
	  and stream video data to the host.

config USB_CONFIGFS_F_PRINTER
	bool "Printer function"
	select USB_F_PRINTER
	depends on USB_CONFIGFS
	help
	  The Printer function channels data between the USB host and a
	  userspace program driving the print engine. The user space
	  program reads and writes the device file /dev/g_printer<X> to
	  receive or send printer data. It can use ioctl calls to
	  the device file to get or set printer status.

	  For more information, see Documentation/usb/gadget_printer.txt
	  which includes sample code for accessing the device file.

config USB_CONFIGFS_F_TCM
	bool "USB Gadget Target Fabric"
	depends on TARGET_CORE
	depends on USB_CONFIGFS
	select USB_LIBCOMPOSITE
	select USB_F_TCM
	help
	  This fabric is a USB gadget component. Two USB protocols are
	  supported that is BBB or BOT (Bulk Only Transport) and UAS
	  (USB Attached SCSI). BOT is advertised on alternative
	  interface 0 (primary) and UAS is on alternative interface 1.
	  Both protocols can work on USB2.0 and USB3.0.
	  UAS utilizes the USB 3.0 feature called streams support.

source "drivers/usb/gadget/legacy/Kconfig"

endif # USB_GADGET<|MERGE_RESOLUTION|>--- conflicted
+++ resolved
@@ -278,30 +278,24 @@
 config USB_F_TCM
 	tristate
 
-<<<<<<< HEAD
 config USB_F_MTP
 	tristate
 
 config USB_F_PTP
         tristate
 
-=======
->>>>>>> 8a685dfc
 config USB_F_AUDIO_SRC
 	tristate
 
 config USB_F_ACC
 	tristate
 
-<<<<<<< HEAD
 config USB_F_CONN_GADGET
 	tristate
 
 config USB_F_SS_MON_GADGET
 	tristate
 
-=======
->>>>>>> 8a685dfc
 # this first set of drivers all depend on bulk-capable hardware.
 
 config USB_CONFIGFS
@@ -457,7 +451,6 @@
 	  implemented in kernel space (for instance Ethernet, serial or
 	  mass storage) and other are implemented in user space.
 
-<<<<<<< HEAD
 config USB_CONFIGFS_F_DM
         boolean "DM gadget"
         depends on USB_CONFIGFS
@@ -510,12 +503,7 @@
 config USB_CONFIGFS_F_ACC
 	boolean "Accessory gadget"
 	depends on USB_CONFIGFS
-=======
-config USB_CONFIGFS_F_ACC
-	boolean "Accessory gadget"
-	depends on USB_CONFIGFS
 	depends on HID=y
->>>>>>> 8a685dfc
 	select USB_F_ACC
 	help
 	  USB gadget Accessory support
@@ -537,7 +525,6 @@
 	  state changes. The gadget can be in any of the following
 	  three states: "CONNECTED/DISCONNECTED/CONFIGURED"
 
-<<<<<<< HEAD
 config USB_RNDIS_MULTIPACKET
 	boolean "Samsung Rndis Multi Packet support"
 	depends on USB_CONFIGFS_UEVENT
@@ -545,8 +532,6 @@
 		Rndis Multipacket Support
 
 
-=======
->>>>>>> 8a685dfc
 config USB_CONFIGFS_F_UAC1
 	bool "Audio Class 1.0"
 	depends on USB_CONFIGFS
