--- conflicted
+++ resolved
@@ -1192,7 +1192,9 @@
 		net->addr_assign_type = NET_ADDR_RANDOM;
 		dev_warn(&g->dev,
 			"using random %s ethernet address\n", "self");
-<<<<<<< HEAD
+	} else {
+		net->addr_assign_type = NET_ADDR_SET;
+	}
 #ifdef CONFIG_USB_ANDROID_SAMSUNG_COMPOSITE
 	memcpy(dev->host_mac, ethaddr, ETH_ALEN);
 	printk(KERN_DEBUG "usb: set unique host mac\n");
@@ -1201,14 +1203,6 @@
 		dev_warn(&g->dev, "using random %s ethernet address\n", "host");
 	else
 		dev_warn(&g->dev, "using previous %s ethernet address\n", "host");
-=======
-	} else {
-		net->addr_assign_type = NET_ADDR_SET;
-	}
-	if (get_ether_addr(host_addr, dev->host_mac))
-		dev_warn(&g->dev,
-			"using random %s ethernet address\n", "host");
->>>>>>> c69c3b0c
 
 	if (ethaddr)
 		memcpy(ethaddr, dev->host_mac, ETH_ALEN);
@@ -1262,17 +1256,14 @@
 	INIT_WORK(&dev->rx_work, process_rx_w);
 	INIT_LIST_HEAD(&dev->tx_reqs);
 	INIT_LIST_HEAD(&dev->rx_reqs);
-<<<<<<< HEAD
 #ifdef CONFIG_USB_RNDIS_MULTIPACKET_WITH_TIMER
 	hrtimer_init(&dev->tx_timer, CLOCK_MONOTONIC, HRTIMER_MODE_REL);
 	dev->tx_timer.function = tx_timeout;
 #endif
-=======
 
 	/* by default we always have a random MAC address */
 	net->addr_assign_type = NET_ADDR_RANDOM;
 
->>>>>>> c69c3b0c
 	skb_queue_head_init(&dev->rx_frames);
 
 	/* network device setup */
