/*
 * f_ncm.c -- USB CDC Network (NCM) link function driver
 *
 * Copyright (C) 2010 Nokia Corporation
 * Contact: Yauheni Kaliuta <yauheni.kaliuta@nokia.com>
 *
 * The driver borrows from f_ecm.c which is:
 *
 * Copyright (C) 2003-2005,2008 David Brownell
 * Copyright (C) 2008 Nokia Corporation
 *
 * This program is free software; you can redistribute it and/or modify
 * it under the terms of the GNU General Public License as published by
 * the Free Software Foundation; either version 2 of the License, or
 * (at your option) any later version.
 */

#include <linux/kernel.h>
#include <linux/interrupt.h>
#include <linux/module.h>
#include <linux/device.h>
#include <linux/etherdevice.h>
#include <linux/crc32.h>

#include <linux/usb/cdc.h>
#ifdef CONFIG_USB_ANDROID_SAMSUNG_COMPOSITE
#include <linux/miscdevice.h>
#endif
#include "u_ether.h"
#include "u_ether_configfs.h"
#include "u_ncm.h"

/*
 * This function is a "CDC Network Control Model" (CDC NCM) Ethernet link.
 * NCM is intended to be used with high-speed network attachments.
 *
 * Note that NCM requires the use of "alternate settings" for its data
 * interface.  This means that the set_alt() method has real work to do,
 * and also means that a get_alt() method is required.
 */

/* to trigger crc/non-crc ndp signature */

#define NCM_NDP_HDR_CRC_MASK	0x01000000
#define NCM_NDP_HDR_CRC		0x01000000
#define NCM_NDP_HDR_NOCRC	0x00000000

enum ncm_notify_state {
	NCM_NOTIFY_NONE,		/* don't notify */
	NCM_NOTIFY_CONNECT,		/* issue CONNECT next */
	NCM_NOTIFY_SPEED,		/* issue SPEED_CHANGE next */
};

struct f_ncm {
	struct gether			port;
	u8				ctrl_id, data_id;

	char				ethaddr[14];

	struct usb_ep			*notify;
	struct usb_request		*notify_req;
	u8				notify_state;
	atomic_t			notify_count;
	bool				is_open;

	const struct ndp_parser_opts	*parser_opts;
	bool				is_crc;
	u32				ndp_sign;
#ifdef CONFIG_USB_NCM_SUPPORT_MTU_CHANGE
	uint16_t	dgramsize;
	struct net_device *net;
#endif
	/*
	 * for notification, it is accessed from both
	 * callback and ethernet open/close
	 */
	spinlock_t			lock;
};

static inline struct f_ncm *func_to_ncm(struct usb_function *f)
{
	return container_of(f, struct f_ncm, port.func);
}

/* peak (theoretical) bulk transfer rate in bits-per-second */
static inline unsigned ncm_bitrate(struct usb_gadget *g)
{
	if (!g)
		return 0;
	else if (gadget_is_superspeed(g) && g->speed >= USB_SPEED_SUPER_PLUS)
		return 4250000000U;
	else if (gadget_is_superspeed(g) && g->speed == USB_SPEED_SUPER)
		return 3750000000U;
	else if (gadget_is_dualspeed(g) && g->speed == USB_SPEED_HIGH)
		return 13 * 512 * 8 * 1000 * 8;
	else
		return 19 *  64 * 1 * 1000 * 8;
}

/*-------------------------------------------------------------------------*/

/*
 * We cannot group frames so use just the minimal size which ok to put
 * one max-size ethernet frame.
 * If the host can group frames, allow it to do that, 16K is selected,
 * because it's used by default by the current linux host driver
 */
#ifdef CONFIG_USB_NCM_SUPPORT_MTU_CHANGE
#define NTB_DEFAULT_IN_SIZE	16384
#define NCM_MAX_DGRAM_SIZE	9014
#define MAX_NDP_DATAGRAMS	1
#define NTH_NDP_OUT_TOTAL_SIZE	\
		(ALIGN(sizeof(struct usb_cdc_ncm_nth16),	\
		ntb_parameters.wNdpOutAlignment) +	\
		sizeof(struct usb_cdc_ncm_ndp16) +	\
		((MAX_NDP_DATAGRAMS)*sizeof(struct usb_cdc_ncm_dpe16)))
#else
#define NTB_DEFAULT_IN_SIZE	USB_CDC_NCM_NTB_MIN_IN_SIZE
#endif
#define NTB_OUT_SIZE		16384

/*
 * skbs of size less than that will not be aligned
 * to NCM's dwNtbInMaxSize to save bus bandwidth
 */

#define	MAX_TX_NONFIXED		(512 * 3)

#define FORMATS_SUPPORTED	(USB_CDC_NCM_NTB16_SUPPORTED |	\
				 USB_CDC_NCM_NTB32_SUPPORTED)

static struct usb_cdc_ncm_ntb_parameters ntb_parameters = {
	.wLength = cpu_to_le16(sizeof(ntb_parameters)),
	.bmNtbFormatsSupported = cpu_to_le16(FORMATS_SUPPORTED),
	.dwNtbInMaxSize = cpu_to_le32(NTB_DEFAULT_IN_SIZE),
	.wNdpInDivisor = cpu_to_le16(4),
	.wNdpInPayloadRemainder = cpu_to_le16(0),
	.wNdpInAlignment = cpu_to_le16(4),

	.dwNtbOutMaxSize = cpu_to_le32(NTB_OUT_SIZE),
	.wNdpOutDivisor = cpu_to_le16(4),
	.wNdpOutPayloadRemainder = cpu_to_le16(0),
	.wNdpOutAlignment = cpu_to_le16(4),
};

/*
 * Use wMaxPacketSize big enough to fit CDC_NOTIFY_SPEED_CHANGE in one
 * packet, to simplify cancellation; and a big transfer interval, to
 * waste less bandwidth.
 */

#define NCM_STATUS_INTERVAL_MS		32
#define NCM_STATUS_BYTECOUNT		16	/* 8 byte header + data */

static struct usb_interface_assoc_descriptor ncm_iad_desc  = {
	.bLength =		sizeof ncm_iad_desc,
	.bDescriptorType =	USB_DT_INTERFACE_ASSOCIATION,

	/* .bFirstInterface =	DYNAMIC, */
	.bInterfaceCount =	2,	/* control + data */
	.bFunctionClass =	USB_CLASS_COMM,
	.bFunctionSubClass =	USB_CDC_SUBCLASS_NCM,
	.bFunctionProtocol =	USB_CDC_PROTO_NONE,
	/* .iFunction =		DYNAMIC */
};

/* interface descriptor: */

static struct usb_interface_descriptor ncm_control_intf  = {
	.bLength =		sizeof ncm_control_intf,
	.bDescriptorType =	USB_DT_INTERFACE,

	/* .bInterfaceNumber = DYNAMIC */
	.bNumEndpoints =	1,
	.bInterfaceClass =	USB_CLASS_COMM,
	.bInterfaceSubClass =	USB_CDC_SUBCLASS_NCM,
	.bInterfaceProtocol =	USB_CDC_PROTO_NONE,
	/* .iInterface = DYNAMIC */
};

static struct usb_cdc_header_desc ncm_header_desc  = {
	.bLength =		sizeof ncm_header_desc,
	.bDescriptorType =	USB_DT_CS_INTERFACE,
	.bDescriptorSubType =	USB_CDC_HEADER_TYPE,

	.bcdCDC =		cpu_to_le16(0x0110),
};

static struct usb_cdc_union_desc ncm_union_desc  = {
	.bLength =		sizeof(ncm_union_desc),
	.bDescriptorType =	USB_DT_CS_INTERFACE,
	.bDescriptorSubType =	USB_CDC_UNION_TYPE,
	/* .bMasterInterface0 =	DYNAMIC */
	/* .bSlaveInterface0 =	DYNAMIC */
};

static struct usb_cdc_ether_desc ecm_desc  = {
	.bLength =		sizeof ecm_desc,
	.bDescriptorType =	USB_DT_CS_INTERFACE,
	.bDescriptorSubType =	USB_CDC_ETHERNET_TYPE,

	/* this descriptor actually adds value, surprise! */
	/* .iMACAddress = DYNAMIC */
	.bmEthernetStatistics =	cpu_to_le32(0), /* no statistics */
#ifdef CONFIG_USB_NCM_SUPPORT_MTU_CHANGE
	.wMaxSegmentSize =	cpu_to_le16(NCM_MAX_DGRAM_SIZE),
#else
	.wMaxSegmentSize =	cpu_to_le16(ETH_FRAME_LEN),
#endif
	.wNumberMCFilters =	cpu_to_le16(0),
	.bNumberPowerFilters =	0,
};
#ifdef CONFIG_USB_NCM_SUPPORT_MTU_CHANGE
#define _NCAPS	(USB_CDC_NCM_NCAP_ETH_FILTER | USB_CDC_NCM_NCAP_MAX_DATAGRAM_SIZE)
#else
#define _NCAPS	(USB_CDC_NCM_NCAP_ETH_FILTER | USB_CDC_NCM_NCAP_CRC_MODE)
#endif
static struct usb_cdc_ncm_desc ncm_desc  = {
	.bLength =		sizeof ncm_desc,
	.bDescriptorType =	USB_DT_CS_INTERFACE,
	.bDescriptorSubType =	USB_CDC_NCM_TYPE,

	.bcdNcmVersion =	cpu_to_le16(0x0100),
	/* can process SetEthernetPacketFilter */
	.bmNetworkCapabilities = _NCAPS,
};

/* the default data interface has no endpoints ... */

static struct usb_interface_descriptor ncm_data_nop_intf  = {
	.bLength =		sizeof ncm_data_nop_intf,
	.bDescriptorType =	USB_DT_INTERFACE,

	.bInterfaceNumber =	1,
	.bAlternateSetting =	0,
	.bNumEndpoints =	0,
	.bInterfaceClass =	USB_CLASS_CDC_DATA,
	.bInterfaceSubClass =	0,
	.bInterfaceProtocol =	USB_CDC_NCM_PROTO_NTB,
	/* .iInterface = DYNAMIC */
};

/* ... but the "real" data interface has two bulk endpoints */

static struct usb_interface_descriptor ncm_data_intf  = {
	.bLength =		sizeof ncm_data_intf,
	.bDescriptorType =	USB_DT_INTERFACE,

	.bInterfaceNumber =	1,
	.bAlternateSetting =	1,
	.bNumEndpoints =	2,
	.bInterfaceClass =	USB_CLASS_CDC_DATA,
	.bInterfaceSubClass =	0,
	.bInterfaceProtocol =	USB_CDC_NCM_PROTO_NTB,
	/* .iInterface = DYNAMIC */
};

/* full speed support: */

static struct usb_endpoint_descriptor fs_ncm_notify_desc  = {
	.bLength =		USB_DT_ENDPOINT_SIZE,
	.bDescriptorType =	USB_DT_ENDPOINT,

	.bEndpointAddress =	USB_DIR_IN,
	.bmAttributes =		USB_ENDPOINT_XFER_INT,
	.wMaxPacketSize =	cpu_to_le16(NCM_STATUS_BYTECOUNT),
	.bInterval =		NCM_STATUS_INTERVAL_MS,
};

static struct usb_endpoint_descriptor fs_ncm_in_desc  = {
	.bLength =		USB_DT_ENDPOINT_SIZE,
	.bDescriptorType =	USB_DT_ENDPOINT,

	.bEndpointAddress =	USB_DIR_IN,
	.bmAttributes =		USB_ENDPOINT_XFER_BULK,
};

static struct usb_endpoint_descriptor fs_ncm_out_desc  = {
	.bLength =		USB_DT_ENDPOINT_SIZE,
	.bDescriptorType =	USB_DT_ENDPOINT,

	.bEndpointAddress =	USB_DIR_OUT,
	.bmAttributes =		USB_ENDPOINT_XFER_BULK,
};

static struct usb_descriptor_header *ncm_fs_function[]  = {
	(struct usb_descriptor_header *) &ncm_iad_desc,
	/* CDC NCM control descriptors */
	(struct usb_descriptor_header *) &ncm_control_intf,
	(struct usb_descriptor_header *) &ncm_header_desc,
	(struct usb_descriptor_header *) &ncm_union_desc,
	(struct usb_descriptor_header *) &ecm_desc,
	(struct usb_descriptor_header *) &ncm_desc,
	(struct usb_descriptor_header *) &fs_ncm_notify_desc,
	/* data interface, altsettings 0 and 1 */
	(struct usb_descriptor_header *) &ncm_data_nop_intf,
	(struct usb_descriptor_header *) &ncm_data_intf,
	(struct usb_descriptor_header *) &fs_ncm_in_desc,
	(struct usb_descriptor_header *) &fs_ncm_out_desc,
	NULL,
};

/* high speed support: */

static struct usb_endpoint_descriptor hs_ncm_notify_desc  = {
	.bLength =		USB_DT_ENDPOINT_SIZE,
	.bDescriptorType =	USB_DT_ENDPOINT,

	.bEndpointAddress =	USB_DIR_IN,
	.bmAttributes =		USB_ENDPOINT_XFER_INT,
	.wMaxPacketSize =	cpu_to_le16(NCM_STATUS_BYTECOUNT),
	.bInterval =		USB_MS_TO_HS_INTERVAL(NCM_STATUS_INTERVAL_MS),
};
static struct usb_endpoint_descriptor hs_ncm_in_desc  = {
	.bLength =		USB_DT_ENDPOINT_SIZE,
	.bDescriptorType =	USB_DT_ENDPOINT,

	.bEndpointAddress =	USB_DIR_IN,
	.bmAttributes =		USB_ENDPOINT_XFER_BULK,
	.wMaxPacketSize =	cpu_to_le16(512),
};

static struct usb_endpoint_descriptor hs_ncm_out_desc  = {
	.bLength =		USB_DT_ENDPOINT_SIZE,
	.bDescriptorType =	USB_DT_ENDPOINT,

	.bEndpointAddress =	USB_DIR_OUT,
	.bmAttributes =		USB_ENDPOINT_XFER_BULK,
	.wMaxPacketSize =	cpu_to_le16(512),
};

static struct usb_descriptor_header *ncm_hs_function[]  = {
	(struct usb_descriptor_header *) &ncm_iad_desc,
	/* CDC NCM control descriptors */
	(struct usb_descriptor_header *) &ncm_control_intf,
	(struct usb_descriptor_header *) &ncm_header_desc,
	(struct usb_descriptor_header *) &ncm_union_desc,
	(struct usb_descriptor_header *) &ecm_desc,
	(struct usb_descriptor_header *) &ncm_desc,
	(struct usb_descriptor_header *) &hs_ncm_notify_desc,
	/* data interface, altsettings 0 and 1 */
	(struct usb_descriptor_header *) &ncm_data_nop_intf,
	(struct usb_descriptor_header *) &ncm_data_intf,
	(struct usb_descriptor_header *) &hs_ncm_in_desc,
	(struct usb_descriptor_header *) &hs_ncm_out_desc,
	NULL,
};

/* super speed support: */

static struct usb_endpoint_descriptor ss_ncm_notify_desc = {
	.bLength =		USB_DT_ENDPOINT_SIZE,
	.bDescriptorType =	USB_DT_ENDPOINT,

	.bEndpointAddress =	USB_DIR_IN,
	.bmAttributes =		USB_ENDPOINT_XFER_INT,
	.wMaxPacketSize =	cpu_to_le16(NCM_STATUS_BYTECOUNT),
	.bInterval =		USB_MS_TO_HS_INTERVAL(NCM_STATUS_INTERVAL_MS)
};

static struct usb_ss_ep_comp_descriptor ss_ncm_notify_comp_desc = {
	.bLength =		sizeof(ss_ncm_notify_comp_desc),
	.bDescriptorType =	USB_DT_SS_ENDPOINT_COMP,

	/* the following 3 values can be tweaked if necessary */
	/* .bMaxBurst =		0, */
	/* .bmAttributes =	0, */
	.wBytesPerInterval =	cpu_to_le16(NCM_STATUS_BYTECOUNT),
};

static struct usb_endpoint_descriptor ss_ncm_in_desc = {
	.bLength =		USB_DT_ENDPOINT_SIZE,
	.bDescriptorType =	USB_DT_ENDPOINT,

	.bEndpointAddress =	USB_DIR_IN,
	.bmAttributes =		USB_ENDPOINT_XFER_BULK,
	.wMaxPacketSize =	cpu_to_le16(1024),
};

static struct usb_endpoint_descriptor ss_ncm_out_desc = {
	.bLength =		USB_DT_ENDPOINT_SIZE,
	.bDescriptorType =	USB_DT_ENDPOINT,

	.bEndpointAddress =	USB_DIR_OUT,
	.bmAttributes =		USB_ENDPOINT_XFER_BULK,
	.wMaxPacketSize =	cpu_to_le16(1024),
};

static struct usb_ss_ep_comp_descriptor ss_ncm_bulk_comp_desc = {
	.bLength =		sizeof(ss_ncm_bulk_comp_desc),
	.bDescriptorType =	USB_DT_SS_ENDPOINT_COMP,

	/* the following 2 values can be tweaked if necessary */
	.bMaxBurst =		4,
	/* .bmAttributes =	0, */
};

static struct usb_descriptor_header *ncm_ss_function[] = {
	(struct usb_descriptor_header *) &ncm_iad_desc,
	/* CDC NCM control descriptors */
	(struct usb_descriptor_header *) &ncm_control_intf,
	(struct usb_descriptor_header *) &ncm_header_desc,
	(struct usb_descriptor_header *) &ncm_union_desc,
	(struct usb_descriptor_header *) &ecm_desc,
	(struct usb_descriptor_header *) &ncm_desc,
	(struct usb_descriptor_header *) &ss_ncm_notify_desc,
	(struct usb_descriptor_header *) &ss_ncm_notify_comp_desc,
	/* data interface, altsettings 0 and 1 */
	(struct usb_descriptor_header *) &ncm_data_nop_intf,
	(struct usb_descriptor_header *) &ncm_data_intf,
	(struct usb_descriptor_header *) &ss_ncm_in_desc,
	(struct usb_descriptor_header *) &ss_ncm_bulk_comp_desc,
	(struct usb_descriptor_header *) &ss_ncm_out_desc,
	(struct usb_descriptor_header *) &ss_ncm_bulk_comp_desc,
	NULL,
};
/* string descriptors: */

#define STRING_CTRL_IDX	0
#define STRING_MAC_IDX	1
#define STRING_DATA_IDX	2
#define STRING_IAD_IDX	3

static struct usb_string ncm_string_defs[] = {
	[STRING_CTRL_IDX].s = "CDC Network Control Model (NCM)",
	[STRING_MAC_IDX].s = "",
	[STRING_DATA_IDX].s = "CDC Network Data",
	[STRING_IAD_IDX].s = "CDC NCM",
	{  } /* end of list */
};

static struct usb_gadget_strings ncm_string_table = {
	.language =		0x0409,	/* en-us */
	.strings =		ncm_string_defs,
};

static struct usb_gadget_strings *ncm_strings[] = {
	&ncm_string_table,
	NULL,
};

/*
 * Here are options for NCM Datagram Pointer table (NDP) parser.
 * There are 2 different formats: NDP16 and NDP32 in the spec (ch. 3),
 * in NDP16 offsets and sizes fields are 1 16bit word wide,
 * in NDP32 -- 2 16bit words wide. Also signatures are different.
 * To make the parser code the same, put the differences in the structure,
 * and switch pointers to the structures when the format is changed.
 */

struct ndp_parser_opts {
	u32		nth_sign;
	u32		ndp_sign;
	unsigned	nth_size;
	unsigned	ndp_size;
	unsigned	ndplen_align;
	/* sizes in u16 units */
	unsigned	dgram_item_len; /* index or length */
	unsigned	block_length;
	unsigned	fp_index;
	unsigned	reserved1;
	unsigned	reserved2;
	unsigned	next_fp_index;
};

#define INIT_NDP16_OPTS {					\
		.nth_sign = USB_CDC_NCM_NTH16_SIGN,		\
		.ndp_sign = USB_CDC_NCM_NDP16_NOCRC_SIGN,	\
		.nth_size = sizeof(struct usb_cdc_ncm_nth16),	\
		.ndp_size = sizeof(struct usb_cdc_ncm_ndp16),	\
		.ndplen_align = 4,				\
		.dgram_item_len = 1,				\
		.block_length = 1,				\
		.fp_index = 1,					\
		.reserved1 = 0,					\
		.reserved2 = 0,					\
		.next_fp_index = 1,				\
	}


#define INIT_NDP32_OPTS {					\
		.nth_sign = USB_CDC_NCM_NTH32_SIGN,		\
		.ndp_sign = USB_CDC_NCM_NDP32_NOCRC_SIGN,	\
		.nth_size = sizeof(struct usb_cdc_ncm_nth32),	\
		.ndp_size = sizeof(struct usb_cdc_ncm_ndp32),	\
		.ndplen_align = 8,				\
		.dgram_item_len = 2,				\
		.block_length = 2,				\
		.fp_index = 2,					\
		.reserved1 = 1,					\
		.reserved2 = 2,					\
		.next_fp_index = 2,				\
	}

static const struct ndp_parser_opts ndp16_opts = INIT_NDP16_OPTS;
static const struct ndp_parser_opts ndp32_opts = INIT_NDP32_OPTS;

static inline void put_ncm(__le16 **p, unsigned size, unsigned val)
{
	switch (size) {
	case 1:
		put_unaligned_le16((u16)val, *p);
		break;
	case 2:
		put_unaligned_le32((u32)val, *p);

		break;
	default:
		BUG();
	}

	*p += size;
}

static inline unsigned get_ncm(__le16 **p, unsigned size)
{
	unsigned tmp;

	switch (size) {
	case 1:
		tmp = get_unaligned_le16(*p);
		break;
	case 2:
		tmp = get_unaligned_le32(*p);
		break;
	default:
		BUG();
	}

	*p += size;
	return tmp;
}

#ifdef CONFIG_USB_ANDROID_SAMSUNG_COMPOSITE
struct ncm_dev {
	struct work_struct work;
};


static const char mirrorlink_shortname[] = "usb_ncm";
/* Create misc driver for Mirror Link cmd */
static struct miscdevice mirrorlink_device = {
	.minor = MISC_DYNAMIC_MINOR,
	.name = mirrorlink_shortname,
};

static bool ncm_connect;

/* terminal version using vendor specific request */
u16 terminal_mode_version;
u16 terminal_mode_vendor_id;

static struct ncm_dev *_ncm_dev;
#endif
/*-------------------------------------------------------------------------*/

static inline void ncm_reset_values(struct f_ncm *ncm)
{
	ncm->parser_opts = &ndp16_opts;
	ncm->is_crc = false;
	ncm->port.cdc_filter = DEFAULT_FILTER;
	/* doesn't make sense for ncm, fixed size used */
	ncm->port.header_len = 0;
	ncm->port.fixed_out_len = le32_to_cpu(ntb_parameters.dwNtbOutMaxSize);
	ncm->port.fixed_in_len = NTB_DEFAULT_IN_SIZE;

	/* ncm->ndp_sign must be initialized  */
	ncm->ndp_sign = ncm->parser_opts->ndp_sign;
#ifdef CONFIG_USB_NCM_SUPPORT_MTU_CHANGE
	/* Revisit issue for the case of Toyota Head Unit */
	ncm->dgramsize = NCM_MAX_DGRAM_SIZE;	//ETH_FRAME_LEN
	ncm->net = NULL;
#endif
}

/*
 * Context: ncm->lock held
 */
static void ncm_do_notify(struct f_ncm *ncm)
{
	struct usb_request		*req = ncm->notify_req;
	struct usb_cdc_notification	*event;
	struct usb_composite_dev	*cdev = ncm->port.func.config->cdev;
	__le32				*data;
	int				status;

	/* notification already in flight? */
	if (atomic_read(&ncm->notify_count))
		return;

	event = req->buf;
	switch (ncm->notify_state) {
	case NCM_NOTIFY_NONE:
		return;

	case NCM_NOTIFY_CONNECT:
		event->bNotificationType = USB_CDC_NOTIFY_NETWORK_CONNECTION;
		if (ncm->is_open)
			event->wValue = cpu_to_le16(1);
		else
			event->wValue = cpu_to_le16(0);
		event->wLength = 0;
		req->length = sizeof *event;

		DBG(cdev, "notify connect %s\n",
				ncm->is_open ? "true" : "false");
		ncm->notify_state = NCM_NOTIFY_NONE;
		break;

	case NCM_NOTIFY_SPEED:
		event->bNotificationType = USB_CDC_NOTIFY_SPEED_CHANGE;
		event->wValue = cpu_to_le16(0);
		event->wLength = cpu_to_le16(8);
		req->length = NCM_STATUS_BYTECOUNT;

		/* SPEED_CHANGE data is up/down speeds in bits/sec */
		data = req->buf + sizeof *event;
		data[0] = cpu_to_le32(ncm_bitrate(cdev->gadget));
		data[1] = data[0];

		DBG(cdev, "notify speed %u\n", ncm_bitrate(cdev->gadget));
		ncm->notify_state = NCM_NOTIFY_CONNECT;
		break;
	}
	event->bmRequestType = 0xA1;
	event->wIndex = cpu_to_le16(ncm->ctrl_id);

	atomic_inc(&ncm->notify_count);

	/*
	 * In double buffering if there is a space in FIFO,
	 * completion callback can be called right after the call,
	 * so unlocking
	 */
	spin_unlock(&ncm->lock);
	status = usb_ep_queue(ncm->notify, req, GFP_ATOMIC);
	spin_lock(&ncm->lock);
	if (status < 0) {
		atomic_dec(&ncm->notify_count);
		DBG(cdev, "notify --> %d\n", status);
	}
}

/*
 * Context: ncm->lock held
 */
static void ncm_notify(struct f_ncm *ncm)
{
	/*
	 * NOTE on most versions of Linux, host side cdc-ethernet
	 * won't listen for notifications until its netdevice opens.
	 * The first notification then sits in the FIFO for a long
	 * time, and the second one is queued.
	 *
	 * If ncm_notify() is called before the second (CONNECT)
	 * notification is sent, then it will reset to send the SPEED
	 * notificaion again (and again, and again), but it's not a problem
	 */
	ncm->notify_state = NCM_NOTIFY_SPEED;
	ncm_do_notify(ncm);
}

static void ncm_notify_complete(struct usb_ep *ep, struct usb_request *req)
{
	struct f_ncm			*ncm = req->context;
	struct usb_composite_dev	*cdev = ncm->port.func.config->cdev;
	struct usb_cdc_notification	*event = req->buf;

	spin_lock(&ncm->lock);
	switch (req->status) {
	case 0:
		VDBG(cdev, "Notification %02x sent\n",
		     event->bNotificationType);
		atomic_dec(&ncm->notify_count);
		break;
	case -ECONNRESET:
	case -ESHUTDOWN:
		atomic_set(&ncm->notify_count, 0);
		ncm->notify_state = NCM_NOTIFY_NONE;
		break;
	default:
		DBG(cdev, "event %02x --> %d\n",
			event->bNotificationType, req->status);
		atomic_dec(&ncm->notify_count);
		break;
	}
	ncm_do_notify(ncm);
	spin_unlock(&ncm->lock);
}

static void ncm_ep0out_complete(struct usb_ep *ep, struct usb_request *req)
{
	/* now for SET_NTB_INPUT_SIZE only */
	unsigned		in_size;
	struct usb_function	*f = req->context;
	struct f_ncm		*ncm = func_to_ncm(f);
	struct usb_composite_dev *cdev = ep->driver_data;

	req->context = NULL;
	if (req->status || req->actual != req->length) {
		DBG(cdev, "Bad control-OUT transfer\n");
		goto invalid;
	}

	in_size = get_unaligned_le32(req->buf);
	if (in_size < USB_CDC_NCM_NTB_MIN_IN_SIZE ||
	    in_size > le32_to_cpu(ntb_parameters.dwNtbInMaxSize)) {
		DBG(cdev, "Got wrong INPUT SIZE (%d) from host\n", in_size);
		goto invalid;
	}

	ncm->port.fixed_in_len = in_size;
	VDBG(cdev, "Set NTB INPUT SIZE %d\n", in_size);
	return;

invalid:
	usb_ep_set_halt(ep);
	return;
}
#ifdef CONFIG_USB_NCM_SUPPORT_MTU_CHANGE
static void ncm_setdgram_complete(struct usb_ep *ep, struct usb_request *req)
{
	/* now for SET_MAX_DATAGRAM_SIZE only */
	unsigned		dgram_size;
	struct usb_function	*f = req->context;
	struct f_ncm		*ncm = func_to_ncm(f);
	int ntb_min_size = min(ntb_parameters.dwNtbOutMaxSize,
				ntb_parameters.dwNtbInMaxSize);
		req->context = NULL;
	if (req->status || req->actual != req->length) {
		printk(KERN_ERR"usb:%s * Bad control-OUT transfer *\n", __func__);
		goto invalid;
	}

	dgram_size = get_unaligned_le16(req->buf);
	if (dgram_size < ETH_FRAME_LEN ||
	    dgram_size > NCM_MAX_DGRAM_SIZE) {
		printk(KERN_ERR"usb:%s * Got wrong MTU SIZE (%d) from host *\n", __func__, dgram_size);
		goto invalid;
	}

	if (dgram_size + NTH_NDP_OUT_TOTAL_SIZE > ntb_min_size) {
		printk(KERN_ERR"usb:%s * MTU SIZE is larger than NTB SIZE (%d) from host * \n",
			__func__, dgram_size);
		printk(KERN_ERR"*************************************************\n");
		goto invalid;
	}

	ncm->dgramsize = dgram_size;

	if (ncm->net)
		ncm->net->mtu = ncm->dgramsize - ETH_HLEN;

	printk(KERN_ERR"usb:%s * Set MTU SIZE %d *\n", __func__, dgram_size);

	return;

invalid:
	usb_ep_set_halt(ep);
	return;
}
#endif

static int ncm_setup(struct usb_function *f, const struct usb_ctrlrequest *ctrl)
{
	struct f_ncm		*ncm = func_to_ncm(f);
	struct usb_composite_dev *cdev = f->config->cdev;
	struct usb_request	*req = cdev->req;
	int			value = -EOPNOTSUPP;
	u16			w_index = le16_to_cpu(ctrl->wIndex);
	u16			w_value = le16_to_cpu(ctrl->wValue);
	u16			w_length = le16_to_cpu(ctrl->wLength);

	/*
	 * composite driver infrastructure handles everything except
	 * CDC class messages; interface activation uses set_alt().
	 */
	switch ((ctrl->bRequestType << 8) | ctrl->bRequest) {
	case ((USB_DIR_OUT | USB_TYPE_CLASS | USB_RECIP_INTERFACE) << 8)
			| USB_CDC_SET_ETHERNET_PACKET_FILTER:
		/*
		 * see 6.2.30: no data, wIndex = interface,
		 * wValue = packet filter bitmap
		 */
		if (w_length != 0 || w_index != ncm->ctrl_id)
			goto invalid;
		DBG(cdev, "packet filter %02x\n", w_value);
		/*
		 * REVISIT locking of cdc_filter.  This assumes the UDC
		 * driver won't have a concurrent packet TX irq running on
		 * another CPU; or that if it does, this write is atomic...
		 */
		ncm->port.cdc_filter = w_value;
		value = 0;
		break;
	/*
	 * and optionally:
	 * case USB_CDC_SEND_ENCAPSULATED_COMMAND:
	 * case USB_CDC_GET_ENCAPSULATED_RESPONSE:
	 * case USB_CDC_SET_ETHERNET_MULTICAST_FILTERS:
	 * case USB_CDC_SET_ETHERNET_PM_PATTERN_FILTER:
	 * case USB_CDC_GET_ETHERNET_PM_PATTERN_FILTER:
	 * case USB_CDC_GET_ETHERNET_STATISTIC:
	 */

	case ((USB_DIR_IN | USB_TYPE_CLASS | USB_RECIP_INTERFACE) << 8)
		| USB_CDC_GET_NTB_PARAMETERS:

		if (w_length == 0 || w_value != 0 || w_index != ncm->ctrl_id)
			goto invalid;
		value = w_length > sizeof ntb_parameters ?
			sizeof ntb_parameters : w_length;
		memcpy(req->buf, &ntb_parameters, value);
		VDBG(cdev, "Host asked NTB parameters\n");
		break;

	case ((USB_DIR_IN | USB_TYPE_CLASS | USB_RECIP_INTERFACE) << 8)
		| USB_CDC_GET_NTB_INPUT_SIZE:

		if (w_length < 4 || w_value != 0 || w_index != ncm->ctrl_id)
			goto invalid;
		put_unaligned_le32(ncm->port.fixed_in_len, req->buf);
		value = 4;
		VDBG(cdev, "Host asked INPUT SIZE, sending %d\n",
		     ncm->port.fixed_in_len);
		break;

	case ((USB_DIR_OUT | USB_TYPE_CLASS | USB_RECIP_INTERFACE) << 8)
		| USB_CDC_SET_NTB_INPUT_SIZE:
	{
		if (w_length != 4 || w_value != 0 || w_index != ncm->ctrl_id)
			goto invalid;
		req->complete = ncm_ep0out_complete;
		req->length = w_length;
		req->context = f;

		value = req->length;
		break;
	}

	case ((USB_DIR_IN | USB_TYPE_CLASS | USB_RECIP_INTERFACE) << 8)
		| USB_CDC_GET_NTB_FORMAT:
	{
		uint16_t format;

		if (w_length < 2 || w_value != 0 || w_index != ncm->ctrl_id)
			goto invalid;
		format = (ncm->parser_opts == &ndp16_opts) ? 0x0000 : 0x0001;
		put_unaligned_le16(format, req->buf);
		value = 2;
		VDBG(cdev, "Host asked NTB FORMAT, sending %d\n", format);
		break;
	}

	case ((USB_DIR_OUT | USB_TYPE_CLASS | USB_RECIP_INTERFACE) << 8)
		| USB_CDC_SET_NTB_FORMAT:
	{
		if (w_length != 0 || w_index != ncm->ctrl_id)
			goto invalid;
		switch (w_value) {
		case 0x0000:
			ncm->parser_opts = &ndp16_opts;
			DBG(cdev, "NCM16 selected\n");
			break;
		case 0x0001:
			ncm->parser_opts = &ndp32_opts;
			DBG(cdev, "NCM32 selected\n");
			break;
		default:
			goto invalid;
		}
		value = 0;
		break;
	}
	case ((USB_DIR_IN | USB_TYPE_CLASS | USB_RECIP_INTERFACE) << 8)
		| USB_CDC_GET_CRC_MODE:
	{
		uint16_t is_crc;

		if (w_length < 2 || w_value != 0 || w_index != ncm->ctrl_id)
			goto invalid;
		is_crc = ncm->is_crc ? 0x0001 : 0x0000;
		put_unaligned_le16(is_crc, req->buf);
		value = 2;
		VDBG(cdev, "Host asked CRC MODE, sending %d\n", is_crc);
		break;
	}

	case ((USB_DIR_OUT | USB_TYPE_CLASS | USB_RECIP_INTERFACE) << 8)
		| USB_CDC_SET_CRC_MODE:
	{
		int ndp_hdr_crc = 0;

		if (w_length != 0 || w_index != ncm->ctrl_id)
			goto invalid;
		switch (w_value) {
		case 0x0000:
			ncm->is_crc = false;
			ndp_hdr_crc = NCM_NDP_HDR_NOCRC;
			DBG(cdev, "non-CRC mode selected\n");
			break;
		case 0x0001:
			ncm->is_crc = true;
			ndp_hdr_crc = NCM_NDP_HDR_CRC;
			DBG(cdev, "CRC mode selected\n");
			break;
		default:
			goto invalid;
		}
		ncm->ndp_sign = ncm->parser_opts->ndp_sign | ndp_hdr_crc;
		value = 0;
		break;
	}
#ifdef CONFIG_USB_NCM_SUPPORT_MTU_CHANGE
	case ((USB_DIR_IN | USB_TYPE_CLASS | USB_RECIP_INTERFACE) << 8)
		| USB_CDC_GET_MAX_DATAGRAM_SIZE:
	{
		if (w_length < 2 || w_value != 0 || w_index != ncm->ctrl_id)
			goto invalid;
		value = 2;
		put_unaligned_le16(ncm->dgramsize, req->buf);
		printk(KERN_ERR"usb:%s * Host asked current MaxDatagramSize, sending %d *\n",
		     __func__, ncm->dgramsize);
		break;
	}

	case ((USB_DIR_OUT | USB_TYPE_CLASS | USB_RECIP_INTERFACE) << 8)
		| USB_CDC_SET_MAX_DATAGRAM_SIZE:
	{
		if (w_length != 2 || w_value != 0 || w_index != ncm->ctrl_id)
			goto invalid;
		req->complete = ncm_setdgram_complete;
		req->length = w_length;
		req->context = f;

		value = req->length;
		break;
	}
#endif
	/* and disabled in ncm descriptor: */
	/* case USB_CDC_GET_NET_ADDRESS: */
	/* case USB_CDC_SET_NET_ADDRESS: */
	/* case USB_CDC_GET_MAX_DATAGRAM_SIZE: */
	/* case USB_CDC_SET_MAX_DATAGRAM_SIZE: */

	default:
invalid:
		DBG(cdev, "invalid control req%02x.%02x v%04x i%04x l%d\n",
			ctrl->bRequestType, ctrl->bRequest,
			w_value, w_index, w_length);
	}

	/* respond with data transfer or status phase? */
	if (value >= 0) {
		DBG(cdev, "ncm req%02x.%02x v%04x i%04x l%d\n",
			ctrl->bRequestType, ctrl->bRequest,
			w_value, w_index, w_length);
		req->zero = 0;
		req->length = value;
		value = usb_ep_queue(cdev->gadget->ep0, req, GFP_ATOMIC);
		if (value < 0)
			ERROR(cdev, "ncm req %02x.%02x response err %d\n",
					ctrl->bRequestType, ctrl->bRequest,
					value);
	}

	/* device either stalls (value < 0) or reports success */
	return value;
}


static int ncm_set_alt(struct usb_function *f, unsigned intf, unsigned alt)
{
	struct f_ncm		*ncm = func_to_ncm(f);
	struct usb_composite_dev *cdev = f->config->cdev;

	/* Control interface has only altsetting 0 */
	if (intf == ncm->ctrl_id) {
		if (alt != 0)
			goto fail;

		if (ncm->notify->driver_data) {
			DBG(cdev, "reset ncm control %d\n", intf);
			usb_ep_disable(ncm->notify);
		}

		if (!(ncm->notify->desc)) {
			DBG(cdev, "init ncm ctrl %d\n", intf);
			if (config_ep_by_speed(cdev->gadget, f, ncm->notify))
				goto fail;
		}
		usb_ep_enable(ncm->notify);
		ncm->notify->driver_data = ncm;

	/* Data interface has two altsettings, 0 and 1 */
	} else if (intf == ncm->data_id) {
		if (alt > 1)
			goto fail;
#ifdef CONFIG_USB_ANDROID_SAMSUNG_COMPOSITE
		if (alt == 0) {
#endif
		if (ncm->port.in_ep->driver_data) {
			DBG(cdev, "reset ncm\n");
			gether_disconnect(&ncm->port);
			ncm_reset_values(ncm);
		}
#ifdef CONFIG_USB_ANDROID_SAMSUNG_COMPOSITE
		}
#endif
		/*
		 * CDC Network only sends data in non-default altsettings.
		 * Changing altsettings resets filters, statistics, etc.
		 */
		if (alt == 1) {
			struct net_device	*net;

			if (!ncm->port.in_ep->desc ||
			    !ncm->port.out_ep->desc) {
				DBG(cdev, "init ncm\n");
				if (config_ep_by_speed(cdev->gadget, f,
						       ncm->port.in_ep) ||
				    config_ep_by_speed(cdev->gadget, f,
						       ncm->port.out_ep)) {
					ncm->port.in_ep->desc = NULL;
					ncm->port.out_ep->desc = NULL;
					goto fail;
				}
			}

			/* TODO */
			/* Enable zlps by default for NCM conformance;
			 * override for musb_hdrc (avoids txdma ovhead)
			 */
			ncm->port.is_zlp_ok =
				gadget_is_zlp_supported(cdev->gadget);
			ncm->port.cdc_filter = DEFAULT_FILTER;
			DBG(cdev, "activate ncm\n");
			net = gether_connect(&ncm->port);
			if (IS_ERR(net))
				return PTR_ERR(net);
#ifdef CONFIG_USB_NCM_SUPPORT_MTU_CHANGE
			ncm->net = net;
			ncm->net->mtu = ncm->dgramsize - ETH_HLEN;
			printk(KERN_DEBUG "activate ncm setting MTU size (%d)\n", ncm->net->mtu);
#endif
		}
#ifdef CONFIG_USB_ANDROID_SAMSUNG_COMPOSITE
		/*
		 * we don't need below code, because devguru host driver can't
		 * accpet SpeedChange/Connect Notify while Alterate Setting
		 * which call ncm_set_alt()
		 */
#else
		spin_lock(&ncm->lock);
		ncm_notify(ncm);
		spin_unlock(&ncm->lock);
#endif
	} else
		goto fail;

	return 0;
fail:
	return -EINVAL;
}

/*
 * Because the data interface supports multiple altsettings,
 * this NCM function *MUST* implement a get_alt() method.
 */
static int ncm_get_alt(struct usb_function *f, unsigned intf)
{
	struct f_ncm		*ncm = func_to_ncm(f);

	if (intf == ncm->ctrl_id)
		return 0;
	return ncm->port.in_ep->driver_data ? 1 : 0;
}
static struct sk_buff *ncm_wrap_ntb(struct gether *port,
				    struct sk_buff *skb)
{
	struct f_ncm	*ncm = func_to_ncm(&port->func);
	struct sk_buff	*skb2;
	int		ncb_len = 0;
	__le16		*tmp;
	int		div;
	int		rem;
	int		pad;
	int		ndp_align;
	int		ndp_pad;
	unsigned	max_size = ncm->port.fixed_in_len;
	const struct ndp_parser_opts *opts = ncm->parser_opts;
	unsigned	crc_len = ncm->is_crc ? sizeof(uint32_t) : 0;
#ifdef CONFIG_USB_NCM_SUPPORT_MTU_CHANGE
	int		force_shortpkt = 0;
#endif
	div = le16_to_cpu(ntb_parameters.wNdpInDivisor);
	rem = le16_to_cpu(ntb_parameters.wNdpInPayloadRemainder);
	ndp_align = le16_to_cpu(ntb_parameters.wNdpInAlignment);

	ncb_len += opts->nth_size;
	ndp_pad = ALIGN(ncb_len, ndp_align) - ncb_len;
	ncb_len += ndp_pad;
	ncb_len += opts->ndp_size;
	ncb_len += 2 * 2 * opts->dgram_item_len; /* Datagram entry */
	ncb_len += 2 * 2 * opts->dgram_item_len; /* Zero datagram entry */
	pad = ALIGN(ncb_len, div) + rem - ncb_len;
	ncb_len += pad;

	if (ncb_len + skb->len + crc_len > max_size) {
		printk(KERN_ERR"usb: %s Dropped skb skblen (%d) \n", __func__, skb->len);
		dev_kfree_skb_any(skb);
		return NULL;
	}
#ifdef CONFIG_USB_NCM_SUPPORT_MTU_CHANGE
	if ((ncb_len + skb->len + crc_len < max_size) && (((ncb_len + skb->len + crc_len) %
		le16_to_cpu(ncm->port.in_ep->desc->wMaxPacketSize)) == 0)) {
		/* force short packet */
		printk(KERN_ERR "usb: force short packet %d  \n", ncm->port.in_ep->desc->wMaxPacketSize);
		force_shortpkt = 1;
	}
#endif
	skb2 = skb_copy_expand(skb, ncb_len,
#ifdef CONFIG_USB_NCM_SUPPORT_MTU_CHANGE
			       force_shortpkt,
#else
			       max_size - skb->len - ncb_len - crc_len,
#endif
			       GFP_ATOMIC);
	dev_kfree_skb_any(skb);
#ifdef CONFIG_USB_NCM_SUPPORT_MTU_CHANGE
	if (!skb2) {
		printk(KERN_ERR"usb: %s Dropped skb skblen realloc failed (%d) \n", __func__, skb->len);
		return NULL;
	}
#else
	if (!skb2)
		return NULL;
#endif
	skb = skb2;

	tmp = (void *) skb_push(skb, ncb_len);
	memset(tmp, 0, ncb_len);

	put_unaligned_le32(opts->nth_sign, tmp); /* dwSignature */
	tmp += 2;
	/* wHeaderLength */
	put_unaligned_le16(opts->nth_size, tmp++);
	tmp++; /* skip wSequence */
#ifdef CONFIG_USB_NCM_SUPPORT_MTU_CHANGE
	put_ncm(&tmp, opts->block_length, skb->len + force_shortpkt); /* (d)wBlockLength */
#else
	put_ncm(&tmp, opts->block_length, skb->len); /* (d)wBlockLength */
#endif
	/* (d)wFpIndex */
	/* the first pointer is right after the NTH + align */
	put_ncm(&tmp, opts->fp_index, opts->nth_size + ndp_pad);

	tmp = (void *)tmp + ndp_pad;

	/* NDP */
	put_unaligned_le32(ncm->ndp_sign, tmp); /* dwSignature */
	tmp += 2;
	/* wLength */
	put_unaligned_le16(ncb_len - opts->nth_size - pad, tmp++);

	tmp += opts->reserved1;
	tmp += opts->next_fp_index; /* skip reserved (d)wNextFpIndex */
	tmp += opts->reserved2;

	if (ncm->is_crc) {
		uint32_t crc;

		crc = ~crc32_le(~0,
				skb->data + ncb_len,
				skb->len - ncb_len);
		put_unaligned_le32(crc, skb->data + skb->len);
		skb_put(skb, crc_len);
	}

	/* (d)wDatagramIndex[0] */
	put_ncm(&tmp, opts->dgram_item_len, ncb_len);
	/* (d)wDatagramLength[0] */
	put_ncm(&tmp, opts->dgram_item_len, skb->len - ncb_len);
	/* (d)wDatagramIndex[1] and  (d)wDatagramLength[1] already zeroed */

	/* Incase of Higher MTU size we do not need to expand and zero off the remaining
	   In packet size to max_size . This saves bandwidth . e.g for 16K In size max mtu is 9k
	*/
#ifndef CONFIG_USB_NCM_SUPPORT_MTU_CHANGE
	if (skb->len > MAX_TX_NONFIXED) {
		memset(skb_put(skb, max_size - skb->len),
		       0, max_size - skb->len);
		printk(KERN_DEBUG"usb:%s Expanding the buffer %d \n", __func__, skb->len);
	}
#else
	if (force_shortpkt) {
		memset(skb_put(skb, force_shortpkt),
		       0, force_shortpkt);
		printk(KERN_ERR"usb:%s final Expanding the buffer %d \n", __func__, skb->len);
	}
#endif
	return skb;
}

static int ncm_unwrap_ntb(struct gether *port,
			  struct sk_buff *skb,
			  struct sk_buff_head *list)
{
	struct f_ncm	*ncm = func_to_ncm(&port->func);
	unsigned char	*ntb_ptr = skb->data;
	__le16		*tmp;
	unsigned	index, index2;
	unsigned	dg_len, dg_len2;
	unsigned	ndp_len;
	unsigned	block_len;
	struct sk_buff	*skb2;
	int		ret = -EINVAL;
	unsigned	ntb_max = le32_to_cpu(ntb_parameters.dwNtbOutMaxSize);
	const struct ndp_parser_opts *opts = ncm->parser_opts;
	unsigned	crc_len = ncm->is_crc ? sizeof(uint32_t) : 0;
	int		dgram_counter;
	int		to_process = skb->len;

parse_ntb:
	tmp = (__le16 *)ntb_ptr;

	/* dwSignature */
	if (get_unaligned_le32(tmp) != opts->nth_sign) {
		INFO(port->func.config->cdev, "Wrong NTH SIGN, skblen %d\n",
			skb->len);
		print_hex_dump(KERN_INFO, "HEAD:", DUMP_PREFIX_ADDRESS, 32, 1,
			       skb->data, 32, false);

		goto err;
	}
	tmp += 2;
	/* wHeaderLength */
	if (get_unaligned_le16(tmp++) != opts->nth_size) {
		INFO(port->func.config->cdev, "Wrong NTB headersize\n");
		goto err;
	}
	tmp++; /* skip wSequence */

	block_len = get_ncm(&tmp, opts->block_length);
	/* (d)wBlockLength */
	if (block_len > ntb_max) {
		INFO(port->func.config->cdev, "OUT size exceeded\n");
		goto err;
	}

	index = get_ncm(&tmp, opts->fp_index);
	/* NCM 3.2 */
	if (((index % 4) != 0) && (index < opts->nth_size)) {
		INFO(port->func.config->cdev, "Bad index: %x\n",
			index);
		goto err;
	}

	/* walk through NDP */
	tmp = ((void *)skb->data) + index;
	if (get_unaligned_le32(tmp) != ncm->ndp_sign) {
		INFO(port->func.config->cdev, "Wrong NDP SIGN\n");
		goto err;
	}
	tmp += 2;

<<<<<<< HEAD
	ndp_len = get_unaligned_le16(tmp++);
	/*
	 * NCM 3.3.1
	 * entry is 2 items
	 * item size is 16/32 bits, opts->dgram_item_len * 2 bytes
	 * minimal: struct usb_cdc_ncm_ndpX + normal entry + zero entry
	 */
	if ((ndp_len < opts->ndp_size + 2 * 2 * (opts->dgram_item_len * 2))
	    || (ndp_len % opts->ndplen_align != 0)) {
		INFO(port->func.config->cdev, "Bad NDP length: %x\n", ndp_len);
		goto err;
	}
	tmp += opts->reserved1;
	tmp += opts->next_fp_index; /* skip reserved (d)wNextFpIndex */
	tmp += opts->reserved2;
=======
		/*
		 * walk through NDP
		 * dwSignature
		 */
		tmp = (__le16 *)(ntb_ptr + ndp_index);
		if (get_unaligned_le32(tmp) != ncm->ndp_sign) {
			INFO(port->func.config->cdev, "Wrong NDP SIGN\n");
			goto err;
		}
		tmp += 2;
>>>>>>> 014241ad

	ndp_len -= opts->ndp_size;
	index2 = get_ncm(&tmp, opts->dgram_item_len);
	dg_len2 = get_ncm(&tmp, opts->dgram_item_len);
	dgram_counter = 0;

	do {
		index = index2;
		dg_len = dg_len2;
		if (dg_len < 14 + crc_len) { /* ethernet header + crc */
			INFO(port->func.config->cdev, "Bad dgram length: %x\n",
			     dg_len);
			goto err;
		}
		if (ncm->is_crc) {
			uint32_t crc, crc2;

			crc = get_unaligned_le32(skb->data +
						 index + dg_len - crc_len);
			crc2 = ~crc32_le(~0,
					 skb->data + index,
					 dg_len - crc_len);
			if (crc != crc2) {
				INFO(port->func.config->cdev, "Bad CRC\n");
				goto err;
			}
<<<<<<< HEAD
		}
=======
			if (ncm->is_crc) {
				uint32_t crc, crc2;

				crc = get_unaligned_le32(ntb_ptr +
							 index + dg_len -
							 crc_len);
				crc2 = ~crc32_le(~0,
						 ntb_ptr + index,
						 dg_len - crc_len);
				if (crc != crc2) {
					INFO(port->func.config->cdev,
					     "Bad CRC\n");
					goto err;
				}
			}

			index2 = get_ncm(&tmp, opts->dgram_item_len);
			dg_len2 = get_ncm(&tmp, opts->dgram_item_len);
>>>>>>> 014241ad

		index2 = get_ncm(&tmp, opts->dgram_item_len);
		dg_len2 = get_ncm(&tmp, opts->dgram_item_len);

		if (index2 == 0 || dg_len2 == 0) {
			skb2 = skb;
		} else {
			skb2 = skb_clone(skb, GFP_ATOMIC);
			if (skb2 == NULL)
				goto err;
<<<<<<< HEAD
		}

		if (!skb_pull(skb2, index)) {
			ret = -EOVERFLOW;
			goto err;
		}
=======
			skb_put_data(skb2, ntb_ptr + index,
				     dg_len - crc_len);
>>>>>>> 014241ad

		skb_trim(skb2, dg_len - crc_len);
		skb_queue_tail(list, skb2);

		ndp_len -= 2 * (opts->dgram_item_len * 2);

		dgram_counter++;

<<<<<<< HEAD
		if (index2 == 0 || dg_len2 == 0)
			break;
	} while (ndp_len > 2 * (opts->dgram_item_len * 2)); /* zero entry */

=======
>>>>>>> 014241ad
	VDBG(port->func.config->cdev,
	     "Parsed NTB with %d frames\n", dgram_counter);

	to_process -= block_len;
	if (to_process != 0) {
		ntb_ptr = (unsigned char *)(ntb_ptr + block_len);
		goto parse_ntb;
	}

	dev_consume_skb_any(skb);

	return 0;
err:
	printk(KERN_DEBUG"usb:%s Dropped %d \n", __func__, skb->len);
	skb_queue_purge(list);
	dev_kfree_skb_any(skb);
	return ret;
}

static void ncm_disable(struct usb_function *f)
{
	struct f_ncm		*ncm = func_to_ncm(f);
	struct usb_composite_dev *cdev = f->config->cdev;

	DBG(cdev, "ncm deactivated\n");

	if (ncm->port.in_ep->driver_data)
		gether_disconnect(&ncm->port);

	if (ncm->notify->driver_data) {
		usb_ep_disable(ncm->notify);
		ncm->notify->driver_data = NULL;
		ncm->notify->desc = NULL;
	}
}

/*-------------------------------------------------------------------------*/

/*
 * Callbacks let us notify the host about connect/disconnect when the
 * net device is opened or closed.
 *
 * For testing, note that link states on this side include both opened
 * and closed variants of:
 *
 *   - disconnected/unconfigured
 *   - configured but inactive (data alt 0)
 *   - configured and active (data alt 1)
 *
 * Each needs to be tested with unplug, rmmod, SET_CONFIGURATION, and
 * SET_INTERFACE (altsetting).  Remember also that "configured" doesn't
 * imply the host is actually polling the notification endpoint, and
 * likewise that "active" doesn't imply it's actually using the data
 * endpoints for traffic.
 */

static void ncm_open(struct gether *geth)
{
	struct f_ncm		*ncm = func_to_ncm(&geth->func);

	DBG(ncm->port.func.config->cdev, "%s\n", __func__);

	spin_lock(&ncm->lock);
	ncm->is_open = true;
	ncm_notify(ncm);
	spin_unlock(&ncm->lock);
}

static void ncm_close(struct gether *geth)
{
	struct f_ncm		*ncm = func_to_ncm(&geth->func);

	DBG(ncm->port.func.config->cdev, "%s\n", __func__);

	spin_lock(&ncm->lock);
	ncm->is_open = false;
	ncm_notify(ncm);
	spin_unlock(&ncm->lock);
}

/*-------------------------------------------------------------------------*/

/* ethernet function driver setup/binding */

static int
ncm_bind(struct usb_configuration *c, struct usb_function *f)
{
	struct usb_composite_dev *cdev = c->cdev;
	struct f_ncm		*ncm = func_to_ncm(f);
	struct usb_string	*us;
	int			status;
	struct usb_ep		*ep;
	struct f_ncm_opts	*ncm_opts;

	if (!can_support_ecm(cdev->gadget))
		return -EINVAL;

	ncm_opts = container_of(f->fi, struct f_ncm_opts, func_inst);

	/*
	 * in drivers/usb/gadget/configfs.c:configfs_composite_bind()
	 * configurations are bound in sequence with list_for_each_entry,
	 * in each configuration its functions are bound in sequence
	 * with list_for_each_entry, so we assume no race condition
	 * with regard to ncm_opts->bound access
	 */
	if (!ncm_opts->bound) {
		mutex_lock(&ncm_opts->lock);

		ncm_opts->net = gether_setup_name_default("ncm");
		if (IS_ERR(ncm_opts->net)) {
			status = PTR_ERR(ncm_opts->net);
			mutex_unlock(&ncm_opts->lock);
			ERROR(cdev, "%s: failed to setup ethernet\n", f->name);
			return status;
		}

		ncm->port.ioport = netdev_priv(ncm_opts->net);
		gether_set_gadget(ncm_opts->net, cdev->gadget);
		status = gether_register_netdev(ncm_opts->net);
		mutex_unlock(&ncm_opts->lock);
		if (status) {
			free_netdev(ncm_opts->net);
			return status;
		}
		ncm_opts->bound = true;
	}
	/* need to clear local value */
	ncm_reset_values(ncm);

	/* export host's Ethernet address in CDC format */
	status = gether_get_host_addr_cdc(ncm_opts->net, ncm->ethaddr,
				      sizeof(ncm->ethaddr));

	if (status < 12) { /* strlen("01234567890a") */
		status = -EINVAL;
		goto netdev_cleanup;
	}

	us = usb_gstrings_attach(cdev, ncm_strings,
				 ARRAY_SIZE(ncm_string_defs));
	if (IS_ERR(us))
		return PTR_ERR(us);
	ncm_control_intf.iInterface = us[STRING_CTRL_IDX].id;
	ncm_data_nop_intf.iInterface = us[STRING_DATA_IDX].id;
	ncm_data_intf.iInterface = us[STRING_DATA_IDX].id;
	ecm_desc.iMACAddress = us[STRING_MAC_IDX].id;
	ncm_iad_desc.iFunction = us[STRING_IAD_IDX].id;

	/* allocate instance-specific interface IDs */
	status = usb_interface_id(c, f);
	if (status < 0)
		goto fail;
	ncm->ctrl_id = status;
	ncm_iad_desc.bFirstInterface = status;

	ncm_control_intf.bInterfaceNumber = status;
	ncm_union_desc.bMasterInterface0 = status;

	status = usb_interface_id(c, f);
	if (status < 0)
		goto fail;
	ncm->data_id = status;

	ncm_data_nop_intf.bInterfaceNumber = status;
	ncm_data_intf.bInterfaceNumber = status;
	ncm_union_desc.bSlaveInterface0 = status;

	status = -ENODEV;

	/* allocate instance-specific endpoints */
	ep = usb_ep_autoconfig(cdev->gadget, &fs_ncm_in_desc);
	if (!ep)
		goto fail;
	ncm->port.in_ep = ep;
	ep->driver_data = cdev;	/* claim */

	ep = usb_ep_autoconfig(cdev->gadget, &fs_ncm_out_desc);
	if (!ep)
		goto fail;
	ncm->port.out_ep = ep;
	ep->driver_data = cdev;	/* claim */

	/* request rndis queue */
	status = gether_alloc_request(&ncm->port);
	printk("usb: %s : ncm queue reqsest ret = %d \n", __func__, status);
	if (status < 0)
		goto fail;

	ep = usb_ep_autoconfig(cdev->gadget, &fs_ncm_notify_desc);
	if (!ep)
		goto fail;
	ncm->notify = ep;
	ep->driver_data = cdev;	/* claim */

	status = -ENOMEM;

	/* allocate notification request and buffer */
	ncm->notify_req = usb_ep_alloc_request(ep, GFP_KERNEL);
	if (!ncm->notify_req)
		goto fail;
	ncm->notify_req->buf = kmalloc(NCM_STATUS_BYTECOUNT, GFP_KERNEL);
	if (!ncm->notify_req->buf)
		goto fail;
	ncm->notify_req->context = ncm;
	ncm->notify_req->complete = ncm_notify_complete;

	/*
	 * support all relevant hardware speeds... we expect that when
	 * hardware is dual speed, all bulk-capable endpoints work at
	 * both speeds
	 */
	hs_ncm_in_desc.bEndpointAddress = fs_ncm_in_desc.bEndpointAddress;
	hs_ncm_out_desc.bEndpointAddress = fs_ncm_out_desc.bEndpointAddress;
	hs_ncm_notify_desc.bEndpointAddress =
		fs_ncm_notify_desc.bEndpointAddress;
		
	ss_ncm_in_desc.bEndpointAddress = fs_ncm_in_desc.bEndpointAddress;
	ss_ncm_out_desc.bEndpointAddress = fs_ncm_out_desc.bEndpointAddress;
	ss_ncm_notify_desc.bEndpointAddress =
		fs_ncm_notify_desc.bEndpointAddress;

	status = usb_assign_descriptors(f, ncm_fs_function, ncm_hs_function,
			ncm_ss_function, ncm_ss_function);
	if (status)
		goto fail;

	/*
	 * NOTE:  all that is done without knowing or caring about
	 * the network link ... which is unavailable to this code
	 * until we're activated via set_alt().
	 */

	ncm->port.open = ncm_open;
	ncm->port.close = ncm_close;

	DBG(cdev, "CDC Network: %s speed IN/%s OUT/%s NOTIFY/%s\n",
			gadget_is_dualspeed(c->cdev->gadget) ? "dual" : "full",
			ncm->port.in_ep->name, ncm->port.out_ep->name,
			ncm->notify->name);
	return 0;

fail:
	usb_free_all_descriptors(f);
	if (ncm->notify_req) {
		kfree(ncm->notify_req->buf);
		usb_ep_free_request(ncm->notify, ncm->notify_req);
	}

	/* we might as well release our claims on endpoints */
	if (ncm->notify)
		ncm->notify->driver_data = NULL;
	if (ncm->port.out_ep)
		ncm->port.out_ep->driver_data = NULL;
	if (ncm->port.in_ep)
		ncm->port.in_ep->driver_data = NULL;

netdev_cleanup:
	ncm_opts->bound = false;
	gether_cleanup(netdev_priv(ncm_opts->net));

	ERROR(cdev, "%s: can't bind, err %d\n", f->name, status);

	return status;
}


#ifdef CONFIG_USB_ANDROID_SAMSUNG_COMPOSITE
extern struct device *create_function_device(char *name);
void set_ncm_ready(bool ready)
{
	if (ready != ncm_connect) {
		printk(KERN_DEBUG "usb: %s old status=%d, new status=%d\n",
				__func__, ncm_connect, ready);
		ncm_connect = ready;
		schedule_work(&_ncm_dev->work);
	} else
		ncm_connect = ready;

	if (ready == false) {
		terminal_mode_version = 0;
		terminal_mode_vendor_id = 0;
	}
}
EXPORT_SYMBOL(set_ncm_ready);

static ssize_t terminal_version_show(struct device *dev,
		struct device_attribute *attr, char *buf)
{
	int ret;
	ret = sprintf(buf, "major %x minor %x vendor %x\n",
			terminal_mode_version & 0xff,
			(terminal_mode_version >> 8 & 0xff),
			terminal_mode_vendor_id);
	if (terminal_mode_version)
		printk(KERN_DEBUG "usb: %s terminal_mode %s\n", __func__, buf);
	return ret;
}

static ssize_t terminal_version_store(struct device *dev,
		struct device_attribute *attr, const char *buf, size_t size)
{
	int value;

	if (sscanf(buf, "%x", &value) == 1) {
		terminal_mode_version = (u16)value;
		printk(KERN_DEBUG "usb: %s buf=%s\n", __func__, buf);
		/* only set ncm ready when terminal verision value is not zero */
		if (value)
			set_ncm_ready(true);
		else
			set_ncm_ready(false);
	} else {
		printk(KERN_DEBUG "usb: %s Bad format\n", __func__);
	}

	return size;
}

static DEVICE_ATTR(terminal_version,  S_IRUGO | S_IWUSR,
		terminal_version_show, terminal_version_store);

static int create_terminal_attribute(void)
{
	struct device *android_dev;
	int err = 0;

	android_dev = create_function_device("terminal_version");
	if (IS_ERR(android_dev))
		return PTR_ERR(android_dev);

	err = device_create_file(android_dev, &dev_attr_terminal_version);
	if (err) {
		printk(KERN_DEBUG "usb: %s failed to create attr\n",
				__func__);
		device_destroy(android_dev->class, android_dev->devt);
		return err;
	}
	return 0;
}

int terminal_ctrl_request(struct usb_composite_dev *cdev,
				const struct usb_ctrlrequest *ctrl)
{
	int	value = -EOPNOTSUPP;
	u16	w_index = le16_to_cpu(ctrl->wIndex);
	u16	w_value = le16_to_cpu(ctrl->wValue);

	if ((ctrl->bRequestType & USB_TYPE_MASK) == USB_TYPE_VENDOR) {
		/* Handle Terminal mode request */
		if (ctrl->bRequest == 0xf0) {
			terminal_mode_version = w_value;
			terminal_mode_vendor_id = w_index;
			set_ncm_ready(true);
			printk(KERN_DEBUG "usb: %s ver=0x%x vendor_id=0x%x\n",
				__func__, terminal_mode_version,
				terminal_mode_vendor_id);
			value = 0;
		}
	}

	/* respond ZLP */
	if (value >= 0) {
		int rc;
		cdev->req->zero = 0;
		cdev->req->length = value;
		rc = usb_ep_queue(cdev->gadget->ep0, cdev->req, GFP_ATOMIC);
		if (rc < 0)
			printk(KERN_DEBUG "usb: %s failed usb_ep_queue\n",
					__func__);
	}
	return value;
}
EXPORT_SYMBOL_GPL(terminal_ctrl_request);

static void ncm_work(struct work_struct *data)
{
	char *ncm_start[2] = { "NCM_DEVICE=START", NULL };
	char *ncm_release[2] = { "NCM_DEVICE=RELEASE", NULL };
	char **uevent_envp = NULL;

	printk(KERN_DEBUG "usb: %s ncm_connect=%d\n", __func__, ncm_connect);

	if (ncm_connect == true)
		uevent_envp = ncm_start;
	else
		uevent_envp = ncm_release;

	kobject_uevent_env(&mirrorlink_device.this_device->kobj, KOBJ_CHANGE, uevent_envp);
}

static int ncm_function_init(void)
{
	struct ncm_dev *dev;
	int ret = 0;

	dev = kzalloc(sizeof(*dev), GFP_KERNEL);
	if (!dev)
		return -ENOMEM;

	INIT_WORK(&dev->work, ncm_work);

	_ncm_dev = dev;

	ret = misc_register(&mirrorlink_device);
	if (ret)
		printk("usb: %s - usb_ncm misc driver fail \n", __func__);
	return 0;
}

static void ncm_function_cleanup(void)
{
	misc_deregister(&mirrorlink_device);
	kfree(_ncm_dev);
	_ncm_dev = NULL;
}
#endif
static inline struct f_ncm_opts *to_f_ncm_opts(struct config_item *item)
{
	return container_of(to_config_group(item), struct f_ncm_opts,
			    func_inst.group);
}

/* f_ncm_item_ops */
USB_ETHERNET_CONFIGFS_ITEM(ncm);

/* f_ncm_opts_dev_addr */
USB_ETHERNET_CONFIGFS_ITEM_ATTR_DEV_ADDR(ncm);

/* f_ncm_opts_host_addr */
USB_ETHERNET_CONFIGFS_ITEM_ATTR_HOST_ADDR(ncm);

/* f_ncm_opts_qmult */
USB_ETHERNET_CONFIGFS_ITEM_ATTR_QMULT(ncm);

/* f_ncm_opts_ifname */
USB_ETHERNET_CONFIGFS_ITEM_ATTR_IFNAME(ncm);

static struct configfs_attribute *ncm_attrs[] = {
	&ncm_opts_attr_dev_addr,
	&ncm_opts_attr_host_addr,
	&ncm_opts_attr_qmult,
	&ncm_opts_attr_ifname,
	NULL,
};

static struct config_item_type ncm_func_type = {
	.ct_item_ops	= &ncm_item_ops,
	.ct_attrs	= ncm_attrs,
	.ct_owner	= THIS_MODULE,
};

static void ncm_free_inst(struct usb_function_instance *f)
{
	struct f_ncm_opts *opts;

	opts = container_of(f, struct f_ncm_opts, func_inst);
	if (opts->bound)
		gether_cleanup(netdev_priv(opts->net));
/*
To prevent crash in case we are not bound.
	else
		free_netdev(opts->net);
*/
	kfree(opts);
#ifdef CONFIG_USB_ANDROID_SAMSUNG_COMPOSITE
	ncm_function_cleanup();
#endif
}

static struct usb_function_instance *ncm_alloc_inst(void)
{
	struct f_ncm_opts *opts;

	opts = kzalloc(sizeof(*opts), GFP_KERNEL);
	if (!opts)
		return ERR_PTR(-ENOMEM);
	mutex_init(&opts->lock);
	opts->func_inst.free_func_inst = ncm_free_inst;
	config_group_init_type_name(&opts->func_inst.group, "", &ncm_func_type);
#ifdef CONFIG_USB_ANDROID_SAMSUNG_COMPOSITE
	create_terminal_attribute();
#endif
	return &opts->func_inst;
}

static void ncm_free(struct usb_function *f)
{
	struct f_ncm *ncm;
	struct f_ncm_opts *opts;

	ncm = func_to_ncm(f);
	opts = container_of(f->fi, struct f_ncm_opts, func_inst);
	kfree(ncm);
	mutex_lock(&opts->lock);
	opts->refcnt--;
	mutex_unlock(&opts->lock);
}

static void ncm_unbind(struct usb_configuration *c, struct usb_function *f)
{
	struct f_ncm *ncm = func_to_ncm(f);
#ifdef CONFIG_USB_CONFIGFS_UEVENT
	struct f_ncm_opts	*opts;
#endif
#ifdef CONFIG_USB_CONFIGFS_UEVENT
	opts = container_of(f->fi, struct f_ncm_opts, func_inst);
	opts->bound = false;
#endif
	DBG(c->cdev, "ncm unbind\n");

	ncm_string_defs[0].id = 0;
	usb_free_all_descriptors(f);

	if (atomic_read(&ncm->notify_count)) {
		usb_ep_dequeue(ncm->notify, ncm->notify_req);
		atomic_set(&ncm->notify_count, 0);
	}

	kfree(ncm->notify_req->buf);
	usb_ep_free_request(ncm->notify, ncm->notify_req);

	gether_free_request(&ncm->port);

#ifdef CONFIG_USB_CONFIGFS_UEVENT
	gether_cleanup(netdev_priv(opts->net));
#endif
}

static struct usb_function *ncm_alloc(struct usb_function_instance *fi)
{
	struct f_ncm		*ncm;
	struct f_ncm_opts	*opts;

	/* allocate and initialize one new instance */
	ncm = kzalloc(sizeof(*ncm), GFP_KERNEL);
	if (!ncm)
		return ERR_PTR(-ENOMEM);

	opts = container_of(fi, struct f_ncm_opts, func_inst);
	mutex_lock(&opts->lock);
	opts->refcnt++;

	ncm_string_defs[STRING_MAC_IDX].s = ncm->ethaddr;

	spin_lock_init(&ncm->lock);
	ncm_reset_values(ncm);
	mutex_unlock(&opts->lock);
	ncm->port.is_fixed = true;
	ncm->port.supports_multi_frame = true;
#ifdef CONFIG_USB_ANDROID_SAMSUNG_COMPOSITE
	ncm->port.func.name = "ncm";
#else
	ncm->port.func.name = "cdc_network";
#endif
	/* descriptors are per-instance copies */
	ncm->port.func.bind = ncm_bind;
	ncm->port.func.unbind = ncm_unbind;
	ncm->port.func.set_alt = ncm_set_alt;
	ncm->port.func.get_alt = ncm_get_alt;
	ncm->port.func.setup = ncm_setup;
	ncm->port.func.disable = ncm_disable;
	ncm->port.func.free_func = ncm_free;

	ncm->port.wrap = ncm_wrap_ntb;
	ncm->port.unwrap = ncm_unwrap_ntb;

#ifdef CONFIG_USB_ANDROID_SAMSUNG_COMPOSITE
	ncm_function_init();
#endif
	return &ncm->port.func;
}

DECLARE_USB_FUNCTION_INIT(ncm, ncm_alloc_inst, ncm_alloc);
MODULE_LICENSE("GPL");
MODULE_AUTHOR("Yauheni Kaliuta");<|MERGE_RESOLUTION|>--- conflicted
+++ resolved
@@ -1229,7 +1229,7 @@
 		INFO(port->func.config->cdev, "Wrong NTH SIGN, skblen %d\n",
 			skb->len);
 		print_hex_dump(KERN_INFO, "HEAD:", DUMP_PREFIX_ADDRESS, 32, 1,
-			       skb->data, 32, false);
+			       ntb_ptr, 32, false);
 
 		goto err;
 	}
@@ -1257,14 +1257,13 @@
 	}
 
 	/* walk through NDP */
-	tmp = ((void *)skb->data) + index;
+	tmp = ((void *)ntb_ptr) + index;
 	if (get_unaligned_le32(tmp) != ncm->ndp_sign) {
 		INFO(port->func.config->cdev, "Wrong NDP SIGN\n");
 		goto err;
 	}
 	tmp += 2;
 
-<<<<<<< HEAD
 	ndp_len = get_unaligned_le16(tmp++);
 	/*
 	 * NCM 3.3.1
@@ -1280,18 +1279,6 @@
 	tmp += opts->reserved1;
 	tmp += opts->next_fp_index; /* skip reserved (d)wNextFpIndex */
 	tmp += opts->reserved2;
-=======
-		/*
-		 * walk through NDP
-		 * dwSignature
-		 */
-		tmp = (__le16 *)(ntb_ptr + ndp_index);
-		if (get_unaligned_le32(tmp) != ncm->ndp_sign) {
-			INFO(port->func.config->cdev, "Wrong NDP SIGN\n");
-			goto err;
-		}
-		tmp += 2;
->>>>>>> 014241ad
 
 	ndp_len -= opts->ndp_size;
 	index2 = get_ncm(&tmp, opts->dgram_item_len);
@@ -1309,37 +1296,16 @@
 		if (ncm->is_crc) {
 			uint32_t crc, crc2;
 
-			crc = get_unaligned_le32(skb->data +
+			crc = get_unaligned_le32(ntb_ptr +
 						 index + dg_len - crc_len);
 			crc2 = ~crc32_le(~0,
-					 skb->data + index,
+					 ntb_ptr + index,
 					 dg_len - crc_len);
 			if (crc != crc2) {
 				INFO(port->func.config->cdev, "Bad CRC\n");
 				goto err;
 			}
-<<<<<<< HEAD
 		}
-=======
-			if (ncm->is_crc) {
-				uint32_t crc, crc2;
-
-				crc = get_unaligned_le32(ntb_ptr +
-							 index + dg_len -
-							 crc_len);
-				crc2 = ~crc32_le(~0,
-						 ntb_ptr + index,
-						 dg_len - crc_len);
-				if (crc != crc2) {
-					INFO(port->func.config->cdev,
-					     "Bad CRC\n");
-					goto err;
-				}
-			}
-
-			index2 = get_ncm(&tmp, opts->dgram_item_len);
-			dg_len2 = get_ncm(&tmp, opts->dgram_item_len);
->>>>>>> 014241ad
 
 		index2 = get_ncm(&tmp, opts->dgram_item_len);
 		dg_len2 = get_ncm(&tmp, opts->dgram_item_len);
@@ -1350,17 +1316,12 @@
 			skb2 = skb_clone(skb, GFP_ATOMIC);
 			if (skb2 == NULL)
 				goto err;
-<<<<<<< HEAD
 		}
 
 		if (!skb_pull(skb2, index)) {
 			ret = -EOVERFLOW;
 			goto err;
 		}
-=======
-			skb_put_data(skb2, ntb_ptr + index,
-				     dg_len - crc_len);
->>>>>>> 014241ad
 
 		skb_trim(skb2, dg_len - crc_len);
 		skb_queue_tail(list, skb2);
@@ -1369,13 +1330,10 @@
 
 		dgram_counter++;
 
-<<<<<<< HEAD
 		if (index2 == 0 || dg_len2 == 0)
 			break;
 	} while (ndp_len > 2 * (opts->dgram_item_len * 2)); /* zero entry */
 
-=======
->>>>>>> 014241ad
 	VDBG(port->func.config->cdev,
 	     "Parsed NTB with %d frames\n", dgram_counter);
 
@@ -1384,8 +1342,6 @@
 		ntb_ptr = (unsigned char *)(ntb_ptr + block_len);
 		goto parse_ntb;
 	}
-
-	dev_consume_skb_any(skb);
 
 	return 0;
 err:
