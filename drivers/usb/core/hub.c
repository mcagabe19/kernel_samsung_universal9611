/*
 * USB hub driver.
 *
 * (C) Copyright 1999 Linus Torvalds
 * (C) Copyright 1999 Johannes Erdfelt
 * (C) Copyright 1999 Gregory P. Smith
 * (C) Copyright 2001 Brad Hards (bhards@bigpond.net.au)
 *
 * Released under the GPLv2 only.
 * SPDX-License-Identifier: GPL-2.0
 */

#include <linux/kernel.h>
#include <linux/errno.h>
#include <linux/module.h>
#include <linux/moduleparam.h>
#include <linux/completion.h>
#include <linux/sched/mm.h>
#include <linux/list.h>
#include <linux/slab.h>
#include <linux/ioctl.h>
#include <linux/usb.h>
#include <linux/usbdevice_fs.h>
#include <linux/usb/hcd.h>
#include <linux/usb/otg.h>
#include <linux/usb/quirks.h>
#include <linux/workqueue.h>
#include <linux/mutex.h>
#include <linux/random.h>
#include <linux/pm_qos.h>

#include <linux/uaccess.h>
#include <asm/byteorder.h>

#include "hub.h"
#include "otg_whitelist.h"
#if defined(CONFIG_USB_NOTIFY_LAYER)
#include <linux/usb_notify.h>
#endif

#define USB_VENDOR_GENESYS_LOGIC		0x05e3
#define USB_VENDOR_SMSC				0x0424
#define USB_PRODUCT_USB5534B			0x5534
#define USB_VENDOR_CYPRESS			0x04b4
#define USB_PRODUCT_CY7C65632			0x6570
#define HUB_QUIRK_CHECK_PORT_AUTOSUSPEND	0x01
#define HUB_QUIRK_DISABLE_AUTOSUSPEND		0x02

extern int deny_new_usb;

/* Protect struct usb_device->state and ->children members
 * Note: Both are also protected by ->dev.sem, except that ->state can
 * change to USB_STATE_NOTATTACHED even when the semaphore isn't held. */
static DEFINE_SPINLOCK(device_state_lock);

/* workqueue to process hub events */
static struct workqueue_struct *hub_wq;
static void hub_event(struct work_struct *work);

/* synchronize hub-port add/remove and peering operations */
DEFINE_MUTEX(usb_port_peer_mutex);

/* cycle leds on hubs that aren't blinking for attention */
static bool blinkenlights;
module_param(blinkenlights, bool, S_IRUGO);
MODULE_PARM_DESC(blinkenlights, "true to cycle leds on hubs");

/*
 * Device SATA8000 FW1.0 from DATAST0R Technology Corp requires about
 * 10 seconds to send reply for the initial 64-byte descriptor request.
 */
/* define initial 64-byte descriptor request timeout in milliseconds */
static int initial_descriptor_timeout = USB_CTRL_GET_TIMEOUT;
module_param(initial_descriptor_timeout, int, S_IRUGO|S_IWUSR);
MODULE_PARM_DESC(initial_descriptor_timeout,
		"initial 64-byte descriptor request timeout in milliseconds "
		"(default 5000 - 5.0 seconds)");

/*
 * As of 2.6.10 we introduce a new USB device initialization scheme which
 * closely resembles the way Windows works.  Hopefully it will be compatible
 * with a wider range of devices than the old scheme.  However some previously
 * working devices may start giving rise to "device not accepting address"
 * errors; if that happens the user can try the old scheme by adjusting the
 * following module parameters.
 *
 * For maximum flexibility there are two boolean parameters to control the
 * hub driver's behavior.  On the first initialization attempt, if the
 * "old_scheme_first" parameter is set then the old scheme will be used,
 * otherwise the new scheme is used.  If that fails and "use_both_schemes"
 * is set, then the driver will make another attempt, using the other scheme.
 */
static bool old_scheme_first;
module_param(old_scheme_first, bool, S_IRUGO | S_IWUSR);
MODULE_PARM_DESC(old_scheme_first,
		 "start with the old device initialization scheme");

static bool use_both_schemes = 1;
module_param(use_both_schemes, bool, S_IRUGO | S_IWUSR);
MODULE_PARM_DESC(use_both_schemes,
		"try the other device initialization scheme if the "
		"first one fails");

/* Mutual exclusion for EHCI CF initialization.  This interferes with
 * port reset on some companion controllers.
 */
DECLARE_RWSEM(ehci_cf_port_reset_rwsem);
EXPORT_SYMBOL_GPL(ehci_cf_port_reset_rwsem);

#define HUB_DEBOUNCE_TIMEOUT	2000
#define HUB_DEBOUNCE_STEP	  25
#define HUB_DEBOUNCE_STABLE	 100

static void hub_release(struct kref *kref);
static int usb_reset_and_verify_device(struct usb_device *udev);
static int hub_port_disable(struct usb_hub *hub, int port1, int set_state);
static void hub_set_initial_usb2_lpm_policy(struct usb_device *udev);
static bool hub_port_warm_reset_required(struct usb_hub *hub, int port1,
		u16 portstatus);

static inline char *portspeed(struct usb_hub *hub, int portstatus)
{
	if (hub_is_superspeedplus(hub->hdev))
		return "10.0 Gb/s";
	if (hub_is_superspeed(hub->hdev))
		return "5.0 Gb/s";
	if (portstatus & USB_PORT_STAT_HIGH_SPEED)
		return "480 Mb/s";
	else if (portstatus & USB_PORT_STAT_LOW_SPEED)
		return "1.5 Mb/s";
	else
		return "12 Mb/s";
}

/* Note that hdev or one of its children must be locked! */
struct usb_hub *usb_hub_to_struct_hub(struct usb_device *hdev)
{
	if (!hdev || !hdev->actconfig || !hdev->maxchild)
		return NULL;
	return usb_get_intfdata(hdev->actconfig->interface[0]);
}

int usb_device_supports_lpm(struct usb_device *udev)
{
	/* Some devices have trouble with LPM */
	if (udev->quirks & USB_QUIRK_NO_LPM)
		return 0;

	/* USB 2.1 (and greater) devices indicate LPM support through
	 * their USB 2.0 Extended Capabilities BOS descriptor.
	 */
	if (udev->speed == USB_SPEED_HIGH || udev->speed == USB_SPEED_FULL) {
		if (udev->bos->ext_cap &&
			(USB_LPM_SUPPORT &
			 le32_to_cpu(udev->bos->ext_cap->bmAttributes)))
			return 1;
		return 0;
	}

	/*
	 * According to the USB 3.0 spec, all USB 3.0 devices must support LPM.
	 * However, there are some that don't, and they set the U1/U2 exit
	 * latencies to zero.
	 */
	if (!udev->bos->ss_cap) {
		dev_info(&udev->dev, "No LPM exit latency info found, disabling LPM.\n");
		return 0;
	}

	if (udev->bos->ss_cap->bU1devExitLat == 0 &&
			udev->bos->ss_cap->bU2DevExitLat == 0) {
		if (udev->parent)
			dev_info(&udev->dev, "LPM exit latency is zeroed, disabling LPM.\n");
		else
			dev_info(&udev->dev, "We don't know the algorithms for LPM for this host, disabling LPM.\n");
		return 0;
	}

	if (!udev->parent || udev->parent->lpm_capable)
		return 1;
	return 0;
}

/*
 * Set the Maximum Exit Latency (MEL) for the host to initiate a transition from
 * either U1 or U2.
 */
static void usb_set_lpm_mel(struct usb_device *udev,
		struct usb3_lpm_parameters *udev_lpm_params,
		unsigned int udev_exit_latency,
		struct usb_hub *hub,
		struct usb3_lpm_parameters *hub_lpm_params,
		unsigned int hub_exit_latency)
{
	unsigned int total_mel;
	unsigned int device_mel;
	unsigned int hub_mel;

	/*
	 * Calculate the time it takes to transition all links from the roothub
	 * to the parent hub into U0.  The parent hub must then decode the
	 * packet (hub header decode latency) to figure out which port it was
	 * bound for.
	 *
	 * The Hub Header decode latency is expressed in 0.1us intervals (0x1
	 * means 0.1us).  Multiply that by 100 to get nanoseconds.
	 */
	total_mel = hub_lpm_params->mel +
		(hub->descriptor->u.ss.bHubHdrDecLat * 100);

	/*
	 * How long will it take to transition the downstream hub's port into
	 * U0?  The greater of either the hub exit latency or the device exit
	 * latency.
	 *
	 * The BOS U1/U2 exit latencies are expressed in 1us intervals.
	 * Multiply that by 1000 to get nanoseconds.
	 */
	device_mel = udev_exit_latency * 1000;
	hub_mel = hub_exit_latency * 1000;
	if (device_mel > hub_mel)
		total_mel += device_mel;
	else
		total_mel += hub_mel;

	udev_lpm_params->mel = total_mel;
}

/*
 * Set the maximum Device to Host Exit Latency (PEL) for the device to initiate
 * a transition from either U1 or U2.
 */
static void usb_set_lpm_pel(struct usb_device *udev,
		struct usb3_lpm_parameters *udev_lpm_params,
		unsigned int udev_exit_latency,
		struct usb_hub *hub,
		struct usb3_lpm_parameters *hub_lpm_params,
		unsigned int hub_exit_latency,
		unsigned int port_to_port_exit_latency)
{
	unsigned int first_link_pel;
	unsigned int hub_pel;

	/*
	 * First, the device sends an LFPS to transition the link between the
	 * device and the parent hub into U0.  The exit latency is the bigger of
	 * the device exit latency or the hub exit latency.
	 */
	if (udev_exit_latency > hub_exit_latency)
		first_link_pel = udev_exit_latency * 1000;
	else
		first_link_pel = hub_exit_latency * 1000;

	/*
	 * When the hub starts to receive the LFPS, there is a slight delay for
	 * it to figure out that one of the ports is sending an LFPS.  Then it
	 * will forward the LFPS to its upstream link.  The exit latency is the
	 * delay, plus the PEL that we calculated for this hub.
	 */
	hub_pel = port_to_port_exit_latency * 1000 + hub_lpm_params->pel;

	/*
	 * According to figure C-7 in the USB 3.0 spec, the PEL for this device
	 * is the greater of the two exit latencies.
	 */
	if (first_link_pel > hub_pel)
		udev_lpm_params->pel = first_link_pel;
	else
		udev_lpm_params->pel = hub_pel;
}

/*
 * Set the System Exit Latency (SEL) to indicate the total worst-case time from
 * when a device initiates a transition to U0, until when it will receive the
 * first packet from the host controller.
 *
 * Section C.1.5.1 describes the four components to this:
 *  - t1: device PEL
 *  - t2: time for the ERDY to make it from the device to the host.
 *  - t3: a host-specific delay to process the ERDY.
 *  - t4: time for the packet to make it from the host to the device.
 *
 * t3 is specific to both the xHCI host and the platform the host is integrated
 * into.  The Intel HW folks have said it's negligible, FIXME if a different
 * vendor says otherwise.
 */
static void usb_set_lpm_sel(struct usb_device *udev,
		struct usb3_lpm_parameters *udev_lpm_params)
{
	struct usb_device *parent;
	unsigned int num_hubs;
	unsigned int total_sel;

	/* t1 = device PEL */
	total_sel = udev_lpm_params->pel;
	/* How many external hubs are in between the device & the root port. */
	for (parent = udev->parent, num_hubs = 0; parent->parent;
			parent = parent->parent)
		num_hubs++;
	/* t2 = 2.1us + 250ns * (num_hubs - 1) */
	if (num_hubs > 0)
		total_sel += 2100 + 250 * (num_hubs - 1);

	/* t4 = 250ns * num_hubs */
	total_sel += 250 * num_hubs;

	udev_lpm_params->sel = total_sel;
}

static void usb_set_lpm_parameters(struct usb_device *udev)
{
	struct usb_hub *hub;
	unsigned int port_to_port_delay;
	unsigned int udev_u1_del;
	unsigned int udev_u2_del;
	unsigned int hub_u1_del;
	unsigned int hub_u2_del;

	if (!udev->lpm_capable || udev->speed < USB_SPEED_SUPER)
		return;

	hub = usb_hub_to_struct_hub(udev->parent);
	/* It doesn't take time to transition the roothub into U0, since it
	 * doesn't have an upstream link.
	 */
	if (!hub)
		return;

	udev_u1_del = udev->bos->ss_cap->bU1devExitLat;
	udev_u2_del = le16_to_cpu(udev->bos->ss_cap->bU2DevExitLat);
	hub_u1_del = udev->parent->bos->ss_cap->bU1devExitLat;
	hub_u2_del = le16_to_cpu(udev->parent->bos->ss_cap->bU2DevExitLat);

	usb_set_lpm_mel(udev, &udev->u1_params, udev_u1_del,
			hub, &udev->parent->u1_params, hub_u1_del);

	usb_set_lpm_mel(udev, &udev->u2_params, udev_u2_del,
			hub, &udev->parent->u2_params, hub_u2_del);

	/*
	 * Appendix C, section C.2.2.2, says that there is a slight delay from
	 * when the parent hub notices the downstream port is trying to
	 * transition to U0 to when the hub initiates a U0 transition on its
	 * upstream port.  The section says the delays are tPort2PortU1EL and
	 * tPort2PortU2EL, but it doesn't define what they are.
	 *
	 * The hub chapter, sections 10.4.2.4 and 10.4.2.5 seem to be talking
	 * about the same delays.  Use the maximum delay calculations from those
	 * sections.  For U1, it's tHubPort2PortExitLat, which is 1us max.  For
	 * U2, it's tHubPort2PortExitLat + U2DevExitLat - U1DevExitLat.  I
	 * assume the device exit latencies they are talking about are the hub
	 * exit latencies.
	 *
	 * What do we do if the U2 exit latency is less than the U1 exit
	 * latency?  It's possible, although not likely...
	 */
	port_to_port_delay = 1;

	usb_set_lpm_pel(udev, &udev->u1_params, udev_u1_del,
			hub, &udev->parent->u1_params, hub_u1_del,
			port_to_port_delay);

	if (hub_u2_del > hub_u1_del)
		port_to_port_delay = 1 + hub_u2_del - hub_u1_del;
	else
		port_to_port_delay = 1 + hub_u1_del;

	usb_set_lpm_pel(udev, &udev->u2_params, udev_u2_del,
			hub, &udev->parent->u2_params, hub_u2_del,
			port_to_port_delay);

	/* Now that we've got PEL, calculate SEL. */
	usb_set_lpm_sel(udev, &udev->u1_params);
	usb_set_lpm_sel(udev, &udev->u2_params);
}

/* USB 2.0 spec Section 11.24.4.5 */
static int get_hub_descriptor(struct usb_device *hdev,
		struct usb_hub_descriptor *desc)
{
	int i, ret, size;
	unsigned dtype;

	if (hub_is_superspeed(hdev)) {
		dtype = USB_DT_SS_HUB;
		size = USB_DT_SS_HUB_SIZE;
	} else {
		dtype = USB_DT_HUB;
		size = sizeof(struct usb_hub_descriptor);
	}

	for (i = 0; i < 3; i++) {
		ret = usb_control_msg(hdev, usb_rcvctrlpipe(hdev, 0),
			USB_REQ_GET_DESCRIPTOR, USB_DIR_IN | USB_RT_HUB,
			dtype << 8, 0, desc, size,
			USB_CTRL_GET_TIMEOUT);
		if (hub_is_superspeed(hdev)) {
			if (ret == size)
				return ret;
		} else if (ret >= USB_DT_HUB_NONVAR_SIZE + 2) {
			/* Make sure we have the DeviceRemovable field. */
			size = USB_DT_HUB_NONVAR_SIZE + desc->bNbrPorts / 8 + 1;
			if (ret < size)
				return -EMSGSIZE;
			return ret;
		}
	}
	return -EINVAL;
}

/*
 * USB 2.0 spec Section 11.24.2.1
 */
static int clear_hub_feature(struct usb_device *hdev, int feature)
{
	return usb_control_msg(hdev, usb_sndctrlpipe(hdev, 0),
		USB_REQ_CLEAR_FEATURE, USB_RT_HUB, feature, 0, NULL, 0, 1000);
}

/*
 * USB 2.0 spec Section 11.24.2.2
 */
int usb_clear_port_feature(struct usb_device *hdev, int port1, int feature)
{
	return usb_control_msg(hdev, usb_sndctrlpipe(hdev, 0),
		USB_REQ_CLEAR_FEATURE, USB_RT_PORT, feature, port1,
		NULL, 0, 1000);
}

/*
 * USB 2.0 spec Section 11.24.2.13
 */
static int set_port_feature(struct usb_device *hdev, int port1, int feature)
{
	return usb_control_msg(hdev, usb_sndctrlpipe(hdev, 0),
		USB_REQ_SET_FEATURE, USB_RT_PORT, feature, port1,
		NULL, 0, 1000);
}

static char *to_led_name(int selector)
{
	switch (selector) {
	case HUB_LED_AMBER:
		return "amber";
	case HUB_LED_GREEN:
		return "green";
	case HUB_LED_OFF:
		return "off";
	case HUB_LED_AUTO:
		return "auto";
	default:
		return "??";
	}
}

/*
 * USB 2.0 spec Section 11.24.2.7.1.10 and table 11-7
 * for info about using port indicators
 */
static void set_port_led(struct usb_hub *hub, int port1, int selector)
{
	struct usb_port *port_dev = hub->ports[port1 - 1];
	int status;

	status = set_port_feature(hub->hdev, (selector << 8) | port1,
			USB_PORT_FEAT_INDICATOR);
	dev_dbg(&port_dev->dev, "indicator %s status %d\n",
		to_led_name(selector), status);
}

#define	LED_CYCLE_PERIOD	((2*HZ)/3)

static void led_work(struct work_struct *work)
{
	struct usb_hub		*hub =
		container_of(work, struct usb_hub, leds.work);
	struct usb_device	*hdev = hub->hdev;
	unsigned		i;
	unsigned		changed = 0;
	int			cursor = -1;

	if (hdev->state != USB_STATE_CONFIGURED || hub->quiescing)
		return;

	for (i = 0; i < hdev->maxchild; i++) {
		unsigned	selector, mode;

		/* 30%-50% duty cycle */

		switch (hub->indicator[i]) {
		/* cycle marker */
		case INDICATOR_CYCLE:
			cursor = i;
			selector = HUB_LED_AUTO;
			mode = INDICATOR_AUTO;
			break;
		/* blinking green = sw attention */
		case INDICATOR_GREEN_BLINK:
			selector = HUB_LED_GREEN;
			mode = INDICATOR_GREEN_BLINK_OFF;
			break;
		case INDICATOR_GREEN_BLINK_OFF:
			selector = HUB_LED_OFF;
			mode = INDICATOR_GREEN_BLINK;
			break;
		/* blinking amber = hw attention */
		case INDICATOR_AMBER_BLINK:
			selector = HUB_LED_AMBER;
			mode = INDICATOR_AMBER_BLINK_OFF;
			break;
		case INDICATOR_AMBER_BLINK_OFF:
			selector = HUB_LED_OFF;
			mode = INDICATOR_AMBER_BLINK;
			break;
		/* blink green/amber = reserved */
		case INDICATOR_ALT_BLINK:
			selector = HUB_LED_GREEN;
			mode = INDICATOR_ALT_BLINK_OFF;
			break;
		case INDICATOR_ALT_BLINK_OFF:
			selector = HUB_LED_AMBER;
			mode = INDICATOR_ALT_BLINK;
			break;
		default:
			continue;
		}
		if (selector != HUB_LED_AUTO)
			changed = 1;
		set_port_led(hub, i + 1, selector);
		hub->indicator[i] = mode;
	}
	if (!changed && blinkenlights) {
		cursor++;
		cursor %= hdev->maxchild;
		set_port_led(hub, cursor + 1, HUB_LED_GREEN);
		hub->indicator[cursor] = INDICATOR_CYCLE;
		changed++;
	}
	if (changed)
		queue_delayed_work(system_power_efficient_wq,
				&hub->leds, LED_CYCLE_PERIOD);
}

/* use a short timeout for hub/port status fetches */
#define	USB_STS_TIMEOUT		1000
#define	USB_STS_RETRIES		5

/*
 * USB 2.0 spec Section 11.24.2.6
 */
static int get_hub_status(struct usb_device *hdev,
		struct usb_hub_status *data)
{
	int i, status = -ETIMEDOUT;

	for (i = 0; i < USB_STS_RETRIES &&
			(status == -ETIMEDOUT || status == -EPIPE); i++) {
		status = usb_control_msg(hdev, usb_rcvctrlpipe(hdev, 0),
			USB_REQ_GET_STATUS, USB_DIR_IN | USB_RT_HUB, 0, 0,
			data, sizeof(*data), USB_STS_TIMEOUT);
	}
	return status;
}

/*
 * USB 2.0 spec Section 11.24.2.7
 * USB 3.1 takes into use the wValue and wLength fields, spec Section 10.16.2.6
 */
static int get_port_status(struct usb_device *hdev, int port1,
			   void *data, u16 value, u16 length)
{
	int i, status = -ETIMEDOUT;

	for (i = 0; i < USB_STS_RETRIES &&
			(status == -ETIMEDOUT || status == -EPIPE); i++) {
		status = usb_control_msg(hdev, usb_rcvctrlpipe(hdev, 0),
			USB_REQ_GET_STATUS, USB_DIR_IN | USB_RT_PORT, value,
			port1, data, length, USB_STS_TIMEOUT);
	}
	return status;
}

static int hub_ext_port_status(struct usb_hub *hub, int port1, int type,
			       u16 *status, u16 *change, u32 *ext_status)
{
	int ret;
	int len = 4;

	if (type != HUB_PORT_STATUS)
		len = 8;

	mutex_lock(&hub->status_mutex);
	ret = get_port_status(hub->hdev, port1, &hub->status->port, type, len);
	if (ret < len) {
		if (ret != -ENODEV)
			dev_err(hub->intfdev,
				"%s failed (err = %d)\n", __func__, ret);
		if (ret >= 0)
			ret = -EIO;
	} else {
		*status = le16_to_cpu(hub->status->port.wPortStatus);
		*change = le16_to_cpu(hub->status->port.wPortChange);
		if (type != HUB_PORT_STATUS && ext_status)
			*ext_status = le32_to_cpu(
				hub->status->port.dwExtPortStatus);
		ret = 0;
	}
	mutex_unlock(&hub->status_mutex);
	return ret;
}

static int hub_port_status(struct usb_hub *hub, int port1,
		u16 *status, u16 *change)
{
	return hub_ext_port_status(hub, port1, HUB_PORT_STATUS,
				   status, change, NULL);
}

static void kick_hub_wq(struct usb_hub *hub)
{
	struct usb_interface *intf;

	if (hub->disconnected || work_pending(&hub->events))
		return;

	/*
	 * Suppress autosuspend until the event is proceed.
	 *
	 * Be careful and make sure that the symmetric operation is
	 * always called. We are here only when there is no pending
	 * work for this hub. Therefore put the interface either when
	 * the new work is called or when it is canceled.
	 */
	intf = to_usb_interface(hub->intfdev);
	usb_autopm_get_interface_no_resume(intf);
	kref_get(&hub->kref);

	if (queue_work(hub_wq, &hub->events))
		return;

	/* the work has already been scheduled */
	usb_autopm_put_interface_async(intf);
	kref_put(&hub->kref, hub_release);
}

void usb_kick_hub_wq(struct usb_device *hdev)
{
	struct usb_hub *hub = usb_hub_to_struct_hub(hdev);

	if (hub)
		kick_hub_wq(hub);
}

/*
 * Let the USB core know that a USB 3.0 device has sent a Function Wake Device
 * Notification, which indicates it had initiated remote wakeup.
 *
 * USB 3.0 hubs do not report the port link state change from U3 to U0 when the
 * device initiates resume, so the USB core will not receive notice of the
 * resume through the normal hub interrupt URB.
 */
void usb_wakeup_notification(struct usb_device *hdev,
		unsigned int portnum)
{
	struct usb_hub *hub;
	struct usb_port *port_dev;

	if (!hdev)
		return;

	hub = usb_hub_to_struct_hub(hdev);
	if (hub) {
		port_dev = hub->ports[portnum - 1];
		if (port_dev && port_dev->child)
			pm_wakeup_event(&port_dev->child->dev, 0);

		set_bit(portnum, hub->wakeup_bits);
		kick_hub_wq(hub);
	}
}
EXPORT_SYMBOL_GPL(usb_wakeup_notification);

/* completion function, fires on port status changes and various faults */
static void hub_irq(struct urb *urb)
{
	struct usb_hub *hub = urb->context;
	int status = urb->status;
	unsigned i;
	unsigned long bits;

	switch (status) {
	case -ENOENT:		/* synchronous unlink */
	case -ECONNRESET:	/* async unlink */
	case -ESHUTDOWN:	/* hardware going away */
		return;

	default:		/* presumably an error */
		/* Cause a hub reset after 10 consecutive errors */
		dev_dbg(hub->intfdev, "transfer --> %d\n", status);
		if ((++hub->nerrors < 10) || hub->error)
			goto resubmit;
		hub->error = status;
		/* FALL THROUGH */

	/* let hub_wq handle things */
	case 0:			/* we got data:  port status changed */
		bits = 0;
		for (i = 0; i < urb->actual_length; ++i)
			bits |= ((unsigned long) ((*hub->buffer)[i]))
					<< (i*8);
		hub->event_bits[0] = bits;
		break;
	}

	hub->nerrors = 0;

	/* Something happened, let hub_wq figure it out */
	kick_hub_wq(hub);

resubmit:
	if (hub->quiescing)
		return;

	status = usb_submit_urb(hub->urb, GFP_ATOMIC);
	if (status != 0 && status != -ENODEV && status != -EPERM)
		dev_err(hub->intfdev, "resubmit --> %d\n", status);
}

/* USB 2.0 spec Section 11.24.2.3 */
static inline int
hub_clear_tt_buffer(struct usb_device *hdev, u16 devinfo, u16 tt)
{
	/* Need to clear both directions for control ep */
	if (((devinfo >> 11) & USB_ENDPOINT_XFERTYPE_MASK) ==
			USB_ENDPOINT_XFER_CONTROL) {
		int status = usb_control_msg(hdev, usb_sndctrlpipe(hdev, 0),
				HUB_CLEAR_TT_BUFFER, USB_RT_PORT,
				devinfo ^ 0x8000, tt, NULL, 0, 1000);
		if (status)
			return status;
	}
	return usb_control_msg(hdev, usb_sndctrlpipe(hdev, 0),
			       HUB_CLEAR_TT_BUFFER, USB_RT_PORT, devinfo,
			       tt, NULL, 0, 1000);
}

/*
 * enumeration blocks hub_wq for a long time. we use keventd instead, since
 * long blocking there is the exception, not the rule.  accordingly, HCDs
 * talking to TTs must queue control transfers (not just bulk and iso), so
 * both can talk to the same hub concurrently.
 */
static void hub_tt_work(struct work_struct *work)
{
	struct usb_hub		*hub =
		container_of(work, struct usb_hub, tt.clear_work);
	unsigned long		flags;

	spin_lock_irqsave(&hub->tt.lock, flags);
	while (!list_empty(&hub->tt.clear_list)) {
		struct list_head	*next;
		struct usb_tt_clear	*clear;
		struct usb_device	*hdev = hub->hdev;
		const struct hc_driver	*drv;
		int			status;

		next = hub->tt.clear_list.next;
		clear = list_entry(next, struct usb_tt_clear, clear_list);
		list_del(&clear->clear_list);

		/* drop lock so HCD can concurrently report other TT errors */
		spin_unlock_irqrestore(&hub->tt.lock, flags);
		status = hub_clear_tt_buffer(hdev, clear->devinfo, clear->tt);
		if (status && status != -ENODEV)
			dev_err(&hdev->dev,
				"clear tt %d (%04x) error %d\n",
				clear->tt, clear->devinfo, status);

		/* Tell the HCD, even if the operation failed */
		drv = clear->hcd->driver;
		if (drv->clear_tt_buffer_complete)
			(drv->clear_tt_buffer_complete)(clear->hcd, clear->ep);

		kfree(clear);
		spin_lock_irqsave(&hub->tt.lock, flags);
	}
	spin_unlock_irqrestore(&hub->tt.lock, flags);
}

/**
 * usb_hub_set_port_power - control hub port's power state
 * @hdev: USB device belonging to the usb hub
 * @hub: target hub
 * @port1: port index
 * @set: expected status
 *
 * call this function to control port's power via setting or
 * clearing the port's PORT_POWER feature.
 *
 * Return: 0 if successful. A negative error code otherwise.
 */
int usb_hub_set_port_power(struct usb_device *hdev, struct usb_hub *hub,
			   int port1, bool set)
{
	int ret;

	if (set)
		ret = set_port_feature(hdev, port1, USB_PORT_FEAT_POWER);
	else
		ret = usb_clear_port_feature(hdev, port1, USB_PORT_FEAT_POWER);

	if (ret)
		return ret;

	if (set)
		set_bit(port1, hub->power_bits);
	else
		clear_bit(port1, hub->power_bits);
	return 0;
}

/**
 * usb_hub_clear_tt_buffer - clear control/bulk TT state in high speed hub
 * @urb: an URB associated with the failed or incomplete split transaction
 *
 * High speed HCDs use this to tell the hub driver that some split control or
 * bulk transaction failed in a way that requires clearing internal state of
 * a transaction translator.  This is normally detected (and reported) from
 * interrupt context.
 *
 * It may not be possible for that hub to handle additional full (or low)
 * speed transactions until that state is fully cleared out.
 *
 * Return: 0 if successful. A negative error code otherwise.
 */
int usb_hub_clear_tt_buffer(struct urb *urb)
{
	struct usb_device	*udev = urb->dev;
	int			pipe = urb->pipe;
	struct usb_tt		*tt = udev->tt;
	unsigned long		flags;
	struct usb_tt_clear	*clear;

	/* we've got to cope with an arbitrary number of pending TT clears,
	 * since each TT has "at least two" buffers that can need it (and
	 * there can be many TTs per hub).  even if they're uncommon.
	 */
	clear = kmalloc(sizeof *clear, GFP_ATOMIC);
	if (clear == NULL) {
		dev_err(&udev->dev, "can't save CLEAR_TT_BUFFER state\n");
		/* FIXME recover somehow ... RESET_TT? */
		return -ENOMEM;
	}

	/* info that CLEAR_TT_BUFFER needs */
	clear->tt = tt->multi ? udev->ttport : 1;
	clear->devinfo = usb_pipeendpoint (pipe);
	clear->devinfo |= udev->devnum << 4;
	clear->devinfo |= usb_pipecontrol(pipe)
			? (USB_ENDPOINT_XFER_CONTROL << 11)
			: (USB_ENDPOINT_XFER_BULK << 11);
	if (usb_pipein(pipe))
		clear->devinfo |= 1 << 15;

	/* info for completion callback */
	clear->hcd = bus_to_hcd(udev->bus);
	clear->ep = urb->ep;

	/* tell keventd to clear state for this TT */
	spin_lock_irqsave(&tt->lock, flags);
	list_add_tail(&clear->clear_list, &tt->clear_list);
	schedule_work(&tt->clear_work);
	spin_unlock_irqrestore(&tt->lock, flags);
	return 0;
}
EXPORT_SYMBOL_GPL(usb_hub_clear_tt_buffer);

static void hub_power_on(struct usb_hub *hub, bool do_delay)
{
	int port1;

	/* Enable power on each port.  Some hubs have reserved values
	 * of LPSM (> 2) in their descriptors, even though they are
	 * USB 2.0 hubs.  Some hubs do not implement port-power switching
	 * but only emulate it.  In all cases, the ports won't work
	 * unless we send these messages to the hub.
	 */
	if (hub_is_port_power_switchable(hub))
		dev_dbg(hub->intfdev, "enabling power on all ports\n");
	else
		dev_dbg(hub->intfdev, "trying to enable port power on "
				"non-switchable hub\n");
	for (port1 = 1; port1 <= hub->hdev->maxchild; port1++)
		if (test_bit(port1, hub->power_bits))
			set_port_feature(hub->hdev, port1, USB_PORT_FEAT_POWER);
		else
			usb_clear_port_feature(hub->hdev, port1,
						USB_PORT_FEAT_POWER);
	if (do_delay)
		msleep(hub_power_on_good_delay(hub));
}

static int hub_hub_status(struct usb_hub *hub,
		u16 *status, u16 *change)
{
	int ret;

	mutex_lock(&hub->status_mutex);
	ret = get_hub_status(hub->hdev, &hub->status->hub);
	if (ret < 0) {
		if (ret != -ENODEV)
			dev_err(hub->intfdev,
				"%s failed (err = %d)\n", __func__, ret);
	} else {
		*status = le16_to_cpu(hub->status->hub.wHubStatus);
		*change = le16_to_cpu(hub->status->hub.wHubChange);
		ret = 0;
	}
	mutex_unlock(&hub->status_mutex);
	return ret;
}

static int hub_set_port_link_state(struct usb_hub *hub, int port1,
			unsigned int link_status)
{
	return set_port_feature(hub->hdev,
			port1 | (link_status << 3),
			USB_PORT_FEAT_LINK_STATE);
}

/*
 * Disable a port and mark a logical connect-change event, so that some
 * time later hub_wq will disconnect() any existing usb_device on the port
 * and will re-enumerate if there actually is a device attached.
 */
static void hub_port_logical_disconnect(struct usb_hub *hub, int port1)
{
#ifdef CONFIG_USB_DEBUG_DETAILED_LOG
	dev_info(&hub->ports[port1 - 1]->dev, "logical disconnect\n");
#else
	dev_dbg(&hub->ports[port1 - 1]->dev, "logical disconnect\n");
#endif
	hub_port_disable(hub, port1, 1);

	/* FIXME let caller ask to power down the port:
	 *  - some devices won't enumerate without a VBUS power cycle
	 *  - SRP saves power that way
	 *  - ... new call, TBD ...
	 * That's easy if this hub can switch power per-port, and
	 * hub_wq reactivates the port later (timer, SRP, etc).
	 * Powerdown must be optional, because of reset/DFU.
	 */

	set_bit(port1, hub->change_bits);
	kick_hub_wq(hub);
}

/**
 * usb_remove_device - disable a device's port on its parent hub
 * @udev: device to be disabled and removed
 * Context: @udev locked, must be able to sleep.
 *
 * After @udev's port has been disabled, hub_wq is notified and it will
 * see that the device has been disconnected.  When the device is
 * physically unplugged and something is plugged in, the events will
 * be received and processed normally.
 *
 * Return: 0 if successful. A negative error code otherwise.
 */
int usb_remove_device(struct usb_device *udev)
{
	struct usb_hub *hub;
	struct usb_interface *intf;
	int ret;

	if (!udev->parent)	/* Can't remove a root hub */
		return -EINVAL;
	hub = usb_hub_to_struct_hub(udev->parent);
	intf = to_usb_interface(hub->intfdev);

	ret = usb_autopm_get_interface(intf);
	if (ret < 0)
		return ret;

	set_bit(udev->portnum, hub->removed_bits);
	hub_port_logical_disconnect(hub, udev->portnum);
	usb_autopm_put_interface(intf);
	return 0;
}

enum hub_activation_type {
	HUB_INIT, HUB_INIT2, HUB_INIT3,		/* INITs must come first */
	HUB_POST_RESET, HUB_RESUME, HUB_RESET_RESUME,
};

static void hub_init_func2(struct work_struct *ws);
static void hub_init_func3(struct work_struct *ws);

static void hub_activate(struct usb_hub *hub, enum hub_activation_type type)
{
	struct usb_device *hdev = hub->hdev;
	struct usb_hcd *hcd;
	int ret;
	int port1;
	int status;
	bool need_debounce_delay = false;
	unsigned delay;

	/* Continue a partial initialization */
	if (type == HUB_INIT2 || type == HUB_INIT3) {
		device_lock(&hdev->dev);

		/* Was the hub disconnected while we were waiting? */
		if (hub->disconnected)
			goto disconnected;
		if (type == HUB_INIT2)
			goto init2;
		goto init3;
	}
	kref_get(&hub->kref);

	/* The superspeed hub except for root hub has to use Hub Depth
	 * value as an offset into the route string to locate the bits
	 * it uses to determine the downstream port number. So hub driver
	 * should send a set hub depth request to superspeed hub after
	 * the superspeed hub is set configuration in initialization or
	 * reset procedure.
	 *
	 * After a resume, port power should still be on.
	 * For any other type of activation, turn it on.
	 */
	if (type != HUB_RESUME) {
		if (hdev->parent && hub_is_superspeed(hdev)) {
			ret = usb_control_msg(hdev, usb_sndctrlpipe(hdev, 0),
					HUB_SET_DEPTH, USB_RT_HUB,
					hdev->level - 1, 0, NULL, 0,
					USB_CTRL_SET_TIMEOUT);
			if (ret < 0)
				dev_err(hub->intfdev,
						"set hub depth failed\n");
		}

		/* Speed up system boot by using a delayed_work for the
		 * hub's initial power-up delays.  This is pretty awkward
		 * and the implementation looks like a home-brewed sort of
		 * setjmp/longjmp, but it saves at least 100 ms for each
		 * root hub (assuming usbcore is compiled into the kernel
		 * rather than as a module).  It adds up.
		 *
		 * This can't be done for HUB_RESUME or HUB_RESET_RESUME
		 * because for those activation types the ports have to be
		 * operational when we return.  In theory this could be done
		 * for HUB_POST_RESET, but it's easier not to.
		 */
		if (type == HUB_INIT) {
			delay = hub_power_on_good_delay(hub);

			hub_power_on(hub, false);
			INIT_DELAYED_WORK(&hub->init_work, hub_init_func2);
			queue_delayed_work(system_power_efficient_wq,
					&hub->init_work,
					msecs_to_jiffies(delay));

			/* Suppress autosuspend until init is done */
			usb_autopm_get_interface_no_resume(
					to_usb_interface(hub->intfdev));
			return;		/* Continues at init2: below */
		} else if (type == HUB_RESET_RESUME) {
			/* The internal host controller state for the hub device
			 * may be gone after a host power loss on system resume.
			 * Update the device's info so the HW knows it's a hub.
			 */
			hcd = bus_to_hcd(hdev->bus);
			if (hcd->driver->update_hub_device) {
				ret = hcd->driver->update_hub_device(hcd, hdev,
						&hub->tt, GFP_NOIO);
				if (ret < 0) {
					dev_err(hub->intfdev, "Host not "
							"accepting hub info "
							"update.\n");
					dev_err(hub->intfdev, "LS/FS devices "
							"and hubs may not work "
							"under this hub\n.");
				}
			}
			hub_power_on(hub, true);
		} else {
			hub_power_on(hub, true);
		}
	}
 init2:

	/*
	 * Check each port and set hub->change_bits to let hub_wq know
	 * which ports need attention.
	 */
	for (port1 = 1; port1 <= hdev->maxchild; ++port1) {
		struct usb_port *port_dev = hub->ports[port1 - 1];
		struct usb_device *udev = port_dev->child;
		u16 portstatus, portchange;

		portstatus = portchange = 0;
		status = hub_port_status(hub, port1, &portstatus, &portchange);
		if (status)
			goto abort;

		if (udev || (portstatus & USB_PORT_STAT_CONNECTION))
			dev_dbg(&port_dev->dev, "status %04x change %04x\n",
					portstatus, portchange);

		/*
		 * After anything other than HUB_RESUME (i.e., initialization
		 * or any sort of reset), every port should be disabled.
		 * Unconnected ports should likewise be disabled (paranoia),
		 * and so should ports for which we have no usb_device.
		 */
		if ((portstatus & USB_PORT_STAT_ENABLE) && (
				type != HUB_RESUME ||
				!(portstatus & USB_PORT_STAT_CONNECTION) ||
				!udev ||
				udev->state == USB_STATE_NOTATTACHED)) {
			/*
			 * USB3 protocol ports will automatically transition
			 * to Enabled state when detect an USB3.0 device attach.
			 * Do not disable USB3 protocol ports, just pretend
			 * power was lost
			 */
			portstatus &= ~USB_PORT_STAT_ENABLE;
			if (!hub_is_superspeed(hdev))
				usb_clear_port_feature(hdev, port1,
						   USB_PORT_FEAT_ENABLE);
		}

		/* Make sure a warm-reset request is handled by port_event */
		if (type == HUB_RESUME &&
		    hub_port_warm_reset_required(hub, port1, portstatus))
			set_bit(port1, hub->event_bits);

		/*
		 * Add debounce if USB3 link is in polling/link training state.
		 * Link will automatically transition to Enabled state after
		 * link training completes.
		 */
		if (hub_is_superspeed(hdev) &&
		    ((portstatus & USB_PORT_STAT_LINK_STATE) ==
						USB_SS_PORT_LS_POLLING))
			need_debounce_delay = true;

		/* Clear status-change flags; we'll debounce later */
		if (portchange & USB_PORT_STAT_C_CONNECTION) {
			need_debounce_delay = true;
			usb_clear_port_feature(hub->hdev, port1,
					USB_PORT_FEAT_C_CONNECTION);
		}
		if (portchange & USB_PORT_STAT_C_ENABLE) {
			need_debounce_delay = true;
			usb_clear_port_feature(hub->hdev, port1,
					USB_PORT_FEAT_C_ENABLE);
		}
		if (portchange & USB_PORT_STAT_C_RESET) {
			need_debounce_delay = true;
			usb_clear_port_feature(hub->hdev, port1,
					USB_PORT_FEAT_C_RESET);
		}
		if ((portchange & USB_PORT_STAT_C_BH_RESET) &&
				hub_is_superspeed(hub->hdev)) {
			need_debounce_delay = true;
			usb_clear_port_feature(hub->hdev, port1,
					USB_PORT_FEAT_C_BH_PORT_RESET);
		}
		/* We can forget about a "removed" device when there's a
		 * physical disconnect or the connect status changes.
		 */
		if (!(portstatus & USB_PORT_STAT_CONNECTION) ||
				(portchange & USB_PORT_STAT_C_CONNECTION))
			clear_bit(port1, hub->removed_bits);

		if (!udev || udev->state == USB_STATE_NOTATTACHED) {
			/* Tell hub_wq to disconnect the device or
			 * check for a new connection or over current condition.
			 * Based on USB2.0 Spec Section 11.12.5,
			 * C_PORT_OVER_CURRENT could be set while
			 * PORT_OVER_CURRENT is not. So check for any of them.
			 */
			if (udev || (portstatus & USB_PORT_STAT_CONNECTION) ||
			    (portchange & USB_PORT_STAT_C_CONNECTION) ||
			    (portstatus & USB_PORT_STAT_OVERCURRENT) ||
			    (portchange & USB_PORT_STAT_C_OVERCURRENT))
				set_bit(port1, hub->change_bits);

		} else if (portstatus & USB_PORT_STAT_ENABLE) {
			bool port_resumed = (portstatus &
					USB_PORT_STAT_LINK_STATE) ==
				USB_SS_PORT_LS_U0;
			/* The power session apparently survived the resume.
			 * If there was an overcurrent or suspend change
			 * (i.e., remote wakeup request), have hub_wq
			 * take care of it.  Look at the port link state
			 * for USB 3.0 hubs, since they don't have a suspend
			 * change bit, and they don't set the port link change
			 * bit on device-initiated resume.
			 */
			if (portchange || (hub_is_superspeed(hub->hdev) &&
						port_resumed))
				set_bit(port1, hub->change_bits);

		} else if (udev->persist_enabled) {
#ifdef CONFIG_PM
			udev->reset_resume = 1;
#endif
			/* Don't set the change_bits when the device
			 * was powered off.
			 */
			if (test_bit(port1, hub->power_bits))
				set_bit(port1, hub->change_bits);

		} else {
			/* The power session is gone; tell hub_wq */
			usb_set_device_state(udev, USB_STATE_NOTATTACHED);
			set_bit(port1, hub->change_bits);
		}
	}

	/* If no port-status-change flags were set, we don't need any
	 * debouncing.  If flags were set we can try to debounce the
	 * ports all at once right now, instead of letting hub_wq do them
	 * one at a time later on.
	 *
	 * If any port-status changes do occur during this delay, hub_wq
	 * will see them later and handle them normally.
	 */
	if (need_debounce_delay) {
		delay = HUB_DEBOUNCE_STABLE;

		/* Don't do a long sleep inside a workqueue routine */
		if (type == HUB_INIT2) {
			INIT_DELAYED_WORK(&hub->init_work, hub_init_func3);
			queue_delayed_work(system_power_efficient_wq,
					&hub->init_work,
					msecs_to_jiffies(delay));
			device_unlock(&hdev->dev);
			return;		/* Continues at init3: below */
		} else {
			msleep(delay);
		}
	}
 init3:
	hub->quiescing = 0;

	status = usb_submit_urb(hub->urb, GFP_NOIO);
	if (status < 0)
		dev_err(hub->intfdev, "activate --> %d\n", status);
	if (hub->has_indicators && blinkenlights)
		queue_delayed_work(system_power_efficient_wq,
				&hub->leds, LED_CYCLE_PERIOD);

	/* Scan all ports that need attention */
	kick_hub_wq(hub);
 abort:
	if (type == HUB_INIT2 || type == HUB_INIT3) {
		/* Allow autosuspend if it was suppressed */
 disconnected:
		usb_autopm_put_interface_async(to_usb_interface(hub->intfdev));
		device_unlock(&hdev->dev);
	}

	kref_put(&hub->kref, hub_release);
}

/* Implement the continuations for the delays above */
static void hub_init_func2(struct work_struct *ws)
{
	struct usb_hub *hub = container_of(ws, struct usb_hub, init_work.work);

	hub_activate(hub, HUB_INIT2);
}

static void hub_init_func3(struct work_struct *ws)
{
	struct usb_hub *hub = container_of(ws, struct usb_hub, init_work.work);

	hub_activate(hub, HUB_INIT3);
}

enum hub_quiescing_type {
	HUB_DISCONNECT, HUB_PRE_RESET, HUB_SUSPEND
};

static void hub_quiesce(struct usb_hub *hub, enum hub_quiescing_type type)
{
	struct usb_device *hdev = hub->hdev;
	int i;

	/* hub_wq and related activity won't re-trigger */
	hub->quiescing = 1;

	if (type != HUB_SUSPEND) {
		/* Disconnect all the children */
		for (i = 0; i < hdev->maxchild; ++i) {
			if (hub->ports[i]->child)
				usb_disconnect(&hub->ports[i]->child);
		}
	}

	/* Stop hub_wq and related activity */
	usb_kill_urb(hub->urb);
	if (hub->has_indicators)
		cancel_delayed_work_sync(&hub->leds);
	if (hub->tt.hub)
		flush_work(&hub->tt.clear_work);
}

static void hub_pm_barrier_for_all_ports(struct usb_hub *hub)
{
	int i;

	for (i = 0; i < hub->hdev->maxchild; ++i)
		pm_runtime_barrier(&hub->ports[i]->dev);
}

/* caller has locked the hub device */
static int hub_pre_reset(struct usb_interface *intf)
{
	struct usb_hub *hub = usb_get_intfdata(intf);

	hub_quiesce(hub, HUB_PRE_RESET);
	hub->in_reset = 1;
	hub_pm_barrier_for_all_ports(hub);
	return 0;
}

/* caller has locked the hub device */
static int hub_post_reset(struct usb_interface *intf)
{
	struct usb_hub *hub = usb_get_intfdata(intf);

	hub->in_reset = 0;
	hub_pm_barrier_for_all_ports(hub);
	hub_activate(hub, HUB_POST_RESET);
	return 0;
}

static int hub_configure(struct usb_hub *hub,
	struct usb_endpoint_descriptor *endpoint)
{
	struct usb_hcd *hcd;
	struct usb_device *hdev = hub->hdev;
	struct device *hub_dev = hub->intfdev;
	u16 hubstatus, hubchange;
	u16 wHubCharacteristics;
	unsigned int pipe;
	int maxp, ret, i;
	char *message = "out of memory";
	unsigned unit_load;
	unsigned full_load;
	unsigned maxchild;

	hub->buffer = kmalloc(sizeof(*hub->buffer), GFP_KERNEL);
	if (!hub->buffer) {
		ret = -ENOMEM;
		goto fail;
	}

	hub->status = kmalloc(sizeof(*hub->status), GFP_KERNEL);
	if (!hub->status) {
		ret = -ENOMEM;
		goto fail;
	}
	mutex_init(&hub->status_mutex);

	hub->descriptor = kzalloc(sizeof(*hub->descriptor), GFP_KERNEL);
	if (!hub->descriptor) {
		ret = -ENOMEM;
		goto fail;
	}

	/* Request the entire hub descriptor.
	 * hub->descriptor can handle USB_MAXCHILDREN ports,
	 * but a (non-SS) hub can/will return fewer bytes here.
	 */
	ret = get_hub_descriptor(hdev, hub->descriptor);
	if (ret < 0) {
		message = "can't read hub descriptor";
		goto fail;
	}

	maxchild = USB_MAXCHILDREN;
	if (hub_is_superspeed(hdev))
		maxchild = min_t(unsigned, maxchild, USB_SS_MAXPORTS);

	if (hub->descriptor->bNbrPorts > maxchild) {
		message = "hub has too many ports!";
		ret = -ENODEV;
		goto fail;
	} else if (hub->descriptor->bNbrPorts == 0) {
		message = "hub doesn't have any ports!";
		ret = -ENODEV;
		goto fail;
	}

	maxchild = hub->descriptor->bNbrPorts;
	dev_info(hub_dev, "%d port%s detected\n", maxchild,
			(maxchild == 1) ? "" : "s");

	hub->ports = kzalloc(maxchild * sizeof(struct usb_port *), GFP_KERNEL);
	if (!hub->ports) {
		ret = -ENOMEM;
		goto fail;
	}

	wHubCharacteristics = le16_to_cpu(hub->descriptor->wHubCharacteristics);
	if (hub_is_superspeed(hdev)) {
		unit_load = 150;
		full_load = 900;
	} else {
		unit_load = 100;
		full_load = 500;
	}

	/* FIXME for USB 3.0, skip for now */
	if ((wHubCharacteristics & HUB_CHAR_COMPOUND) &&
			!(hub_is_superspeed(hdev))) {
		char	portstr[USB_MAXCHILDREN + 1];

		for (i = 0; i < maxchild; i++)
			portstr[i] = hub->descriptor->u.hs.DeviceRemovable
				    [((i + 1) / 8)] & (1 << ((i + 1) % 8))
				? 'F' : 'R';
		portstr[maxchild] = 0;
		dev_dbg(hub_dev, "compound device; port removable status: %s\n", portstr);
	} else
		dev_dbg(hub_dev, "standalone hub\n");

	switch (wHubCharacteristics & HUB_CHAR_LPSM) {
	case HUB_CHAR_COMMON_LPSM:
		dev_dbg(hub_dev, "ganged power switching\n");
		break;
	case HUB_CHAR_INDV_PORT_LPSM:
		dev_dbg(hub_dev, "individual port power switching\n");
		break;
	case HUB_CHAR_NO_LPSM:
	case HUB_CHAR_LPSM:
		dev_dbg(hub_dev, "no power switching (usb 1.0)\n");
		break;
	}

	switch (wHubCharacteristics & HUB_CHAR_OCPM) {
	case HUB_CHAR_COMMON_OCPM:
		dev_dbg(hub_dev, "global over-current protection\n");
		break;
	case HUB_CHAR_INDV_PORT_OCPM:
		dev_dbg(hub_dev, "individual port over-current protection\n");
		break;
	case HUB_CHAR_NO_OCPM:
	case HUB_CHAR_OCPM:
		dev_dbg(hub_dev, "no over-current protection\n");
		break;
	}

	spin_lock_init(&hub->tt.lock);
	INIT_LIST_HEAD(&hub->tt.clear_list);
	INIT_WORK(&hub->tt.clear_work, hub_tt_work);
	switch (hdev->descriptor.bDeviceProtocol) {
	case USB_HUB_PR_FS:
		break;
	case USB_HUB_PR_HS_SINGLE_TT:
		dev_dbg(hub_dev, "Single TT\n");
		hub->tt.hub = hdev;
		break;
	case USB_HUB_PR_HS_MULTI_TT:
		ret = usb_set_interface(hdev, 0, 1);
		if (ret == 0) {
			dev_dbg(hub_dev, "TT per port\n");
			hub->tt.multi = 1;
		} else
			dev_err(hub_dev, "Using single TT (err %d)\n",
				ret);
		hub->tt.hub = hdev;
		break;
	case USB_HUB_PR_SS:
		/* USB 3.0 hubs don't have a TT */
		break;
	default:
		dev_dbg(hub_dev, "Unrecognized hub protocol %d\n",
			hdev->descriptor.bDeviceProtocol);
		break;
	}

	/* Note 8 FS bit times == (8 bits / 12000000 bps) ~= 666ns */
	switch (wHubCharacteristics & HUB_CHAR_TTTT) {
	case HUB_TTTT_8_BITS:
		if (hdev->descriptor.bDeviceProtocol != 0) {
			hub->tt.think_time = 666;
			dev_dbg(hub_dev, "TT requires at most %d "
					"FS bit times (%d ns)\n",
				8, hub->tt.think_time);
		}
		break;
	case HUB_TTTT_16_BITS:
		hub->tt.think_time = 666 * 2;
		dev_dbg(hub_dev, "TT requires at most %d "
				"FS bit times (%d ns)\n",
			16, hub->tt.think_time);
		break;
	case HUB_TTTT_24_BITS:
		hub->tt.think_time = 666 * 3;
		dev_dbg(hub_dev, "TT requires at most %d "
				"FS bit times (%d ns)\n",
			24, hub->tt.think_time);
		break;
	case HUB_TTTT_32_BITS:
		hub->tt.think_time = 666 * 4;
		dev_dbg(hub_dev, "TT requires at most %d "
				"FS bit times (%d ns)\n",
			32, hub->tt.think_time);
		break;
	}

	/* probe() zeroes hub->indicator[] */
	if (wHubCharacteristics & HUB_CHAR_PORTIND) {
		hub->has_indicators = 1;
		dev_dbg(hub_dev, "Port indicators are supported\n");
	}

	dev_dbg(hub_dev, "power on to power good time: %dms\n",
		hub->descriptor->bPwrOn2PwrGood * 2);

	/* power budgeting mostly matters with bus-powered hubs,
	 * and battery-powered root hubs (may provide just 8 mA).
	 */
	ret = usb_get_status(hdev, USB_RECIP_DEVICE, 0, &hubstatus);
	if (ret) {
		message = "can't get hub status";
		goto fail;
	}
	hcd = bus_to_hcd(hdev->bus);
	if (hdev == hdev->bus->root_hub) {
		if (hcd->power_budget > 0)
			hdev->bus_mA = hcd->power_budget;
		else
			hdev->bus_mA = full_load * maxchild;
		if (hdev->bus_mA >= full_load)
			hub->mA_per_port = full_load;
		else {
			hub->mA_per_port = hdev->bus_mA;
			hub->limited_power = 1;
		}
	} else if ((hubstatus & (1 << USB_DEVICE_SELF_POWERED)) == 0) {
		int remaining = hdev->bus_mA -
			hub->descriptor->bHubContrCurrent;

		dev_dbg(hub_dev, "hub controller current requirement: %dmA\n",
			hub->descriptor->bHubContrCurrent);
		hub->limited_power = 1;

		if (remaining < maxchild * unit_load)
			dev_warn(hub_dev,
					"insufficient power available "
					"to use all downstream ports\n");
		hub->mA_per_port = unit_load;	/* 7.2.1 */

	} else {	/* Self-powered external hub */
		/* FIXME: What about battery-powered external hubs that
		 * provide less current per port? */
		hub->mA_per_port = full_load;
	}
	if (hub->mA_per_port < full_load)
		dev_dbg(hub_dev, "%umA bus power budget for each child\n",
				hub->mA_per_port);

	ret = hub_hub_status(hub, &hubstatus, &hubchange);
	if (ret < 0) {
		message = "can't get hub status";
		goto fail;
	}

	/* local power status reports aren't always correct */
	if (hdev->actconfig->desc.bmAttributes & USB_CONFIG_ATT_SELFPOWER)
		dev_dbg(hub_dev, "local power source is %s\n",
			(hubstatus & HUB_STATUS_LOCAL_POWER)
			? "lost (inactive)" : "good");

	if ((wHubCharacteristics & HUB_CHAR_OCPM) == 0)
		dev_dbg(hub_dev, "%sover-current condition exists\n",
			(hubstatus & HUB_STATUS_OVERCURRENT) ? "" : "no ");

	/* set up the interrupt endpoint
	 * We use the EP's maxpacket size instead of (PORTS+1+7)/8
	 * bytes as USB2.0[11.12.3] says because some hubs are known
	 * to send more data (and thus cause overflow). For root hubs,
	 * maxpktsize is defined in hcd.c's fake endpoint descriptors
	 * to be big enough for at least USB_MAXCHILDREN ports. */
	pipe = usb_rcvintpipe(hdev, endpoint->bEndpointAddress);
	maxp = usb_maxpacket(hdev, pipe, usb_pipeout(pipe));

	if (maxp > sizeof(*hub->buffer))
		maxp = sizeof(*hub->buffer);

	hub->urb = usb_alloc_urb(0, GFP_KERNEL);
	if (!hub->urb) {
		ret = -ENOMEM;
		goto fail;
	}

	usb_fill_int_urb(hub->urb, hdev, pipe, *hub->buffer, maxp, hub_irq,
		hub, endpoint->bInterval);

	/* maybe cycle the hub leds */
	if (hub->has_indicators && blinkenlights)
		hub->indicator[0] = INDICATOR_CYCLE;

	mutex_lock(&usb_port_peer_mutex);
	for (i = 0; i < maxchild; i++) {
		ret = usb_hub_create_port_device(hub, i + 1);
		if (ret < 0) {
			dev_err(hub->intfdev,
				"couldn't create port%d device.\n", i + 1);
			break;
		}
	}
	hdev->maxchild = i;
	for (i = 0; i < hdev->maxchild; i++) {
		struct usb_port *port_dev = hub->ports[i];

		pm_runtime_put(&port_dev->dev);
	}

	mutex_unlock(&usb_port_peer_mutex);
	if (ret < 0)
		goto fail;

	/* Update the HCD's internal representation of this hub before hub_wq
	 * starts getting port status changes for devices under the hub.
	 */
	if (hcd->driver->update_hub_device) {
		ret = hcd->driver->update_hub_device(hcd, hdev,
				&hub->tt, GFP_KERNEL);
		if (ret < 0) {
			message = "can't update HCD hub info";
			goto fail;
		}
	}

	usb_hub_adjust_deviceremovable(hdev, hub->descriptor);

	hub_activate(hub, HUB_INIT);
	return 0;

fail:
	dev_err(hub_dev, "config failed, %s (err %d)\n",
			message, ret);
	/* hub_disconnect() frees urb and descriptor */
	return ret;
}

static void hub_release(struct kref *kref)
{
	struct usb_hub *hub = container_of(kref, struct usb_hub, kref);

	usb_put_dev(hub->hdev);
	usb_put_intf(to_usb_interface(hub->intfdev));
	kfree(hub);
}

static unsigned highspeed_hubs;

static void hub_disconnect(struct usb_interface *intf)
{
	struct usb_hub *hub = usb_get_intfdata(intf);
	struct usb_device *hdev = interface_to_usbdev(intf);
	int port1;

	/*
	 * Stop adding new hub events. We do not want to block here and thus
	 * will not try to remove any pending work item.
	 */
	hub->disconnected = 1;

	/* Disconnect all children and quiesce the hub */
	hub->error = 0;
	hub_quiesce(hub, HUB_DISCONNECT);

	mutex_lock(&usb_port_peer_mutex);

	/* Avoid races with recursively_mark_NOTATTACHED() */
	spin_lock_irq(&device_state_lock);
	port1 = hdev->maxchild;
	hdev->maxchild = 0;
	usb_set_intfdata(intf, NULL);
	spin_unlock_irq(&device_state_lock);

	for (; port1 > 0; --port1)
		usb_hub_remove_port_device(hub, port1);

	mutex_unlock(&usb_port_peer_mutex);

	if (hub->hdev->speed == USB_SPEED_HIGH)
		highspeed_hubs--;

	usb_free_urb(hub->urb);
	kfree(hub->ports);
	kfree(hub->descriptor);
	kfree(hub->status);
	kfree(hub->buffer);

	pm_suspend_ignore_children(&intf->dev, false);

	if (hub->quirk_disable_autosuspend)
		usb_autopm_put_interface(intf);

	kref_put(&hub->kref, hub_release);
}

static bool hub_descriptor_is_sane(struct usb_host_interface *desc)
{
	/* Some hubs have a subclass of 1, which AFAICT according to the */
	/*  specs is not defined, but it works */
	if (desc->desc.bInterfaceSubClass != 0 &&
	    desc->desc.bInterfaceSubClass != 1)
		return false;

	/* Multiple endpoints? What kind of mutant ninja-hub is this? */
	if (desc->desc.bNumEndpoints != 1)
		return false;

	/* If the first endpoint is not interrupt IN, we'd better punt! */
	if (!usb_endpoint_is_int_in(&desc->endpoint[0].desc))
		return false;

        return true;
}

static int hub_probe(struct usb_interface *intf, const struct usb_device_id *id)
{
	struct usb_host_interface *desc;
	struct usb_device *hdev;
	struct usb_hub *hub;
	struct usb_hcd *hcd;

	desc = intf->cur_altsetting;
	hdev = interface_to_usbdev(intf);

	/*
	 * Set default autosuspend delay as 0 to speedup bus suspend,
	 * based on the below considerations:
	 *
	 * - Unlike other drivers, the hub driver does not rely on the
	 *   autosuspend delay to provide enough time to handle a wakeup
	 *   event, and the submitted status URB is just to check future
	 *   change on hub downstream ports, so it is safe to do it.
	 *
	 * - The patch might cause one or more auto supend/resume for
	 *   below very rare devices when they are plugged into hub
	 *   first time:
	 *
	 *   	devices having trouble initializing, and disconnect
	 *   	themselves from the bus and then reconnect a second
	 *   	or so later
	 *
	 *   	devices just for downloading firmware, and disconnects
	 *   	themselves after completing it
	 *
	 *   For these quite rare devices, their drivers may change the
	 *   autosuspend delay of their parent hub in the probe() to one
	 *   appropriate value to avoid the subtle problem if someone
	 *   does care it.
	 *
	 * - The patch may cause one or more auto suspend/resume on
	 *   hub during running 'lsusb', but it is probably too
	 *   infrequent to worry about.
	 *
	 * - Change autosuspend delay of hub can avoid unnecessary auto
	 *   suspend timer for hub, also may decrease power consumption
	 *   of USB bus.
	 *
	 * - If user has indicated to prevent autosuspend by passing
	 *   usbcore.autosuspend = -1 then keep autosuspend disabled.
	 */
#ifdef CONFIG_PM
	/*
	 * bus suspend is executed before USB3.0 hub and devices are detected,
	 * which causes USB3.0 hub and devices aren't recognized when l2 sleep is enabled.
	 * Restoring suspend delay will resolve USB3.0 hub detect issue.
	 */
	hcd = bus_to_hcd(hdev->bus);
	if ((hdev->dev.power.autosuspend_delay >= 0) && !hcd->driver->usb_l2_check(hcd))
		pm_runtime_set_autosuspend_delay(&hdev->dev, 0);
#endif

	/*
	 * Hubs have proper suspend/resume support, except for root hubs
	 * where the controller driver doesn't have bus_suspend and
	 * bus_resume methods.
	 */
	if (hdev->parent) {		/* normal device */
		usb_enable_autosuspend(hdev);
	} else {			/* root hub */
		const struct hc_driver *drv = bus_to_hcd(hdev->bus)->driver;

		if (drv->bus_suspend && drv->bus_resume)
			usb_enable_autosuspend(hdev);
	}

	if (hdev->level == MAX_TOPO_LEVEL) {
		dev_err(&intf->dev,
			"Unsupported bus topology: hub nested too deep\n");
		return -E2BIG;
	}

#ifdef	CONFIG_USB_OTG_BLACKLIST_HUB
	if (hdev->parent) {
		dev_warn(&intf->dev, "ignoring external hub\n");
		return -ENODEV;
	}
#endif

	if (!hub_descriptor_is_sane(desc)) {
		dev_err(&intf->dev, "bad descriptor, ignoring hub\n");
		return -EIO;
	}

	/* We found a hub */
	dev_info(&intf->dev, "USB hub found\n");

	hub = kzalloc(sizeof(*hub), GFP_KERNEL);
	if (!hub)
		return -ENOMEM;

	kref_init(&hub->kref);
	hub->intfdev = &intf->dev;
	hub->hdev = hdev;
	INIT_DELAYED_WORK(&hub->leds, led_work);
	INIT_DELAYED_WORK(&hub->init_work, NULL);
	INIT_WORK(&hub->events, hub_event);
	usb_get_intf(intf);
	usb_get_dev(hdev);

	usb_set_intfdata(intf, hub);
	intf->needs_remote_wakeup = 1;
	pm_suspend_ignore_children(&intf->dev, true);

	if (hdev->speed == USB_SPEED_HIGH)
		highspeed_hubs++;

	if (id->driver_info & HUB_QUIRK_CHECK_PORT_AUTOSUSPEND)
		hub->quirk_check_port_auto_suspend = 1;

	if (id->driver_info & HUB_QUIRK_DISABLE_AUTOSUSPEND) {
		hub->quirk_disable_autosuspend = 1;
		usb_autopm_get_interface_no_resume(intf);
	}

	if (hub_configure(hub, &desc->endpoint[0].desc) >= 0)
		return 0;

	hub_disconnect(intf);
	return -ENODEV;
}

static int
hub_ioctl(struct usb_interface *intf, unsigned int code, void *user_data)
{
	struct usb_device *hdev = interface_to_usbdev(intf);
	struct usb_hub *hub = usb_hub_to_struct_hub(hdev);

	/* assert ifno == 0 (part of hub spec) */
	switch (code) {
	case USBDEVFS_HUB_PORTINFO: {
		struct usbdevfs_hub_portinfo *info = user_data;
		int i;

		spin_lock_irq(&device_state_lock);
		if (hdev->devnum <= 0)
			info->nports = 0;
		else {
			info->nports = hdev->maxchild;
			for (i = 0; i < info->nports; i++) {
				if (hub->ports[i]->child == NULL)
					info->port[i] = 0;
				else
					info->port[i] =
						hub->ports[i]->child->devnum;
			}
		}
		spin_unlock_irq(&device_state_lock);

		return info->nports + 1;
		}

	default:
		return -ENOSYS;
	}
}

/*
 * Allow user programs to claim ports on a hub.  When a device is attached
 * to one of these "claimed" ports, the program will "own" the device.
 */
static int find_port_owner(struct usb_device *hdev, unsigned port1,
		struct usb_dev_state ***ppowner)
{
	struct usb_hub *hub = usb_hub_to_struct_hub(hdev);

	if (hdev->state == USB_STATE_NOTATTACHED)
		return -ENODEV;
	if (port1 == 0 || port1 > hdev->maxchild)
		return -EINVAL;

	/* Devices not managed by the hub driver
	 * will always have maxchild equal to 0.
	 */
	*ppowner = &(hub->ports[port1 - 1]->port_owner);
	return 0;
}

/* In the following three functions, the caller must hold hdev's lock */
int usb_hub_claim_port(struct usb_device *hdev, unsigned port1,
		       struct usb_dev_state *owner)
{
	int rc;
	struct usb_dev_state **powner;

	rc = find_port_owner(hdev, port1, &powner);
	if (rc)
		return rc;
	if (*powner)
		return -EBUSY;
	*powner = owner;
	return rc;
}
EXPORT_SYMBOL_GPL(usb_hub_claim_port);

int usb_hub_release_port(struct usb_device *hdev, unsigned port1,
			 struct usb_dev_state *owner)
{
	int rc;
	struct usb_dev_state **powner;

	rc = find_port_owner(hdev, port1, &powner);
	if (rc)
		return rc;
	if (*powner != owner)
		return -ENOENT;
	*powner = NULL;
	return rc;
}
EXPORT_SYMBOL_GPL(usb_hub_release_port);

void usb_hub_release_all_ports(struct usb_device *hdev, struct usb_dev_state *owner)
{
	struct usb_hub *hub = usb_hub_to_struct_hub(hdev);
	int n;

	for (n = 0; n < hdev->maxchild; n++) {
		if (hub->ports[n]->port_owner == owner)
			hub->ports[n]->port_owner = NULL;
	}

}

/* The caller must hold udev's lock */
bool usb_device_is_owned(struct usb_device *udev)
{
	struct usb_hub *hub;

	if (udev->state == USB_STATE_NOTATTACHED || !udev->parent)
		return false;
	hub = usb_hub_to_struct_hub(udev->parent);
	return !!hub->ports[udev->portnum - 1]->port_owner;
}

static void recursively_mark_NOTATTACHED(struct usb_device *udev)
{
	struct usb_hub *hub = usb_hub_to_struct_hub(udev);
	int i;

	for (i = 0; i < udev->maxchild; ++i) {
		if (hub->ports[i]->child)
			recursively_mark_NOTATTACHED(hub->ports[i]->child);
	}
	if (udev->state == USB_STATE_SUSPENDED)
		udev->active_duration -= jiffies;
	udev->state = USB_STATE_NOTATTACHED;
}

/**
 * usb_set_device_state - change a device's current state (usbcore, hcds)
 * @udev: pointer to device whose state should be changed
 * @new_state: new state value to be stored
 *
 * udev->state is _not_ fully protected by the device lock.  Although
 * most transitions are made only while holding the lock, the state can
 * can change to USB_STATE_NOTATTACHED at almost any time.  This
 * is so that devices can be marked as disconnected as soon as possible,
 * without having to wait for any semaphores to be released.  As a result,
 * all changes to any device's state must be protected by the
 * device_state_lock spinlock.
 *
 * Once a device has been added to the device tree, all changes to its state
 * should be made using this routine.  The state should _not_ be set directly.
 *
 * If udev->state is already USB_STATE_NOTATTACHED then no change is made.
 * Otherwise udev->state is set to new_state, and if new_state is
 * USB_STATE_NOTATTACHED then all of udev's descendants' states are also set
 * to USB_STATE_NOTATTACHED.
 */
void usb_set_device_state(struct usb_device *udev,
		enum usb_device_state new_state)
{
	unsigned long flags;
	int wakeup = -1;

	spin_lock_irqsave(&device_state_lock, flags);
	if (udev->state == USB_STATE_NOTATTACHED)
		;	/* do nothing */
	else if (new_state != USB_STATE_NOTATTACHED) {

		/* root hub wakeup capabilities are managed out-of-band
		 * and may involve silicon errata ... ignore them here.
		 */
		if (udev->parent) {
			if (udev->state == USB_STATE_SUSPENDED
					|| new_state == USB_STATE_SUSPENDED)
				;	/* No change to wakeup settings */
			else if (new_state == USB_STATE_CONFIGURED)
				wakeup = (udev->quirks &
					USB_QUIRK_IGNORE_REMOTE_WAKEUP) ? 0 :
					udev->actconfig->desc.bmAttributes &
					USB_CONFIG_ATT_WAKEUP;
			else
				wakeup = 0;
		}
		if (udev->state == USB_STATE_SUSPENDED &&
			new_state != USB_STATE_SUSPENDED)
			udev->active_duration -= jiffies;
		else if (new_state == USB_STATE_SUSPENDED &&
				udev->state != USB_STATE_SUSPENDED)
			udev->active_duration += jiffies;
		udev->state = new_state;
	} else
		recursively_mark_NOTATTACHED(udev);
	spin_unlock_irqrestore(&device_state_lock, flags);
	if (wakeup >= 0)
		device_set_wakeup_capable(&udev->dev, wakeup);
}
EXPORT_SYMBOL_GPL(usb_set_device_state);

/*
 * Choose a device number.
 *
 * Device numbers are used as filenames in usbfs.  On USB-1.1 and
 * USB-2.0 buses they are also used as device addresses, however on
 * USB-3.0 buses the address is assigned by the controller hardware
 * and it usually is not the same as the device number.
 *
 * WUSB devices are simple: they have no hubs behind, so the mapping
 * device <-> virtual port number becomes 1:1. Why? to simplify the
 * life of the device connection logic in
 * drivers/usb/wusbcore/devconnect.c. When we do the initial secret
 * handshake we need to assign a temporary address in the unauthorized
 * space. For simplicity we use the first virtual port number found to
 * be free [drivers/usb/wusbcore/devconnect.c:wusbhc_devconnect_ack()]
 * and that becomes it's address [X < 128] or its unauthorized address
 * [X | 0x80].
 *
 * We add 1 as an offset to the one-based USB-stack port number
 * (zero-based wusb virtual port index) for two reasons: (a) dev addr
 * 0 is reserved by USB for default address; (b) Linux's USB stack
 * uses always #1 for the root hub of the controller. So USB stack's
 * port #1, which is wusb virtual-port #0 has address #2.
 *
 * Devices connected under xHCI are not as simple.  The host controller
 * supports virtualization, so the hardware assigns device addresses and
 * the HCD must setup data structures before issuing a set address
 * command to the hardware.
 */
static void choose_devnum(struct usb_device *udev)
{
	int		devnum;
	struct usb_bus	*bus = udev->bus;

	/* be safe when more hub events are proceed in parallel */
	mutex_lock(&bus->devnum_next_mutex);
	if (udev->wusb) {
		devnum = udev->portnum + 1;
		BUG_ON(test_bit(devnum, bus->devmap.devicemap));
	} else {
		/* Try to allocate the next devnum beginning at
		 * bus->devnum_next. */
		devnum = find_next_zero_bit(bus->devmap.devicemap, 128,
					    bus->devnum_next);
		if (devnum >= 128)
			devnum = find_next_zero_bit(bus->devmap.devicemap,
						    128, 1);
		bus->devnum_next = (devnum >= 127 ? 1 : devnum + 1);
	}
	if (devnum < 128) {
		set_bit(devnum, bus->devmap.devicemap);
		udev->devnum = devnum;
	}
	mutex_unlock(&bus->devnum_next_mutex);
}

static void release_devnum(struct usb_device *udev)
{
	if (udev->devnum > 0) {
		clear_bit(udev->devnum, udev->bus->devmap.devicemap);
		udev->devnum = -1;
	}
}

static void update_devnum(struct usb_device *udev, int devnum)
{
	/* The address for a WUSB device is managed by wusbcore. */
	if (!udev->wusb)
		udev->devnum = devnum;
}

static void hub_free_dev(struct usb_device *udev)
{
	struct usb_hcd *hcd = bus_to_hcd(udev->bus);

	/* Root hubs aren't real devices, so don't free HCD resources */
	if (hcd->driver->free_dev && udev->parent)
		hcd->driver->free_dev(hcd, udev);
}

static void hub_disconnect_children(struct usb_device *udev)
{
	struct usb_hub *hub = usb_hub_to_struct_hub(udev);
	int i;

	/* Free up all the children before we remove this device */
	for (i = 0; i < udev->maxchild; i++) {
		if (hub->ports[i]->child)
			usb_disconnect(&hub->ports[i]->child);
	}
}

/**
 * usb_disconnect - disconnect a device (usbcore-internal)
 * @pdev: pointer to device being disconnected
 * Context: !in_interrupt ()
 *
 * Something got disconnected. Get rid of it and all of its children.
 *
 * If *pdev is a normal device then the parent hub must already be locked.
 * If *pdev is a root hub then the caller must hold the usb_bus_idr_lock,
 * which protects the set of root hubs as well as the list of buses.
 *
 * Only hub drivers (including virtual root hub drivers for host
 * controllers) should ever call this.
 *
 * This call is synchronous, and may not be used in an interrupt context.
 */
void usb_disconnect(struct usb_device **pdev)
{
	struct usb_port *port_dev = NULL;
	struct usb_device *udev = *pdev;
	struct usb_hub *hub = NULL;
	int port1 = 1;

	/* mark the device as inactive, so any further urb submissions for
	 * this device (and any of its children) will fail immediately.
	 * this quiesces everything except pending urbs.
	 */
	usb_set_device_state(udev, USB_STATE_NOTATTACHED);
	dev_info(&udev->dev, "USB disconnect, device number %d\n",
			udev->devnum);

	/*
	 * Ensure that the pm runtime code knows that the USB device
	 * is in the process of being disconnected.
	 */
	pm_runtime_barrier(&udev->dev);

	usb_lock_device(udev);

	hub_disconnect_children(udev);

	/* deallocate hcd/hardware state ... nuking all pending urbs and
	 * cleaning up all state associated with the current configuration
	 * so that the hardware is now fully quiesced.
	 */
	dev_dbg(&udev->dev, "unregistering device\n");
	usb_disable_device(udev, 0);
	usb_hcd_synchronize_unlinks(udev);

	if (udev->parent) {
		port1 = udev->portnum;
		hub = usb_hub_to_struct_hub(udev->parent);
		port_dev = hub->ports[port1 - 1];

		sysfs_remove_link(&udev->dev.kobj, "port");
		sysfs_remove_link(&port_dev->dev.kobj, "device");

		/*
		 * As usb_port_runtime_resume() de-references udev, make
		 * sure no resumes occur during removal
		 */
		if (!test_and_set_bit(port1, hub->child_usage_bits))
			pm_runtime_get_sync(&port_dev->dev);
	}

	usb_remove_ep_devs(&udev->ep0);
	usb_unlock_device(udev);

	/* Unregister the device.  The device driver is responsible
	 * for de-configuring the device and invoking the remove-device
	 * notifier chain (used by usbfs and possibly others).
	 */
	device_del(&udev->dev);

	/* Free the device number and delete the parent's children[]
	 * (or root_hub) pointer.
	 */
	release_devnum(udev);

	/* Avoid races with recursively_mark_NOTATTACHED() */
	spin_lock_irq(&device_state_lock);
	*pdev = NULL;
	spin_unlock_irq(&device_state_lock);

	if (port_dev && test_and_clear_bit(port1, hub->child_usage_bits))
		pm_runtime_put(&port_dev->dev);

	hub_free_dev(udev);

	put_device(&udev->dev);
}

#ifdef CONFIG_USB_ANNOUNCE_NEW_DEVICES
static void show_string(struct usb_device *udev, char *id, char *string)
{
	if (!string)
		return;
	dev_info(&udev->dev, "%s: %s\n", id, string);
}

static void announce_device(struct usb_device *udev)
{
	dev_info(&udev->dev, "New USB device found, idVendor=%04x, idProduct=%04x\n",
		le16_to_cpu(udev->descriptor.idVendor),
		le16_to_cpu(udev->descriptor.idProduct));
	dev_info(&udev->dev,
		"New USB device strings: Mfr=%d, Product=%d, SerialNumber=%d\n",
		udev->descriptor.iManufacturer,
		udev->descriptor.iProduct,
		udev->descriptor.iSerialNumber);
	show_string(udev, "Product", udev->product);
	show_string(udev, "Manufacturer", udev->manufacturer);
	show_string(udev, "SerialNumber", udev->serial);
}
#else
static inline void announce_device(struct usb_device *udev) { }
#endif


/**
 * usb_enumerate_device_otg - FIXME (usbcore-internal)
 * @udev: newly addressed device (in ADDRESS state)
 *
 * Finish enumeration for On-The-Go devices
 *
 * Return: 0 if successful. A negative error code otherwise.
 */
static int usb_enumerate_device_otg(struct usb_device *udev)
{
	int err = 0;

#ifdef	CONFIG_USB_OTG
	/*
	 * OTG-aware devices on OTG-capable root hubs may be able to use SRP,
	 * to wake us after we've powered off VBUS; and HNP, switching roles
	 * "host" to "peripheral".  The OTG descriptor helps figure this out.
	 */
	if (!udev->bus->is_b_host
			&& udev->config
			&& udev->parent == udev->bus->root_hub) {
		struct usb_otg_descriptor	*desc = NULL;
		struct usb_bus			*bus = udev->bus;
		unsigned			port1 = udev->portnum;

		/* descriptor may appear anywhere in config */
		err = __usb_get_extra_descriptor(udev->rawdescriptors[0],
				le16_to_cpu(udev->config[0].desc.wTotalLength),
				USB_DT_OTG, (void **) &desc, sizeof(*desc));
		if (err || !(desc->bmAttributes & USB_OTG_HNP))
			return 0;

		dev_info(&udev->dev, "Dual-Role OTG device on %sHNP port\n",
					(port1 == bus->otg_port) ? "" : "non-");

		/* enable HNP before suspend, it's simpler */
		if (port1 == bus->otg_port) {
			bus->b_hnp_enable = 1;
			err = usb_control_msg(udev,
				usb_sndctrlpipe(udev, 0),
				USB_REQ_SET_FEATURE, 0,
				USB_DEVICE_B_HNP_ENABLE,
				0, NULL, 0,
				USB_CTRL_SET_TIMEOUT);
			if (err < 0) {
				/*
				 * OTG MESSAGE: report errors here,
				 * customize to match your product.
				 */
				dev_err(&udev->dev, "can't set HNP mode: %d\n",
									err);
				bus->b_hnp_enable = 0;
			}
		} else if (desc->bLength == sizeof
				(struct usb_otg_descriptor)) {
			/* Set a_alt_hnp_support for legacy otg device */
			err = usb_control_msg(udev,
				usb_sndctrlpipe(udev, 0),
				USB_REQ_SET_FEATURE, 0,
				USB_DEVICE_A_ALT_HNP_SUPPORT,
				0, NULL, 0,
				USB_CTRL_SET_TIMEOUT);
			if (err < 0)
				dev_err(&udev->dev,
					"set a_alt_hnp_support failed: %d\n",
					err);
		}
	}
#endif
	return err;
}


/**
 * usb_enumerate_device - Read device configs/intfs/otg (usbcore-internal)
 * @udev: newly addressed device (in ADDRESS state)
 *
 * This is only called by usb_new_device() and usb_authorize_device()
 * and FIXME -- all comments that apply to them apply here wrt to
 * environment.
 *
 * If the device is WUSB and not authorized, we don't attempt to read
 * the string descriptors, as they will be errored out by the device
 * until it has been authorized.
 *
 * Return: 0 if successful. A negative error code otherwise.
 */
static int usb_enumerate_device(struct usb_device *udev)
{
	int err;
	struct usb_hcd *hcd = bus_to_hcd(udev->bus);

	if (udev->config == NULL) {
		err = usb_get_configuration(udev);
		if (err < 0) {
			if (err != -ENODEV)
				dev_err(&udev->dev, "can't read configurations, error %d\n",
						err);
			return err;
		}
	}

	/* read the standard strings and cache them if present */
	udev->product = usb_cache_string(udev, udev->descriptor.iProduct);
	udev->manufacturer = usb_cache_string(udev,
					      udev->descriptor.iManufacturer);
	udev->serial = usb_cache_string(udev, udev->descriptor.iSerialNumber);

	err = usb_enumerate_device_otg(udev);
	if (err < 0)
		return err;

	if (IS_ENABLED(CONFIG_USB_OTG_WHITELIST) && hcd->tpl_support &&
		!is_targeted(udev)) {
		/* Maybe it can talk to us, though we can't talk to it.
		 * (Includes HNP test device.)
		 */
		if (IS_ENABLED(CONFIG_USB_OTG) && (udev->bus->b_hnp_enable
			|| udev->bus->is_b_host)) {
			err = usb_port_suspend(udev, PMSG_AUTO_SUSPEND);
			if (err < 0)
				dev_dbg(&udev->dev, "HNP fail, %d\n", err);
		}
		return -ENOTSUPP;
	}
#if defined(CONFIG_USB_NOTIFY_LAYER)
	if (!usb_check_whitelist_for_mdm(udev)) {
		if (IS_ENABLED(CONFIG_USB_OTG) && (udev->bus->b_hnp_enable
			|| udev->bus->is_b_host)) {
			err = usb_port_suspend(udev, PMSG_AUTO_SUSPEND);
			if (err < 0)
				dev_dbg(&udev->dev, "HNP fail, %d\n", err);
		}
		return -ENOTSUPP;
	}
#endif
	usb_detect_interface_quirks(udev);
#ifdef CONFIG_USB_INTERFACE_LPM_LIST
	if (usb_detect_interface_lpm(udev)) {
		dev_info(&udev->dev, "L1 enable");
		hub_set_initial_usb2_lpm_policy(udev);
	}
#endif
	return 0;
}

static void set_usb_port_removable(struct usb_device *udev)
{
	struct usb_device *hdev = udev->parent;
	struct usb_hub *hub;
	u8 port = udev->portnum;
	u16 wHubCharacteristics;
	bool removable = true;

	if (!hdev)
		return;

	hub = usb_hub_to_struct_hub(udev->parent);

	/*
	 * If the platform firmware has provided information about a port,
	 * use that to determine whether it's removable.
	 */
	switch (hub->ports[udev->portnum - 1]->connect_type) {
	case USB_PORT_CONNECT_TYPE_HOT_PLUG:
		udev->removable = USB_DEVICE_REMOVABLE;
		return;
	case USB_PORT_CONNECT_TYPE_HARD_WIRED:
	case USB_PORT_NOT_USED:
		udev->removable = USB_DEVICE_FIXED;
		return;
	default:
		break;
	}

	/*
	 * Otherwise, check whether the hub knows whether a port is removable
	 * or not
	 */
	wHubCharacteristics = le16_to_cpu(hub->descriptor->wHubCharacteristics);

	if (!(wHubCharacteristics & HUB_CHAR_COMPOUND))
		return;

	if (hub_is_superspeed(hdev)) {
		if (le16_to_cpu(hub->descriptor->u.ss.DeviceRemovable)
				& (1 << port))
			removable = false;
	} else {
		if (hub->descriptor->u.hs.DeviceRemovable[port / 8] & (1 << (port % 8)))
			removable = false;
	}

	if (removable)
		udev->removable = USB_DEVICE_REMOVABLE;
	else
		udev->removable = USB_DEVICE_FIXED;

}

/**
 * usb_new_device - perform initial device setup (usbcore-internal)
 * @udev: newly addressed device (in ADDRESS state)
 *
 * This is called with devices which have been detected but not fully
 * enumerated.  The device descriptor is available, but not descriptors
 * for any device configuration.  The caller must have locked either
 * the parent hub (if udev is a normal device) or else the
 * usb_bus_idr_lock (if udev is a root hub).  The parent's pointer to
 * udev has already been installed, but udev is not yet visible through
 * sysfs or other filesystem code.
 *
 * This call is synchronous, and may not be used in an interrupt context.
 *
 * Only the hub driver or root-hub registrar should ever call this.
 *
 * Return: Whether the device is configured properly or not. Zero if the
 * interface was registered with the driver core; else a negative errno
 * value.
 *
 */
int usb_new_device(struct usb_device *udev)
{
	int err;

	if (udev->parent) {
		/* Initialize non-root-hub device wakeup to disabled;
		 * device (un)configuration controls wakeup capable
		 * sysfs power/wakeup controls wakeup enabled/disabled
		 */
		device_init_wakeup(&udev->dev, 0);
	}

	/* Tell the runtime-PM framework the device is active */
	pm_runtime_set_active(&udev->dev);
	pm_runtime_get_noresume(&udev->dev);
	pm_runtime_use_autosuspend(&udev->dev);
	pm_runtime_enable(&udev->dev);

	/* By default, forbid autosuspend for all devices.  It will be
	 * allowed for hubs during binding.
	 */
	usb_disable_autosuspend(udev);

	err = usb_enumerate_device(udev);	/* Read descriptors */
	if (err < 0)
		goto fail;
	dev_dbg(&udev->dev, "udev %d, busnum %d, minor = %d\n",
			udev->devnum, udev->bus->busnum,
			(((udev->bus->busnum-1) * 128) + (udev->devnum-1)));
	/* export the usbdev device-node for libusb */
	udev->dev.devt = MKDEV(USB_DEVICE_MAJOR,
			(((udev->bus->busnum-1) * 128) + (udev->devnum-1)));

	/* Tell the world! */
	announce_device(udev);

	if (udev->serial)
		add_device_randomness(udev->serial, strlen(udev->serial));
	if (udev->product)
		add_device_randomness(udev->product, strlen(udev->product));
	if (udev->manufacturer)
		add_device_randomness(udev->manufacturer,
				      strlen(udev->manufacturer));

	device_enable_async_suspend(&udev->dev);

	/* check whether the hub or firmware marks this port as non-removable */
	if (udev->parent)
		set_usb_port_removable(udev);

	/* Register the device.  The device driver is responsible
	 * for configuring the device and invoking the add-device
	 * notifier chain (used by usbfs and possibly others).
	 */
	err = device_add(&udev->dev);
	if (err) {
		dev_err(&udev->dev, "can't device_add, error %d\n", err);
		goto fail;
	}

	/* Create link files between child device and usb port device. */
	if (udev->parent) {
		struct usb_hub *hub = usb_hub_to_struct_hub(udev->parent);
		int port1 = udev->portnum;
		struct usb_port	*port_dev = hub->ports[port1 - 1];

		err = sysfs_create_link(&udev->dev.kobj,
				&port_dev->dev.kobj, "port");
		if (err)
			goto fail;

		err = sysfs_create_link(&port_dev->dev.kobj,
				&udev->dev.kobj, "device");
		if (err) {
			sysfs_remove_link(&udev->dev.kobj, "port");
			goto fail;
		}

		if (!test_and_set_bit(port1, hub->child_usage_bits))
			pm_runtime_get_sync(&port_dev->dev);
	}

	(void) usb_create_ep_devs(&udev->dev, &udev->ep0, udev);
	usb_mark_last_busy(udev);
	pm_runtime_put_sync_autosuspend(&udev->dev);
	return err;

fail:
	usb_set_device_state(udev, USB_STATE_NOTATTACHED);
	pm_runtime_disable(&udev->dev);
	pm_runtime_set_suspended(&udev->dev);
	return err;
}


/**
 * usb_deauthorize_device - deauthorize a device (usbcore-internal)
 * @usb_dev: USB device
 *
 * Move the USB device to a very basic state where interfaces are disabled
 * and the device is in fact unconfigured and unusable.
 *
 * We share a lock (that we have) with device_del(), so we need to
 * defer its call.
 *
 * Return: 0.
 */
int usb_deauthorize_device(struct usb_device *usb_dev)
{
	usb_lock_device(usb_dev);
	if (usb_dev->authorized == 0)
		goto out_unauthorized;

	usb_dev->authorized = 0;
	usb_set_configuration(usb_dev, -1);

out_unauthorized:
	usb_unlock_device(usb_dev);
	return 0;
}


int usb_authorize_device(struct usb_device *usb_dev)
{
	int result = 0, c;

	usb_lock_device(usb_dev);
	if (usb_dev->authorized == 1)
		goto out_authorized;

	result = usb_autoresume_device(usb_dev);
	if (result < 0) {
		dev_err(&usb_dev->dev,
			"can't autoresume for authorization: %d\n", result);
		goto error_autoresume;
	}

	if (usb_dev->wusb) {
		result = usb_get_device_descriptor(usb_dev, sizeof(usb_dev->descriptor));
		if (result < 0) {
			dev_err(&usb_dev->dev, "can't re-read device descriptor for "
				"authorization: %d\n", result);
			goto error_device_descriptor;
		}
	}

	usb_dev->authorized = 1;
	/* Choose and set the configuration.  This registers the interfaces
	 * with the driver core and lets interface drivers bind to them.
	 */
	c = usb_choose_configuration(usb_dev);
	if (c >= 0) {
		result = usb_set_configuration(usb_dev, c);
		if (result) {
			dev_err(&usb_dev->dev,
				"can't set config #%d, error %d\n", c, result);
			/* This need not be fatal.  The user can try to
			 * set other configurations. */
		}
	}
	dev_info(&usb_dev->dev, "authorized to connect\n");

error_device_descriptor:
	usb_autosuspend_device(usb_dev);
error_autoresume:
out_authorized:
	usb_unlock_device(usb_dev);	/* complements locktree */
	return result;
}

/*
 * Return 1 if port speed is SuperSpeedPlus, 0 otherwise
 * check it from the link protocol field of the current speed ID attribute.
 * current speed ID is got from ext port status request. Sublink speed attribute
 * table is returned with the hub BOS SSP device capability descriptor
 */
static int port_speed_is_ssp(struct usb_device *hdev, int speed_id)
{
	int ssa_count;
	u32 ss_attr;
	int i;
	struct usb_ssp_cap_descriptor *ssp_cap = hdev->bos->ssp_cap;

	if (!ssp_cap)
		return 0;

	ssa_count = le32_to_cpu(ssp_cap->bmAttributes) &
		USB_SSP_SUBLINK_SPEED_ATTRIBS;

	for (i = 0; i <= ssa_count; i++) {
		ss_attr = le32_to_cpu(ssp_cap->bmSublinkSpeedAttr[i]);
		if (speed_id == (ss_attr & USB_SSP_SUBLINK_SPEED_SSID))
			return !!(ss_attr & USB_SSP_SUBLINK_SPEED_LP);
	}
	return 0;
}

/* Returns 1 if @hub is a WUSB root hub, 0 otherwise */
static unsigned hub_is_wusb(struct usb_hub *hub)
{
	struct usb_hcd *hcd;
	if (hub->hdev->parent != NULL)  /* not a root hub? */
		return 0;
	hcd = bus_to_hcd(hub->hdev->bus);
	return hcd->wireless;
}


#define PORT_RESET_TRIES	5
#define SET_ADDRESS_TRIES	2
#define GET_DESCRIPTOR_TRIES	2
#define SET_CONFIG_TRIES	(2 * (use_both_schemes + 1))
#define USE_NEW_SCHEME(i)	((i) / 2 == (int)old_scheme_first)

#define HUB_ROOT_RESET_TIME	60	/* times are in msec */
#define HUB_SHORT_RESET_TIME	10
#define HUB_BH_RESET_TIME	50
#define HUB_LONG_RESET_TIME	200
#define HUB_RESET_TIMEOUT	800

/*
 * "New scheme" enumeration causes an extra state transition to be
 * exposed to an xhci host and causes USB3 devices to receive control
 * commands in the default state.  This has been seen to cause
 * enumeration failures, so disable this enumeration scheme for USB3
 * devices.
 */
static bool use_new_scheme(struct usb_device *udev, int retry)
{
	if (udev->speed >= USB_SPEED_SUPER)
		return false;

	return USE_NEW_SCHEME(retry);
}

/* Is a USB 3.0 port in the Inactive or Compliance Mode state?
 * Port worm reset is required to recover
 */
static bool hub_port_warm_reset_required(struct usb_hub *hub, int port1,
		u16 portstatus)
{
	u16 link_state;

	if (!hub_is_superspeed(hub->hdev))
		return false;

	if (test_bit(port1, hub->warm_reset_bits))
		return true;

	link_state = portstatus & USB_PORT_STAT_LINK_STATE;
	return link_state == USB_SS_PORT_LS_SS_INACTIVE
		|| link_state == USB_SS_PORT_LS_COMP_MOD;
}

static int hub_port_wait_reset(struct usb_hub *hub, int port1,
			struct usb_device *udev, unsigned int delay, bool warm)
{
	int delay_time, ret;
	u16 portstatus;
	u16 portchange;
	u32 ext_portstatus = 0;

	for (delay_time = 0;
			delay_time < HUB_RESET_TIMEOUT;
			delay_time += delay) {
		/* wait to give the device a chance to reset */
		msleep(delay);

		/* read and decode port status */
		if (hub_is_superspeedplus(hub->hdev))
			ret = hub_ext_port_status(hub, port1,
						  HUB_EXT_PORT_STATUS,
						  &portstatus, &portchange,
						  &ext_portstatus);
		else
			ret = hub_port_status(hub, port1, &portstatus,
					      &portchange);
		if (ret < 0)
			return ret;

		/*
		 * The port state is unknown until the reset completes.
		 *
		 * On top of that, some chips may require additional time
		 * to re-establish a connection after the reset is complete,
		 * so also wait for the connection to be re-established.
		 */
		if (!(portstatus & USB_PORT_STAT_RESET) &&
		    (portstatus & USB_PORT_STAT_CONNECTION))
			break;

		/* switch to the long delay after two short delay failures */
		if (delay_time >= 2 * HUB_SHORT_RESET_TIME)
			delay = HUB_LONG_RESET_TIME;

		dev_dbg(&hub->ports[port1 - 1]->dev,
				"not %sreset yet, waiting %dms\n",
				warm ? "warm " : "", delay);
	}

	if ((portstatus & USB_PORT_STAT_RESET))
		return -EBUSY;

	if (hub_port_warm_reset_required(hub, port1, portstatus))
		return -ENOTCONN;

	/* Device went away? */
	if (!(portstatus & USB_PORT_STAT_CONNECTION))
		return -ENOTCONN;

	/* Retry if connect change is set but status is still connected.
	 * A USB 3.0 connection may bounce if multiple warm resets were issued,
	 * but the device may have successfully re-connected. Ignore it.
	 */
	if (!hub_is_superspeed(hub->hdev) &&
	    (portchange & USB_PORT_STAT_C_CONNECTION)) {
		usb_clear_port_feature(hub->hdev, port1,
				       USB_PORT_FEAT_C_CONNECTION);
		return -EAGAIN;
	}

	if (!(portstatus & USB_PORT_STAT_ENABLE))
		return -EBUSY;

	if (!udev)
		return 0;

	if (hub_is_wusb(hub))
		udev->speed = USB_SPEED_WIRELESS;
	else if (hub_is_superspeedplus(hub->hdev) &&
		 port_speed_is_ssp(hub->hdev, ext_portstatus &
				   USB_EXT_PORT_STAT_RX_SPEED_ID))
		udev->speed = USB_SPEED_SUPER_PLUS;
	else if (hub_is_superspeed(hub->hdev))
		udev->speed = USB_SPEED_SUPER;
	else if (portstatus & USB_PORT_STAT_HIGH_SPEED)
		udev->speed = USB_SPEED_HIGH;
	else if (portstatus & USB_PORT_STAT_LOW_SPEED)
		udev->speed = USB_SPEED_LOW;
	else
		udev->speed = USB_SPEED_FULL;
	return 0;
}

/* Handle port reset and port warm(BH) reset (for USB3 protocol ports) */
static int hub_port_reset(struct usb_hub *hub, int port1,
			struct usb_device *udev, unsigned int delay, bool warm)
{
	int i, status;
	u16 portchange, portstatus;
	struct usb_port *port_dev = hub->ports[port1 - 1];

	if (!hub_is_superspeed(hub->hdev)) {
		if (warm) {
			dev_err(hub->intfdev, "only USB3 hub support "
						"warm reset\n");
			return -EINVAL;
		}
		/* Block EHCI CF initialization during the port reset.
		 * Some companion controllers don't like it when they mix.
		 */
		down_read(&ehci_cf_port_reset_rwsem);
	} else if (!warm) {
		/*
		 * If the caller hasn't explicitly requested a warm reset,
		 * double check and see if one is needed.
		 */
		if (hub_port_status(hub, port1, &portstatus, &portchange) == 0)
			if (hub_port_warm_reset_required(hub, port1,
							portstatus))
				warm = true;
	}
	clear_bit(port1, hub->warm_reset_bits);

	/* Reset the port */
	for (i = 0; i < PORT_RESET_TRIES; i++) {
		status = set_port_feature(hub->hdev, port1, (warm ?
					USB_PORT_FEAT_BH_PORT_RESET :
					USB_PORT_FEAT_RESET));
		if (status == -ENODEV) {
			;	/* The hub is gone */
		} else if (status) {
			dev_err(&port_dev->dev,
					"cannot %sreset (err = %d)\n",
					warm ? "warm " : "", status);
		} else {
			status = hub_port_wait_reset(hub, port1, udev, delay,
								warm);
			if (status && status != -ENOTCONN && status != -ENODEV)
				dev_dbg(hub->intfdev,
						"port_wait_reset: err = %d\n",
						status);
		}

		/* Check for disconnect or reset */
		if (status == 0 || status == -ENOTCONN || status == -ENODEV) {
			usb_clear_port_feature(hub->hdev, port1,
					USB_PORT_FEAT_C_RESET);

			if (!hub_is_superspeed(hub->hdev))
				goto done;

			usb_clear_port_feature(hub->hdev, port1,
					USB_PORT_FEAT_C_BH_PORT_RESET);
			usb_clear_port_feature(hub->hdev, port1,
					USB_PORT_FEAT_C_PORT_LINK_STATE);

			if (udev)
				usb_clear_port_feature(hub->hdev, port1,
					USB_PORT_FEAT_C_CONNECTION);

			/*
			 * If a USB 3.0 device migrates from reset to an error
			 * state, re-issue the warm reset.
			 */
			if (hub_port_status(hub, port1,
					&portstatus, &portchange) < 0)
				goto done;

			if (!hub_port_warm_reset_required(hub, port1,
					portstatus))
				goto done;

			/*
			 * If the port is in SS.Inactive or Compliance Mode, the
			 * hot or warm reset failed.  Try another warm reset.
			 */
			if (!warm) {
				dev_dbg(&port_dev->dev,
						"hot reset failed, warm reset\n");
				warm = true;
			}
		}

		dev_dbg(&port_dev->dev,
				"not enabled, trying %sreset again...\n",
				warm ? "warm " : "");
		delay = HUB_LONG_RESET_TIME;
	}

	dev_err(&port_dev->dev, "Cannot enable. Maybe the USB cable is bad?\n");

done:
	if (status == 0) {
		/* TRSTRCY = 10 ms; plus some extra */
		msleep(10 + 40);
		if (udev) {
			struct usb_hcd *hcd = bus_to_hcd(udev->bus);

			update_devnum(udev, 0);
			/* The xHC may think the device is already reset,
			 * so ignore the status.
			 */
			if (hcd->driver->reset_device)
				hcd->driver->reset_device(hcd, udev);

			usb_set_device_state(udev, USB_STATE_DEFAULT);
		}
	} else {
		if (udev)
			usb_set_device_state(udev, USB_STATE_NOTATTACHED);
	}

	if (!hub_is_superspeed(hub->hdev))
		up_read(&ehci_cf_port_reset_rwsem);

	return status;
}

/* Check if a port is power on */
static int port_is_power_on(struct usb_hub *hub, unsigned portstatus)
{
	int ret = 0;

	if (hub_is_superspeed(hub->hdev)) {
		if (portstatus & USB_SS_PORT_STAT_POWER)
			ret = 1;
	} else {
		if (portstatus & USB_PORT_STAT_POWER)
			ret = 1;
	}

	return ret;
}

static void usb_lock_port(struct usb_port *port_dev)
		__acquires(&port_dev->status_lock)
{
	mutex_lock(&port_dev->status_lock);
	__acquire(&port_dev->status_lock);
}

static void usb_unlock_port(struct usb_port *port_dev)
		__releases(&port_dev->status_lock)
{
	mutex_unlock(&port_dev->status_lock);
	__release(&port_dev->status_lock);
}

#ifdef	CONFIG_PM

/* Check if a port is suspended(USB2.0 port) or in U3 state(USB3.0 port) */
static int port_is_suspended(struct usb_hub *hub, unsigned portstatus)
{
	int ret = 0;

	if (hub_is_superspeed(hub->hdev)) {
		if ((portstatus & USB_PORT_STAT_LINK_STATE)
				== USB_SS_PORT_LS_U3)
			ret = 1;
	} else {
		if (portstatus & USB_PORT_STAT_SUSPEND)
			ret = 1;
	}

	return ret;
}

/* Determine whether the device on a port is ready for a normal resume,
 * is ready for a reset-resume, or should be disconnected.
 */
static int check_port_resume_type(struct usb_device *udev,
		struct usb_hub *hub, int port1,
		int status, u16 portchange, u16 portstatus)
{
	struct usb_port *port_dev = hub->ports[port1 - 1];
	int retries = 3;

 retry:
	/* Is a warm reset needed to recover the connection? */
	if (status == 0 && udev->reset_resume
		&& hub_port_warm_reset_required(hub, port1, portstatus)) {
		/* pass */;
	}
	/* Is the device still present? */
	else if (status || port_is_suspended(hub, portstatus) ||
			!port_is_power_on(hub, portstatus)) {
		if (status >= 0)
			status = -ENODEV;
	} else if (!(portstatus & USB_PORT_STAT_CONNECTION)) {
		if (retries--) {
			usleep_range(200, 300);
			status = hub_port_status(hub, port1, &portstatus,
							     &portchange);
			goto retry;
		}
		status = -ENODEV;
	}

	/* Can't do a normal resume if the port isn't enabled,
	 * so try a reset-resume instead.
	 */
	else if (!(portstatus & USB_PORT_STAT_ENABLE) && !udev->reset_resume) {
		if (udev->persist_enabled)
			udev->reset_resume = 1;
		else
			status = -ENODEV;
	}

	if (status) {
		dev_dbg(&port_dev->dev, "status %04x.%04x after resume, %d\n",
				portchange, portstatus, status);
	} else if (udev->reset_resume) {

		/* Late port handoff can set status-change bits */
		if (portchange & USB_PORT_STAT_C_CONNECTION)
			usb_clear_port_feature(hub->hdev, port1,
					USB_PORT_FEAT_C_CONNECTION);
		if (portchange & USB_PORT_STAT_C_ENABLE)
			usb_clear_port_feature(hub->hdev, port1,
					USB_PORT_FEAT_C_ENABLE);

		/*
		 * Whatever made this reset-resume necessary may have
		 * turned on the port1 bit in hub->change_bits.  But after
		 * a successful reset-resume we want the bit to be clear;
		 * if it was on it would indicate that something happened
		 * following the reset-resume.
		 */
		clear_bit(port1, hub->change_bits);
	}

	return status;
}

int usb_disable_ltm(struct usb_device *udev)
{
	struct usb_hcd *hcd = bus_to_hcd(udev->bus);

	/* Check if the roothub and device supports LTM. */
	if (!usb_device_supports_ltm(hcd->self.root_hub) ||
			!usb_device_supports_ltm(udev))
		return 0;

	/* Clear Feature LTM Enable can only be sent if the device is
	 * configured.
	 */
	if (!udev->actconfig)
		return 0;

	return usb_control_msg(udev, usb_sndctrlpipe(udev, 0),
			USB_REQ_CLEAR_FEATURE, USB_RECIP_DEVICE,
			USB_DEVICE_LTM_ENABLE, 0, NULL, 0,
			USB_CTRL_SET_TIMEOUT);
}
EXPORT_SYMBOL_GPL(usb_disable_ltm);

void usb_enable_ltm(struct usb_device *udev)
{
	struct usb_hcd *hcd = bus_to_hcd(udev->bus);

	/* Check if the roothub and device supports LTM. */
	if (!usb_device_supports_ltm(hcd->self.root_hub) ||
			!usb_device_supports_ltm(udev))
		return;

	/* Set Feature LTM Enable can only be sent if the device is
	 * configured.
	 */
	if (!udev->actconfig)
		return;

	usb_control_msg(udev, usb_sndctrlpipe(udev, 0),
			USB_REQ_SET_FEATURE, USB_RECIP_DEVICE,
			USB_DEVICE_LTM_ENABLE, 0, NULL, 0,
			USB_CTRL_SET_TIMEOUT);
}
EXPORT_SYMBOL_GPL(usb_enable_ltm);

/*
 * usb_enable_remote_wakeup - enable remote wakeup for a device
 * @udev: target device
 *
 * For USB-2 devices: Set the device's remote wakeup feature.
 *
 * For USB-3 devices: Assume there's only one function on the device and
 * enable remote wake for the first interface.  FIXME if the interface
 * association descriptor shows there's more than one function.
 */
static int usb_enable_remote_wakeup(struct usb_device *udev)
{
	if (udev->speed < USB_SPEED_SUPER)
		return usb_control_msg(udev, usb_sndctrlpipe(udev, 0),
				USB_REQ_SET_FEATURE, USB_RECIP_DEVICE,
				USB_DEVICE_REMOTE_WAKEUP, 0, NULL, 0,
				USB_CTRL_SET_TIMEOUT);
	else
		return usb_control_msg(udev, usb_sndctrlpipe(udev, 0),
				USB_REQ_SET_FEATURE, USB_RECIP_INTERFACE,
				USB_INTRF_FUNC_SUSPEND,
				USB_INTRF_FUNC_SUSPEND_RW |
					USB_INTRF_FUNC_SUSPEND_LP,
				NULL, 0, USB_CTRL_SET_TIMEOUT);
}

/*
 * usb_disable_remote_wakeup - disable remote wakeup for a device
 * @udev: target device
 *
 * For USB-2 devices: Clear the device's remote wakeup feature.
 *
 * For USB-3 devices: Assume there's only one function on the device and
 * disable remote wake for the first interface.  FIXME if the interface
 * association descriptor shows there's more than one function.
 */
static int usb_disable_remote_wakeup(struct usb_device *udev)
{
	if (udev->speed < USB_SPEED_SUPER)
		return usb_control_msg(udev, usb_sndctrlpipe(udev, 0),
				USB_REQ_CLEAR_FEATURE, USB_RECIP_DEVICE,
				USB_DEVICE_REMOTE_WAKEUP, 0, NULL, 0,
				USB_CTRL_SET_TIMEOUT);
	else
		return usb_control_msg(udev, usb_sndctrlpipe(udev, 0),
				USB_REQ_SET_FEATURE, USB_RECIP_INTERFACE,
				USB_INTRF_FUNC_SUSPEND,	0, NULL, 0,
				USB_CTRL_SET_TIMEOUT);
}

/* Count of wakeup-enabled devices at or below udev */
static unsigned wakeup_enabled_descendants(struct usb_device *udev)
{
	struct usb_hub *hub = usb_hub_to_struct_hub(udev);

	return udev->do_remote_wakeup +
			(hub ? hub->wakeup_enabled_descendants : 0);
}

/*
 * usb_port_suspend - suspend a usb device's upstream port
 * @udev: device that's no longer in active use, not a root hub
 * Context: must be able to sleep; device not locked; pm locks held
 *
 * Suspends a USB device that isn't in active use, conserving power.
 * Devices may wake out of a suspend, if anything important happens,
 * using the remote wakeup mechanism.  They may also be taken out of
 * suspend by the host, using usb_port_resume().  It's also routine
 * to disconnect devices while they are suspended.
 *
 * This only affects the USB hardware for a device; its interfaces
 * (and, for hubs, child devices) must already have been suspended.
 *
 * Selective port suspend reduces power; most suspended devices draw
 * less than 500 uA.  It's also used in OTG, along with remote wakeup.
 * All devices below the suspended port are also suspended.
 *
 * Devices leave suspend state when the host wakes them up.  Some devices
 * also support "remote wakeup", where the device can activate the USB
 * tree above them to deliver data, such as a keypress or packet.  In
 * some cases, this wakes the USB host.
 *
 * Suspending OTG devices may trigger HNP, if that's been enabled
 * between a pair of dual-role devices.  That will change roles, such
 * as from A-Host to A-Peripheral or from B-Host back to B-Peripheral.
 *
 * Devices on USB hub ports have only one "suspend" state, corresponding
 * to ACPI D2, "may cause the device to lose some context".
 * State transitions include:
 *
 *   - suspend, resume ... when the VBUS power link stays live
 *   - suspend, disconnect ... VBUS lost
 *
 * Once VBUS drop breaks the circuit, the port it's using has to go through
 * normal re-enumeration procedures, starting with enabling VBUS power.
 * Other than re-initializing the hub (plug/unplug, except for root hubs),
 * Linux (2.6) currently has NO mechanisms to initiate that:  no hub_wq
 * timer, no SRP, no requests through sysfs.
 *
 * If Runtime PM isn't enabled or used, non-SuperSpeed devices may not get
 * suspended until their bus goes into global suspend (i.e., the root
 * hub is suspended).  Nevertheless, we change @udev->state to
 * USB_STATE_SUSPENDED as this is the device's "logical" state.  The actual
 * upstream port setting is stored in @udev->port_is_suspended.
 *
 * Returns 0 on success, else negative errno.
 */
int usb_port_suspend(struct usb_device *udev, pm_message_t msg)
{
	struct usb_hub	*hub = usb_hub_to_struct_hub(udev->parent);
	struct usb_port *port_dev = hub->ports[udev->portnum - 1];
	int		port1 = udev->portnum;
	int		status;
	bool		really_suspend = true;

	usb_lock_port(port_dev);

	/* enable remote wakeup when appropriate; this lets the device
	 * wake up the upstream hub (including maybe the root hub).
	 *
	 * NOTE:  OTG devices may issue remote wakeup (or SRP) even when
	 * we don't explicitly enable it here.
	 */
	if (udev->do_remote_wakeup) {
		status = usb_enable_remote_wakeup(udev);
		if (status) {
			dev_dbg(&udev->dev, "won't remote wakeup, status %d\n",
					status);
			/* bail if autosuspend is requested */
			if (PMSG_IS_AUTO(msg))
				goto err_wakeup;
		}
	}

	/* disable USB2 hardware LPM */
	usb_disable_usb2_hardware_lpm(udev);

	if (usb_disable_ltm(udev)) {
		dev_err(&udev->dev, "Failed to disable LTM before suspend\n.");
		status = -ENOMEM;
		if (PMSG_IS_AUTO(msg))
			goto err_ltm;
	}

	/* see 7.1.7.6 */
	if (hub_is_superspeed(hub->hdev))
		status = hub_set_port_link_state(hub, port1, USB_SS_PORT_LS_U3);

	/*
	 * For system suspend, we do not need to enable the suspend feature
	 * on individual USB-2 ports.  The devices will automatically go
	 * into suspend a few ms after the root hub stops sending packets.
	 * The USB 2.0 spec calls this "global suspend".
	 *
	 * However, many USB hubs have a bug: They don't relay wakeup requests
	 * from a downstream port if the port's suspend feature isn't on.
	 * Therefore we will turn on the suspend feature if udev or any of its
	 * descendants is enabled for remote wakeup.
	 */
	else if (PMSG_IS_AUTO(msg) || wakeup_enabled_descendants(udev) > 0)
		status = set_port_feature(hub->hdev, port1,
				USB_PORT_FEAT_SUSPEND);
	else {
		really_suspend = false;
		status = 0;
	}
	if (status) {
		dev_dbg(&port_dev->dev, "can't suspend, status %d\n", status);

		/* Try to enable USB3 LTM again */
		usb_enable_ltm(udev);
 err_ltm:
		/* Try to enable USB2 hardware LPM again */
		usb_enable_usb2_hardware_lpm(udev);

		if (udev->do_remote_wakeup)
			(void) usb_disable_remote_wakeup(udev);
 err_wakeup:

		/* System sleep transitions should never fail */
		if (!PMSG_IS_AUTO(msg))
			status = 0;
	} else {
		dev_dbg(&udev->dev, "usb %ssuspend, wakeup %d\n",
				(PMSG_IS_AUTO(msg) ? "auto-" : ""),
				udev->do_remote_wakeup);
		if (really_suspend) {
			udev->port_is_suspended = 1;

			/* device has up to 10 msec to fully suspend */
			msleep(10);
		}
		usb_set_device_state(udev, USB_STATE_SUSPENDED);
	}

	if (status == 0 && !udev->do_remote_wakeup && udev->persist_enabled
			&& test_and_clear_bit(port1, hub->child_usage_bits))
		pm_runtime_put_sync(&port_dev->dev);

	usb_mark_last_busy(hub->hdev);

	usb_unlock_port(port_dev);
	return status;
}

/*
 * If the USB "suspend" state is in use (rather than "global suspend"),
 * many devices will be individually taken out of suspend state using
 * special "resume" signaling.  This routine kicks in shortly after
 * hardware resume signaling is finished, either because of selective
 * resume (by host) or remote wakeup (by device) ... now see what changed
 * in the tree that's rooted at this device.
 *
 * If @udev->reset_resume is set then the device is reset before the
 * status check is done.
 */
static int finish_port_resume(struct usb_device *udev)
{
	int	status = 0;
	u16	devstatus = 0;

	/* caller owns the udev device lock */
	dev_dbg(&udev->dev, "%s\n",
		udev->reset_resume ? "finish reset-resume" : "finish resume");

	/* usb ch9 identifies four variants of SUSPENDED, based on what
	 * state the device resumes to.  Linux currently won't see the
	 * first two on the host side; they'd be inside hub_port_init()
	 * during many timeouts, but hub_wq can't suspend until later.
	 */
	usb_set_device_state(udev, udev->actconfig
			? USB_STATE_CONFIGURED
			: USB_STATE_ADDRESS);

	/* 10.5.4.5 says not to reset a suspended port if the attached
	 * device is enabled for remote wakeup.  Hence the reset
	 * operation is carried out here, after the port has been
	 * resumed.
	 */
	if (udev->reset_resume) {
		/*
		 * If the device morphs or switches modes when it is reset,
		 * we don't want to perform a reset-resume.  We'll fail the
		 * resume, which will cause a logical disconnect, and then
		 * the device will be rediscovered.
		 */
 retry_reset_resume:
		if (udev->quirks & USB_QUIRK_RESET)
			status = -ENODEV;
		else
			status = usb_reset_and_verify_device(udev);
	}

	/* 10.5.4.5 says be sure devices in the tree are still there.
	 * For now let's assume the device didn't go crazy on resume,
	 * and device drivers will know about any resume quirks.
	 */
	if (status == 0) {
		devstatus = 0;
		status = usb_get_status(udev, USB_RECIP_DEVICE, 0, &devstatus);

		/* If a normal resume failed, try doing a reset-resume */
		if (status && !udev->reset_resume && udev->persist_enabled) {
			dev_dbg(&udev->dev, "retry with reset-resume\n");
			udev->reset_resume = 1;
			goto retry_reset_resume;
		}
	}

	if (status) {
		dev_dbg(&udev->dev, "gone after usb resume? status %d\n",
				status);
	/*
	 * There are a few quirky devices which violate the standard
	 * by claiming to have remote wakeup enabled after a reset,
	 * which crash if the feature is cleared, hence check for
	 * udev->reset_resume
	 */
	} else if (udev->actconfig && !udev->reset_resume) {
		if (udev->speed < USB_SPEED_SUPER) {
			if (devstatus & (1 << USB_DEVICE_REMOTE_WAKEUP))
				status = usb_disable_remote_wakeup(udev);
		} else {
			status = usb_get_status(udev, USB_RECIP_INTERFACE, 0,
					&devstatus);
			if (!status && devstatus & (USB_INTRF_STAT_FUNC_RW_CAP
					| USB_INTRF_STAT_FUNC_RW))
				status = usb_disable_remote_wakeup(udev);
		}

		if (status)
			dev_dbg(&udev->dev,
				"disable remote wakeup, status %d\n",
				status);
		status = 0;
	}
	return status;
}

/*
 * There are some SS USB devices which take longer time for link training.
 * XHCI specs 4.19.4 says that when Link training is successful, port
 * sets CCS bit to 1. So if SW reads port status before successful link
 * training, then it will not find device to be present.
 * USB Analyzer log with such buggy devices show that in some cases
 * device switch on the RX termination after long delay of host enabling
 * the VBUS. In few other cases it has been seen that device fails to
 * negotiate link training in first attempt. It has been
 * reported till now that few devices take as long as 2000 ms to train
 * the link after host enabling its VBUS and termination. Following
 * routine implements a 2000 ms timeout for link training. If in a case
 * link trains before timeout, loop will exit earlier.
 *
 * There are also some 2.0 hard drive based devices and 3.0 thumb
 * drives that, when plugged into a 2.0 only port, take a long
 * time to set CCS after VBUS enable.
 *
 * FIXME: If a device was connected before suspend, but was removed
 * while system was asleep, then the loop in the following routine will
 * only exit at timeout.
 *
 * This routine should only be called when persist is enabled.
 */
static int wait_for_connected(struct usb_device *udev,
		struct usb_hub *hub, int *port1,
		u16 *portchange, u16 *portstatus)
{
	int status = 0, delay_ms = 0;

	while (delay_ms < 2000) {
		if (status || *portstatus & USB_PORT_STAT_CONNECTION)
			break;
		if (!port_is_power_on(hub, *portstatus)) {
			status = -ENODEV;
			break;
		}
		msleep(20);
		delay_ms += 20;
		status = hub_port_status(hub, *port1, portstatus, portchange);
	}
	dev_dbg(&udev->dev, "Waited %dms for CONNECT\n", delay_ms);
	return status;
}

/*
 * usb_port_resume - re-activate a suspended usb device's upstream port
 * @udev: device to re-activate, not a root hub
 * Context: must be able to sleep; device not locked; pm locks held
 *
 * This will re-activate the suspended device, increasing power usage
 * while letting drivers communicate again with its endpoints.
 * USB resume explicitly guarantees that the power session between
 * the host and the device is the same as it was when the device
 * suspended.
 *
 * If @udev->reset_resume is set then this routine won't check that the
 * port is still enabled.  Furthermore, finish_port_resume() above will
 * reset @udev.  The end result is that a broken power session can be
 * recovered and @udev will appear to persist across a loss of VBUS power.
 *
 * For example, if a host controller doesn't maintain VBUS suspend current
 * during a system sleep or is reset when the system wakes up, all the USB
 * power sessions below it will be broken.  This is especially troublesome
 * for mass-storage devices containing mounted filesystems, since the
 * device will appear to have disconnected and all the memory mappings
 * to it will be lost.  Using the USB_PERSIST facility, the device can be
 * made to appear as if it had not disconnected.
 *
 * This facility can be dangerous.  Although usb_reset_and_verify_device() makes
 * every effort to insure that the same device is present after the
 * reset as before, it cannot provide a 100% guarantee.  Furthermore it's
 * quite possible for a device to remain unaltered but its media to be
 * changed.  If the user replaces a flash memory card while the system is
 * asleep, he will have only himself to blame when the filesystem on the
 * new card is corrupted and the system crashes.
 *
 * Returns 0 on success, else negative errno.
 */
int usb_port_resume(struct usb_device *udev, pm_message_t msg)
{
	struct usb_hub	*hub = usb_hub_to_struct_hub(udev->parent);
	struct usb_port *port_dev = hub->ports[udev->portnum  - 1];
	int		port1 = udev->portnum;
	int		status;
	u16		portchange, portstatus;

	if (!test_and_set_bit(port1, hub->child_usage_bits)) {
		status = pm_runtime_get_sync(&port_dev->dev);
		if (status < 0) {
			dev_dbg(&udev->dev, "can't resume usb port, status %d\n",
					status);
			return status;
		}
	}

	usb_lock_port(port_dev);

	/* Skip the initial Clear-Suspend step for a remote wakeup */
	status = hub_port_status(hub, port1, &portstatus, &portchange);
	if (status == 0 && !port_is_suspended(hub, portstatus)) {
		if (portchange & USB_PORT_STAT_C_SUSPEND)
			pm_wakeup_event(&udev->dev, 0);
		goto SuspendCleared;
	}

	/* see 7.1.7.7; affects power usage, but not budgeting */
	if (hub_is_superspeed(hub->hdev))
		status = hub_set_port_link_state(hub, port1, USB_SS_PORT_LS_U0);
	else
		status = usb_clear_port_feature(hub->hdev,
				port1, USB_PORT_FEAT_SUSPEND);
	if (status) {
		dev_dbg(&port_dev->dev, "can't resume, status %d\n", status);
	} else {
		/* drive resume for USB_RESUME_TIMEOUT msec */
		dev_dbg(&udev->dev, "usb %sresume\n",
				(PMSG_IS_AUTO(msg) ? "auto-" : ""));
		msleep(USB_RESUME_TIMEOUT);

		/* Virtual root hubs can trigger on GET_PORT_STATUS to
		 * stop resume signaling.  Then finish the resume
		 * sequence.
		 */
		status = hub_port_status(hub, port1, &portstatus, &portchange);
	}

 SuspendCleared:
	if (status == 0) {
		udev->port_is_suspended = 0;
		if (hub_is_superspeed(hub->hdev)) {
			if (portchange & USB_PORT_STAT_C_LINK_STATE)
				usb_clear_port_feature(hub->hdev, port1,
					USB_PORT_FEAT_C_PORT_LINK_STATE);
		} else {
			if (portchange & USB_PORT_STAT_C_SUSPEND)
				usb_clear_port_feature(hub->hdev, port1,
						USB_PORT_FEAT_C_SUSPEND);
		}

		/* TRSMRCY = 10 msec */
		msleep(10);
	}

	if (udev->persist_enabled)
		status = wait_for_connected(udev, hub, &port1, &portchange,
				&portstatus);

	status = check_port_resume_type(udev,
			hub, port1, status, portchange, portstatus);
	if (status == 0)
		status = finish_port_resume(udev);
	if (status < 0) {
		dev_dbg(&udev->dev, "can't resume, status %d\n", status);
		hub_port_logical_disconnect(hub, port1);
	} else  {
		/* Try to enable USB2 hardware LPM */
		usb_enable_usb2_hardware_lpm(udev);

		/* Try to enable USB3 LTM */
		usb_enable_ltm(udev);
	}

	usb_unlock_port(port_dev);

	return status;
}

int usb_remote_wakeup(struct usb_device *udev)
{
	int	status = 0;

	usb_lock_device(udev);
	if (udev->state == USB_STATE_SUSPENDED) {
		dev_dbg(&udev->dev, "usb %sresume\n", "wakeup-");
		status = usb_autoresume_device(udev);
		if (status == 0) {
			/* Let the drivers do their thing, then... */
			usb_autosuspend_device(udev);
		}
	}
	usb_unlock_device(udev);
	return status;
}

/* Returns 1 if there was a remote wakeup and a connect status change. */
static int hub_handle_remote_wakeup(struct usb_hub *hub, unsigned int port,
		u16 portstatus, u16 portchange)
		__must_hold(&port_dev->status_lock)
{
	struct usb_port *port_dev = hub->ports[port - 1];
	struct usb_device *hdev;
	struct usb_device *udev;
	int connect_change = 0;
	u16 link_state;
	int ret;

	hdev = hub->hdev;
	udev = port_dev->child;
	if (!hub_is_superspeed(hdev)) {
		if (!(portchange & USB_PORT_STAT_C_SUSPEND))
			return 0;
		usb_clear_port_feature(hdev, port, USB_PORT_FEAT_C_SUSPEND);
	} else {
		link_state = portstatus & USB_PORT_STAT_LINK_STATE;
		if (!udev || udev->state != USB_STATE_SUSPENDED ||
				(link_state != USB_SS_PORT_LS_U0 &&
				 link_state != USB_SS_PORT_LS_U1 &&
				 link_state != USB_SS_PORT_LS_U2))
			return 0;
	}

	if (udev) {
		/* TRSMRCY = 10 msec */
		msleep(10);

		usb_unlock_port(port_dev);
		ret = usb_remote_wakeup(udev);
		usb_lock_port(port_dev);
		if (ret < 0)
			connect_change = 1;
	} else {
		ret = -ENODEV;
		hub_port_disable(hub, port, 1);
	}
	dev_dbg(&port_dev->dev, "resume, status %d\n", ret);
	return connect_change;
}

static int check_ports_changed(struct usb_hub *hub)
{
	int port1;

	for (port1 = 1; port1 <= hub->hdev->maxchild; ++port1) {
		u16 portstatus, portchange;
		int status;

		status = hub_port_status(hub, port1, &portstatus, &portchange);
		if (!status && portchange)
			return 1;
	}
	return 0;
}

static int hub_suspend(struct usb_interface *intf, pm_message_t msg)
{
	struct usb_hub		*hub = usb_get_intfdata(intf);
	struct usb_device	*hdev = hub->hdev;
	unsigned		port1;
	int			status;

	/*
	 * Warn if children aren't already suspended.
	 * Also, add up the number of wakeup-enabled descendants.
	 */
	hub->wakeup_enabled_descendants = 0;
	for (port1 = 1; port1 <= hdev->maxchild; port1++) {
		struct usb_port *port_dev = hub->ports[port1 - 1];
		struct usb_device *udev = port_dev->child;

		if (udev && udev->can_submit) {
			dev_warn(&port_dev->dev, "device %s not suspended yet\n",
					dev_name(&udev->dev));
			if (PMSG_IS_AUTO(msg))
				return -EBUSY;
		}
		if (udev)
			hub->wakeup_enabled_descendants +=
					wakeup_enabled_descendants(udev);
	}

	if (hdev->do_remote_wakeup && hub->quirk_check_port_auto_suspend) {
		/* check if there are changes pending on hub ports */
		if (check_ports_changed(hub)) {
			if (PMSG_IS_AUTO(msg))
				return -EBUSY;
			pm_wakeup_event(&hdev->dev, 2000);
		}
	}

	if (hub_is_superspeed(hdev) && hdev->do_remote_wakeup) {
		/* Enable hub to send remote wakeup for all ports. */
		for (port1 = 1; port1 <= hdev->maxchild; port1++) {
			status = set_port_feature(hdev,
					port1 |
					USB_PORT_FEAT_REMOTE_WAKE_CONNECT |
					USB_PORT_FEAT_REMOTE_WAKE_DISCONNECT |
					USB_PORT_FEAT_REMOTE_WAKE_OVER_CURRENT,
					USB_PORT_FEAT_REMOTE_WAKE_MASK);
		}
	}

	dev_dbg(&intf->dev, "%s\n", __func__);

	/* stop hub_wq and related activity */
	hub_quiesce(hub, HUB_SUSPEND);
	return 0;
}

static int hub_resume(struct usb_interface *intf)
{
	struct usb_hub *hub = usb_get_intfdata(intf);

	dev_dbg(&intf->dev, "%s\n", __func__);
	hub_activate(hub, HUB_RESUME);
	return 0;
}

static int hub_reset_resume(struct usb_interface *intf)
{
	struct usb_hub *hub = usb_get_intfdata(intf);

	dev_dbg(&intf->dev, "%s\n", __func__);
	hub_activate(hub, HUB_RESET_RESUME);
	return 0;
}

/**
 * usb_root_hub_lost_power - called by HCD if the root hub lost Vbus power
 * @rhdev: struct usb_device for the root hub
 *
 * The USB host controller driver calls this function when its root hub
 * is resumed and Vbus power has been interrupted or the controller
 * has been reset.  The routine marks @rhdev as having lost power.
 * When the hub driver is resumed it will take notice and carry out
 * power-session recovery for all the "USB-PERSIST"-enabled child devices;
 * the others will be disconnected.
 */
void usb_root_hub_lost_power(struct usb_device *rhdev)
{
	dev_warn(&rhdev->dev, "root hub lost power or was reset\n");
	rhdev->reset_resume = 1;
}
EXPORT_SYMBOL_GPL(usb_root_hub_lost_power);

static const char * const usb3_lpm_names[]  = {
	"U0",
	"U1",
	"U2",
	"U3",
};

/*
 * Send a Set SEL control transfer to the device, prior to enabling
 * device-initiated U1 or U2.  This lets the device know the exit latencies from
 * the time the device initiates a U1 or U2 exit, to the time it will receive a
 * packet from the host.
 *
 * This function will fail if the SEL or PEL values for udev are greater than
 * the maximum allowed values for the link state to be enabled.
 */
static int usb_req_set_sel(struct usb_device *udev, enum usb3_link_state state)
{
	struct usb_set_sel_req *sel_values;
	unsigned long long u1_sel;
	unsigned long long u1_pel;
	unsigned long long u2_sel;
	unsigned long long u2_pel;
	int ret;

	if (udev->state != USB_STATE_CONFIGURED)
		return 0;

	/* Convert SEL and PEL stored in ns to us */
	u1_sel = DIV_ROUND_UP(udev->u1_params.sel, 1000);
	u1_pel = DIV_ROUND_UP(udev->u1_params.pel, 1000);
	u2_sel = DIV_ROUND_UP(udev->u2_params.sel, 1000);
	u2_pel = DIV_ROUND_UP(udev->u2_params.pel, 1000);

	/*
	 * Make sure that the calculated SEL and PEL values for the link
	 * state we're enabling aren't bigger than the max SEL/PEL
	 * value that will fit in the SET SEL control transfer.
	 * Otherwise the device would get an incorrect idea of the exit
	 * latency for the link state, and could start a device-initiated
	 * U1/U2 when the exit latencies are too high.
	 */
	if ((state == USB3_LPM_U1 &&
				(u1_sel > USB3_LPM_MAX_U1_SEL_PEL ||
				 u1_pel > USB3_LPM_MAX_U1_SEL_PEL)) ||
			(state == USB3_LPM_U2 &&
			 (u2_sel > USB3_LPM_MAX_U2_SEL_PEL ||
			  u2_pel > USB3_LPM_MAX_U2_SEL_PEL))) {
		dev_dbg(&udev->dev, "Device-initiated %s disabled due to long SEL %llu us or PEL %llu us\n",
				usb3_lpm_names[state], u1_sel, u1_pel);
		return -EINVAL;
	}

	/*
	 * If we're enabling device-initiated LPM for one link state,
	 * but the other link state has a too high SEL or PEL value,
	 * just set those values to the max in the Set SEL request.
	 */
	if (u1_sel > USB3_LPM_MAX_U1_SEL_PEL)
		u1_sel = USB3_LPM_MAX_U1_SEL_PEL;

	if (u1_pel > USB3_LPM_MAX_U1_SEL_PEL)
		u1_pel = USB3_LPM_MAX_U1_SEL_PEL;

	if (u2_sel > USB3_LPM_MAX_U2_SEL_PEL)
		u2_sel = USB3_LPM_MAX_U2_SEL_PEL;

	if (u2_pel > USB3_LPM_MAX_U2_SEL_PEL)
		u2_pel = USB3_LPM_MAX_U2_SEL_PEL;

	/*
	 * usb_enable_lpm() can be called as part of a failed device reset,
	 * which may be initiated by an error path of a mass storage driver.
	 * Therefore, use GFP_NOIO.
	 */
	sel_values = kmalloc(sizeof *(sel_values), GFP_NOIO);
	if (!sel_values)
		return -ENOMEM;

	sel_values->u1_sel = u1_sel;
	sel_values->u1_pel = u1_pel;
	sel_values->u2_sel = cpu_to_le16(u2_sel);
	sel_values->u2_pel = cpu_to_le16(u2_pel);

	ret = usb_control_msg(udev, usb_sndctrlpipe(udev, 0),
			USB_REQ_SET_SEL,
			USB_RECIP_DEVICE,
			0, 0,
			sel_values, sizeof *(sel_values),
			USB_CTRL_SET_TIMEOUT);
	kfree(sel_values);
	return ret;
}

/*
 * Enable or disable device-initiated U1 or U2 transitions.
 */
static int usb_set_device_initiated_lpm(struct usb_device *udev,
		enum usb3_link_state state, bool enable)
{
	int ret;
	int feature;

	switch (state) {
	case USB3_LPM_U1:
		feature = USB_DEVICE_U1_ENABLE;
		break;
	case USB3_LPM_U2:
		feature = USB_DEVICE_U2_ENABLE;
		break;
	default:
		dev_warn(&udev->dev, "%s: Can't %s non-U1 or U2 state.\n",
				__func__, enable ? "enable" : "disable");
		return -EINVAL;
	}

	if (udev->state != USB_STATE_CONFIGURED) {
		dev_dbg(&udev->dev, "%s: Can't %s %s state "
				"for unconfigured device.\n",
				__func__, enable ? "enable" : "disable",
				usb3_lpm_names[state]);
		return 0;
	}

	if (enable) {
		/*
		 * Now send the control transfer to enable device-initiated LPM
		 * for either U1 or U2.
		 */
		ret = usb_control_msg(udev, usb_sndctrlpipe(udev, 0),
				USB_REQ_SET_FEATURE,
				USB_RECIP_DEVICE,
				feature,
				0, NULL, 0,
				USB_CTRL_SET_TIMEOUT);
	} else {
		ret = usb_control_msg(udev, usb_sndctrlpipe(udev, 0),
				USB_REQ_CLEAR_FEATURE,
				USB_RECIP_DEVICE,
				feature,
				0, NULL, 0,
				USB_CTRL_SET_TIMEOUT);
	}
	if (ret < 0) {
		dev_warn(&udev->dev, "%s of device-initiated %s failed.\n",
				enable ? "Enable" : "Disable",
				usb3_lpm_names[state]);
		return -EBUSY;
	}
	return 0;
}

static int usb_set_lpm_timeout(struct usb_device *udev,
		enum usb3_link_state state, int timeout)
{
	int ret;
	int feature;

	switch (state) {
	case USB3_LPM_U1:
		feature = USB_PORT_FEAT_U1_TIMEOUT;
		break;
	case USB3_LPM_U2:
		feature = USB_PORT_FEAT_U2_TIMEOUT;
		break;
	default:
		dev_warn(&udev->dev, "%s: Can't set timeout for non-U1 or U2 state.\n",
				__func__);
		return -EINVAL;
	}

	if (state == USB3_LPM_U1 && timeout > USB3_LPM_U1_MAX_TIMEOUT &&
			timeout != USB3_LPM_DEVICE_INITIATED) {
		dev_warn(&udev->dev, "Failed to set %s timeout to 0x%x, "
				"which is a reserved value.\n",
				usb3_lpm_names[state], timeout);
		return -EINVAL;
	}

	ret = set_port_feature(udev->parent,
			USB_PORT_LPM_TIMEOUT(timeout) | udev->portnum,
			feature);
	if (ret < 0) {
		dev_warn(&udev->dev, "Failed to set %s timeout to 0x%x,"
				"error code %i\n", usb3_lpm_names[state],
				timeout, ret);
		return -EBUSY;
	}
	if (state == USB3_LPM_U1)
		udev->u1_params.timeout = timeout;
	else
		udev->u2_params.timeout = timeout;
	return 0;
}

/*
 * Don't allow device intiated U1/U2 if the system exit latency + one bus
 * interval is greater than the minimum service interval of any active
 * periodic endpoint. See USB 3.2 section 9.4.9
 */
static bool usb_device_may_initiate_lpm(struct usb_device *udev,
					enum usb3_link_state state)
{
	unsigned int sel;		/* us */
	int i, j;

	if (state == USB3_LPM_U1)
		sel = DIV_ROUND_UP(udev->u1_params.sel, 1000);
	else if (state == USB3_LPM_U2)
		sel = DIV_ROUND_UP(udev->u2_params.sel, 1000);
	else
		return false;

	for (i = 0; i < udev->actconfig->desc.bNumInterfaces; i++) {
		struct usb_interface *intf;
		struct usb_endpoint_descriptor *desc;
		unsigned int interval;

		intf = udev->actconfig->interface[i];
		if (!intf)
			continue;

		for (j = 0; j < intf->cur_altsetting->desc.bNumEndpoints; j++) {
			desc = &intf->cur_altsetting->endpoint[j].desc;

			if (usb_endpoint_xfer_int(desc) ||
			    usb_endpoint_xfer_isoc(desc)) {
				interval = (1 << (desc->bInterval - 1)) * 125;
				if (sel + 125 > interval)
					return false;
			}
		}
	}
	return true;
}

/*
 * Enable the hub-initiated U1/U2 idle timeouts, and enable device-initiated
 * U1/U2 entry.
 *
 * We will attempt to enable U1 or U2, but there are no guarantees that the
 * control transfers to set the hub timeout or enable device-initiated U1/U2
 * will be successful.
 *
 * If the control transfer to enable device-initiated U1/U2 entry fails, then
 * hub-initiated U1/U2 will be disabled.
 *
 * If we cannot set the parent hub U1/U2 timeout, we attempt to let the xHCI
 * driver know about it.  If that call fails, it should be harmless, and just
 * take up more slightly more bus bandwidth for unnecessary U1/U2 exit latency.
 */
static void usb_enable_link_state(struct usb_hcd *hcd, struct usb_device *udev,
		enum usb3_link_state state)
{
	int timeout, ret;
	__u8 u1_mel = udev->bos->ss_cap->bU1devExitLat;
	__le16 u2_mel = udev->bos->ss_cap->bU2DevExitLat;

	/* If the device says it doesn't have *any* exit latency to come out of
	 * U1 or U2, it's probably lying.  Assume it doesn't implement that link
	 * state.
	 */
	if ((state == USB3_LPM_U1 && u1_mel == 0) ||
			(state == USB3_LPM_U2 && u2_mel == 0))
		return;

	/*
	 * First, let the device know about the exit latencies
	 * associated with the link state we're about to enable.
	 */
	ret = usb_req_set_sel(udev, state);
	if (ret < 0) {
		dev_warn(&udev->dev, "Set SEL for device-initiated %s failed.\n",
				usb3_lpm_names[state]);
		return;
	}

	/* We allow the host controller to set the U1/U2 timeout internally
	 * first, so that it can change its schedule to account for the
	 * additional latency to send data to a device in a lower power
	 * link state.
	 */
	timeout = hcd->driver->enable_usb3_lpm_timeout(hcd, udev, state);

	/* xHCI host controller doesn't want to enable this LPM state. */
	if (timeout == 0)
		return;

	if (timeout < 0) {
		dev_warn(&udev->dev, "Could not enable %s link state, "
				"xHCI error %i.\n", usb3_lpm_names[state],
				timeout);
		return;
	}

	if (usb_set_lpm_timeout(udev, state, timeout)) {
		/* If we can't set the parent hub U1/U2 timeout,
		 * device-initiated LPM won't be allowed either, so let the xHCI
		 * host know that this link state won't be enabled.
		 */
		hcd->driver->disable_usb3_lpm_timeout(hcd, udev, state);
		return;
	}

	/* Only a configured device will accept the Set Feature
	 * U1/U2_ENABLE
	 */
	if (udev->actconfig &&
	    usb_device_may_initiate_lpm(udev, state)) {
		if (usb_set_device_initiated_lpm(udev, state, true)) {
			/*
			 * Request to enable device initiated U1/U2 failed,
			 * better to turn off lpm in this case.
			 */
			usb_set_lpm_timeout(udev, state, 0);
			hcd->driver->disable_usb3_lpm_timeout(hcd, udev, state);
			return;
		}
	}

	if (state == USB3_LPM_U1)
		udev->usb3_lpm_u1_enabled = 1;
	else if (state == USB3_LPM_U2)
		udev->usb3_lpm_u2_enabled = 1;
}
/*
 * Disable the hub-initiated U1/U2 idle timeouts, and disable device-initiated
 * U1/U2 entry.
 *
 * If this function returns -EBUSY, the parent hub will still allow U1/U2 entry.
 * If zero is returned, the parent will not allow the link to go into U1/U2.
 *
 * If zero is returned, device-initiated U1/U2 entry may still be enabled, but
 * it won't have an effect on the bus link state because the parent hub will
 * still disallow device-initiated U1/U2 entry.
 *
 * If zero is returned, the xHCI host controller may still think U1/U2 entry is
 * possible.  The result will be slightly more bus bandwidth will be taken up
 * (to account for U1/U2 exit latency), but it should be harmless.
 */
static int usb_disable_link_state(struct usb_hcd *hcd, struct usb_device *udev,
		enum usb3_link_state state)
{
	switch (state) {
	case USB3_LPM_U1:
	case USB3_LPM_U2:
		break;
	default:
		dev_warn(&udev->dev, "%s: Can't disable non-U1 or U2 state.\n",
				__func__);
		return -EINVAL;
	}

	if (usb_set_lpm_timeout(udev, state, 0))
		return -EBUSY;

	usb_set_device_initiated_lpm(udev, state, false);

	if (hcd->driver->disable_usb3_lpm_timeout(hcd, udev, state))
		dev_warn(&udev->dev, "Could not disable xHCI %s timeout, "
				"bus schedule bandwidth may be impacted.\n",
				usb3_lpm_names[state]);

	/* As soon as usb_set_lpm_timeout(0) return 0, hub initiated LPM
	 * is disabled. Hub will disallows link to enter U1/U2 as well,
	 * even device is initiating LPM. Hence LPM is disabled if hub LPM
	 * timeout set to 0, no matter device-initiated LPM is disabled or
	 * not.
	 */
	if (state == USB3_LPM_U1)
		udev->usb3_lpm_u1_enabled = 0;
	else if (state == USB3_LPM_U2)
		udev->usb3_lpm_u2_enabled = 0;

	return 0;
}

/*
 * Disable hub-initiated and device-initiated U1 and U2 entry.
 * Caller must own the bandwidth_mutex.
 *
 * This will call usb_enable_lpm() on failure, which will decrement
 * lpm_disable_count, and will re-enable LPM if lpm_disable_count reaches zero.
 */
int usb_disable_lpm(struct usb_device *udev)
{
	struct usb_hcd *hcd;

	if (!udev || !udev->parent ||
			udev->speed < USB_SPEED_SUPER ||
			!udev->lpm_capable ||
			udev->state < USB_STATE_DEFAULT)
		return 0;

	hcd = bus_to_hcd(udev->bus);
	if (!hcd || !hcd->driver->disable_usb3_lpm_timeout)
		return 0;

	udev->lpm_disable_count++;
	if ((udev->u1_params.timeout == 0 && udev->u2_params.timeout == 0))
		return 0;

	/* If LPM is enabled, attempt to disable it. */
	if (usb_disable_link_state(hcd, udev, USB3_LPM_U1))
		goto enable_lpm;
	if (usb_disable_link_state(hcd, udev, USB3_LPM_U2))
		goto enable_lpm;

	return 0;

enable_lpm:
	usb_enable_lpm(udev);
	return -EBUSY;
}
EXPORT_SYMBOL_GPL(usb_disable_lpm);

/* Grab the bandwidth_mutex before calling usb_disable_lpm() */
int usb_unlocked_disable_lpm(struct usb_device *udev)
{
	struct usb_hcd *hcd = bus_to_hcd(udev->bus);
	int ret;

	if (!hcd)
		return -EINVAL;

	mutex_lock(hcd->bandwidth_mutex);
	ret = usb_disable_lpm(udev);
	mutex_unlock(hcd->bandwidth_mutex);

	return ret;
}
EXPORT_SYMBOL_GPL(usb_unlocked_disable_lpm);

/*
 * Attempt to enable device-initiated and hub-initiated U1 and U2 entry.  The
 * xHCI host policy may prevent U1 or U2 from being enabled.
 *
 * Other callers may have disabled link PM, so U1 and U2 entry will be disabled
 * until the lpm_disable_count drops to zero.  Caller must own the
 * bandwidth_mutex.
 */
void usb_enable_lpm(struct usb_device *udev)
{
	struct usb_hcd *hcd;
	struct usb_hub *hub;
	struct usb_port *port_dev;

	if (!udev || !udev->parent ||
			udev->speed < USB_SPEED_SUPER ||
			!udev->lpm_capable ||
			udev->state < USB_STATE_DEFAULT)
		return;

	udev->lpm_disable_count--;
	hcd = bus_to_hcd(udev->bus);
	/* Double check that we can both enable and disable LPM.
	 * Device must be configured to accept set feature U1/U2 timeout.
	 */
	if (!hcd || !hcd->driver->enable_usb3_lpm_timeout ||
			!hcd->driver->disable_usb3_lpm_timeout)
		return;

	if (udev->lpm_disable_count > 0)
		return;

	hub = usb_hub_to_struct_hub(udev->parent);
	if (!hub)
		return;

	port_dev = hub->ports[udev->portnum - 1];

	if (port_dev->usb3_lpm_u1_permit)
		usb_enable_link_state(hcd, udev, USB3_LPM_U1);

	if (port_dev->usb3_lpm_u2_permit)
		usb_enable_link_state(hcd, udev, USB3_LPM_U2);
}
EXPORT_SYMBOL_GPL(usb_enable_lpm);

/* Grab the bandwidth_mutex before calling usb_enable_lpm() */
void usb_unlocked_enable_lpm(struct usb_device *udev)
{
	struct usb_hcd *hcd = bus_to_hcd(udev->bus);

	if (!hcd)
		return;

	mutex_lock(hcd->bandwidth_mutex);
	usb_enable_lpm(udev);
	mutex_unlock(hcd->bandwidth_mutex);
}
EXPORT_SYMBOL_GPL(usb_unlocked_enable_lpm);

/* usb3 devices use U3 for disabled, make sure remote wakeup is disabled */
static void hub_usb3_port_prepare_disable(struct usb_hub *hub,
					  struct usb_port *port_dev)
{
	struct usb_device *udev = port_dev->child;
	int ret;

	if (udev && udev->port_is_suspended && udev->do_remote_wakeup) {
		ret = hub_set_port_link_state(hub, port_dev->portnum,
					      USB_SS_PORT_LS_U0);
		if (!ret) {
			msleep(USB_RESUME_TIMEOUT);
			ret = usb_disable_remote_wakeup(udev);
		}
		if (ret)
			dev_warn(&udev->dev,
				 "Port disable: can't disable remote wake\n");
		udev->do_remote_wakeup = 0;
	}
}

#else	/* CONFIG_PM */

#define hub_suspend		NULL
#define hub_resume		NULL
#define hub_reset_resume	NULL

static inline void hub_usb3_port_prepare_disable(struct usb_hub *hub,
						 struct usb_port *port_dev) { }

int usb_disable_lpm(struct usb_device *udev)
{
	return 0;
}
EXPORT_SYMBOL_GPL(usb_disable_lpm);

void usb_enable_lpm(struct usb_device *udev) { }
EXPORT_SYMBOL_GPL(usb_enable_lpm);

int usb_unlocked_disable_lpm(struct usb_device *udev)
{
	return 0;
}
EXPORT_SYMBOL_GPL(usb_unlocked_disable_lpm);

void usb_unlocked_enable_lpm(struct usb_device *udev) { }
EXPORT_SYMBOL_GPL(usb_unlocked_enable_lpm);

int usb_disable_ltm(struct usb_device *udev)
{
	return 0;
}
EXPORT_SYMBOL_GPL(usb_disable_ltm);

void usb_enable_ltm(struct usb_device *udev) { }
EXPORT_SYMBOL_GPL(usb_enable_ltm);

static int hub_handle_remote_wakeup(struct usb_hub *hub, unsigned int port,
		u16 portstatus, u16 portchange)
{
	return 0;
}

#endif	/* CONFIG_PM */

/*
 * USB-3 does not have a similar link state as USB-2 that will avoid negotiating
 * a connection with a plugged-in cable but will signal the host when the cable
 * is unplugged. Disable remote wake and set link state to U3 for USB-3 devices
 */
static int hub_port_disable(struct usb_hub *hub, int port1, int set_state)
{
	struct usb_port *port_dev = hub->ports[port1 - 1];
	struct usb_device *hdev = hub->hdev;
	int ret = 0;

	if (!hub->error) {
		if (hub_is_superspeed(hub->hdev)) {
			hub_usb3_port_prepare_disable(hub, port_dev);
			ret = hub_set_port_link_state(hub, port_dev->portnum,
						      USB_SS_PORT_LS_U3);
		} else {
			ret = usb_clear_port_feature(hdev, port1,
					USB_PORT_FEAT_ENABLE);
		}
	}
	if (port_dev->child && set_state)
		usb_set_device_state(port_dev->child, USB_STATE_NOTATTACHED);
	if (ret && ret != -ENODEV)
		dev_err(&port_dev->dev, "cannot disable (err = %d)\n", ret);
	return ret;
}


/* USB 2.0 spec, 7.1.7.3 / fig 7-29:
 *
 * Between connect detection and reset signaling there must be a delay
 * of 100ms at least for debounce and power-settling.  The corresponding
 * timer shall restart whenever the downstream port detects a disconnect.
 *
 * Apparently there are some bluetooth and irda-dongles and a number of
 * low-speed devices for which this debounce period may last over a second.
 * Not covered by the spec - but easy to deal with.
 *
 * This implementation uses a 1500ms total debounce timeout; if the
 * connection isn't stable by then it returns -ETIMEDOUT.  It checks
 * every 25ms for transient disconnects.  When the port status has been
 * unchanged for 100ms it returns the port status.
 */
int hub_port_debounce(struct usb_hub *hub, int port1, bool must_be_connected)
{
	int ret;
	u16 portchange, portstatus;
	unsigned connection = 0xffff;
	int total_time, stable_time = 0;
	struct usb_port *port_dev = hub->ports[port1 - 1];

	for (total_time = 0; ; total_time += HUB_DEBOUNCE_STEP) {
		ret = hub_port_status(hub, port1, &portstatus, &portchange);
		if (ret < 0)
			return ret;

		if (!(portchange & USB_PORT_STAT_C_CONNECTION) &&
		     (portstatus & USB_PORT_STAT_CONNECTION) == connection) {
			if (!must_be_connected ||
			     (connection == USB_PORT_STAT_CONNECTION))
				stable_time += HUB_DEBOUNCE_STEP;
			if (stable_time >= HUB_DEBOUNCE_STABLE)
				break;
		} else {
			stable_time = 0;
			connection = portstatus & USB_PORT_STAT_CONNECTION;
		}

		if (portchange & USB_PORT_STAT_C_CONNECTION) {
			usb_clear_port_feature(hub->hdev, port1,
					USB_PORT_FEAT_C_CONNECTION);
		}

		if (total_time >= HUB_DEBOUNCE_TIMEOUT)
			break;
		msleep(HUB_DEBOUNCE_STEP);
	}

	dev_dbg(&port_dev->dev, "debounce total %dms stable %dms status 0x%x\n",
			total_time, stable_time, portstatus);

	if (stable_time < HUB_DEBOUNCE_STABLE)
		return -ETIMEDOUT;
	return portstatus;
}

void usb_ep0_reinit(struct usb_device *udev)
{
	usb_disable_endpoint(udev, 0 + USB_DIR_IN, true);
	usb_disable_endpoint(udev, 0 + USB_DIR_OUT, true);
	usb_enable_endpoint(udev, &udev->ep0, true);
}
EXPORT_SYMBOL_GPL(usb_ep0_reinit);

#define usb_sndaddr0pipe()	(PIPE_CONTROL << 30)
#define usb_rcvaddr0pipe()	((PIPE_CONTROL << 30) | USB_DIR_IN)

static int hub_set_address(struct usb_device *udev, int devnum)
{
	int retval;
	struct usb_hcd *hcd = bus_to_hcd(udev->bus);

	/*
	 * The host controller will choose the device address,
	 * instead of the core having chosen it earlier
	 */
	if (!hcd->driver->address_device && devnum <= 1)
		return -EINVAL;
	if (udev->state == USB_STATE_ADDRESS)
		return 0;
	if (udev->state != USB_STATE_DEFAULT)
		return -EINVAL;
	if (hcd->driver->address_device)
		retval = hcd->driver->address_device(hcd, udev);
	else
		retval = usb_control_msg(udev, usb_sndaddr0pipe(),
				USB_REQ_SET_ADDRESS, 0, devnum, 0,
				NULL, 0, USB_CTRL_SET_TIMEOUT);
	if (retval == 0) {
		update_devnum(udev, devnum);
		/* Device now using proper address. */
		usb_set_device_state(udev, USB_STATE_ADDRESS);
		usb_ep0_reinit(udev);
	}
	return retval;
}

/*
 * There are reports of USB 3.0 devices that say they support USB 2.0 Link PM
 * when they're plugged into a USB 2.0 port, but they don't work when LPM is
 * enabled.
 *
 * Only enable USB 2.0 Link PM if the port is internal (hardwired), or the
 * device says it supports the new USB 2.0 Link PM errata by setting the BESL
 * support bit in the BOS descriptor.
 */
static void hub_set_initial_usb2_lpm_policy(struct usb_device *udev)
{
	struct usb_hub *hub = usb_hub_to_struct_hub(udev->parent);
	int connect_type = USB_PORT_CONNECT_TYPE_UNKNOWN;

	if (!udev->usb2_hw_lpm_capable || !udev->bos)
		return;

	if (hub)
		connect_type = hub->ports[udev->portnum - 1]->connect_type;

	if ((udev->bos->ext_cap->bmAttributes & cpu_to_le32(USB_BESL_SUPPORT)) ||
			connect_type == USB_PORT_CONNECT_TYPE_HARD_WIRED) {
		udev->usb2_hw_lpm_allowed = 1;
		usb_enable_usb2_hardware_lpm(udev);
	}
}

static int hub_enable_device(struct usb_device *udev)
{
	struct usb_hcd *hcd = bus_to_hcd(udev->bus);

	if (!hcd->driver->enable_device)
		return 0;
	if (udev->state == USB_STATE_ADDRESS)
		return 0;
	if (udev->state != USB_STATE_DEFAULT)
		return -EINVAL;

	return hcd->driver->enable_device(hcd, udev);
}

/* Reset device, (re)assign address, get device descriptor.
 * Device connection must be stable, no more debouncing needed.
 * Returns device in USB_STATE_ADDRESS, except on error.
 *
 * If this is called for an already-existing device (as part of
 * usb_reset_and_verify_device), the caller must own the device lock and
 * the port lock.  For a newly detected device that is not accessible
 * through any global pointers, it's not necessary to lock the device,
 * but it is still necessary to lock the port.
 */
static int
hub_port_init(struct usb_hub *hub, struct usb_device *udev, int port1,
		int retry_counter)
{
	struct usb_device	*hdev = hub->hdev;
	struct usb_hcd		*hcd = bus_to_hcd(hdev->bus);
	int			retries, operations, retval, i;
	unsigned		delay = HUB_SHORT_RESET_TIME;
	enum usb_device_speed	oldspeed = udev->speed;
	const char		*speed;
	int			devnum = udev->devnum;
	const char		*driver_name;

	/* root hub ports have a slightly longer reset period
	 * (from USB 2.0 spec, section 7.1.7.5)
	 */
	if (!hdev->parent) {
		delay = HUB_ROOT_RESET_TIME;
		if (port1 == hdev->bus->otg_port)
			hdev->bus->b_hnp_enable = 0;
	}

	/* Some low speed devices have problems with the quick delay, so */
	/*  be a bit pessimistic with those devices. RHbug #23670 */
	if (oldspeed == USB_SPEED_LOW)
		delay = HUB_LONG_RESET_TIME;

	/* Reset the device; full speed may morph to high speed */
	/* FIXME a USB 2.0 device may morph into SuperSpeed on reset. */
	retval = hub_port_reset(hub, port1, udev, delay, false);
	if (retval < 0)		/* error or disconnect */
		goto fail;
	/* success, speed is known */

	retval = -ENODEV;

	/* Don't allow speed changes at reset, except usb 3.0 to faster */
	if (oldspeed != USB_SPEED_UNKNOWN && oldspeed != udev->speed &&
	    !(oldspeed == USB_SPEED_SUPER && udev->speed > oldspeed)) {
		dev_dbg(&udev->dev, "device reset changed speed!\n");
		goto fail;
	}
	oldspeed = udev->speed;

	/* USB 2.0 section 5.5.3 talks about ep0 maxpacket ...
	 * it's fixed size except for full speed devices.
	 * For Wireless USB devices, ep0 max packet is always 512 (tho
	 * reported as 0xff in the device descriptor). WUSB1.0[4.8.1].
	 */
	switch (udev->speed) {
	case USB_SPEED_SUPER_PLUS:
	case USB_SPEED_SUPER:
	case USB_SPEED_WIRELESS:	/* fixed at 512 */
		udev->ep0.desc.wMaxPacketSize = cpu_to_le16(512);
		break;
	case USB_SPEED_HIGH:		/* fixed at 64 */
		udev->ep0.desc.wMaxPacketSize = cpu_to_le16(64);
		break;
	case USB_SPEED_FULL:		/* 8, 16, 32, or 64 */
		/* to determine the ep0 maxpacket size, try to read
		 * the device descriptor to get bMaxPacketSize0 and
		 * then correct our initial guess.
		 */
		udev->ep0.desc.wMaxPacketSize = cpu_to_le16(64);
		break;
	case USB_SPEED_LOW:		/* fixed at 8 */
		udev->ep0.desc.wMaxPacketSize = cpu_to_le16(8);
		break;
	default:
		goto fail;
	}

	if (udev->speed == USB_SPEED_WIRELESS)
		speed = "variable speed Wireless";
	else
		speed = usb_speed_string(udev->speed);

	/*
	 * The controller driver may be NULL if the controller device
	 * is the middle device between platform device and roothub.
	 * This middle device may not need a device driver due to
	 * all hardware control can be at platform device driver, this
	 * platform device is usually a dual-role USB controller device.
	 */
	if (udev->bus->controller->driver)
		driver_name = udev->bus->controller->driver->name;
	else
		driver_name = udev->bus->sysdev->driver->name;

	if (udev->speed < USB_SPEED_SUPER)
		dev_info(&udev->dev,
				"%s %s USB device number %d using %s\n",
				(udev->config) ? "reset" : "new", speed,
				devnum, driver_name);

	/* Set up TT records, if needed  */
	if (hdev->tt) {
		udev->tt = hdev->tt;
		udev->ttport = hdev->ttport;
	} else if (udev->speed != USB_SPEED_HIGH
			&& hdev->speed == USB_SPEED_HIGH) {
		if (!hub->tt.hub) {
			dev_err(&udev->dev, "parent hub has no TT\n");
			retval = -EINVAL;
			goto fail;
		}
		udev->tt = &hub->tt;
		udev->ttport = port1;
	}

	/* Why interleave GET_DESCRIPTOR and SET_ADDRESS this way?
	 * Because device hardware and firmware is sometimes buggy in
	 * this area, and this is how Linux has done it for ages.
	 * Change it cautiously.
	 *
	 * NOTE:  If use_new_scheme() is true we will start by issuing
	 * a 64-byte GET_DESCRIPTOR request.  This is what Windows does,
	 * so it may help with some non-standards-compliant devices.
	 * Otherwise we start with SET_ADDRESS and then try to read the
	 * first 8 bytes of the device descriptor to get the ep0 maxpacket
	 * value.
	 */
	for (retries = 0; retries < GET_DESCRIPTOR_TRIES; (++retries, msleep(100))) {
		bool did_new_scheme = false;

		if (use_new_scheme(udev, retry_counter)) {
			struct usb_device_descriptor *buf;
			int r = 0;

			did_new_scheme = true;
			retval = hub_enable_device(udev);
			if (retval < 0) {
				dev_err(&udev->dev,
					"hub failed to enable device, error %d\n",
					retval);
				goto fail;
			}

#define GET_DESCRIPTOR_BUFSIZE	64
			buf = kmalloc(GET_DESCRIPTOR_BUFSIZE, GFP_NOIO);
			if (!buf) {
				retval = -ENOMEM;
				continue;
			}

			/* Retry on all errors; some devices are flakey.
			 * 255 is for WUSB devices, we actually need to use
			 * 512 (WUSB1.0[4.8.1]).
			 */
			for (operations = 0; operations < 3; ++operations) {
				buf->bMaxPacketSize0 = 0;
				r = usb_control_msg(udev, usb_rcvaddr0pipe(),
					USB_REQ_GET_DESCRIPTOR, USB_DIR_IN,
					USB_DT_DEVICE << 8, 0,
					buf, GET_DESCRIPTOR_BUFSIZE,
					initial_descriptor_timeout);
				switch (buf->bMaxPacketSize0) {
				case 8: case 16: case 32: case 64: case 255:
					if (buf->bDescriptorType ==
							USB_DT_DEVICE) {
						r = 0;
						break;
					}
					/* FALL THROUGH */
				default:
					if (r == 0)
						r = -EPROTO;
					break;
				}
				/*
				 * Some devices time out if they are powered on
				 * when already connected. They need a second
				 * reset. But only on the first attempt,
				 * lest we get into a time out/reset loop
				 */
				if (r == 0 || (r == -ETIMEDOUT &&
						retries == 0 &&
						udev->speed > USB_SPEED_FULL))
					break;
			}
			udev->descriptor.bMaxPacketSize0 =
					buf->bMaxPacketSize0;
			kfree(buf);

			retval = hub_port_reset(hub, port1, udev, delay, false);
			if (retval < 0)		/* error or disconnect */
				goto fail;
			if (oldspeed != udev->speed) {
				dev_dbg(&udev->dev,
					"device reset changed speed!\n");
				retval = -ENODEV;
				goto fail;
			}
			if (r) {
				if (r != -ENODEV)
					dev_err(&udev->dev, "device descriptor read/64, error %d\n",
							r);
				retval = -EMSGSIZE;
				continue;
			}
#undef GET_DESCRIPTOR_BUFSIZE
		}

		/*
		 * If device is WUSB, we already assigned an
		 * unauthorized address in the Connect Ack sequence;
		 * authorization will assign the final address.
		 */
		if (udev->wusb == 0) {
			for (operations = 0; operations < SET_ADDRESS_TRIES; ++operations) {
				retval = hub_set_address(udev, devnum);
				if (retval >= 0)
					break;
				msleep(200);
			}
			if (retval < 0) {
				if (retval != -ENODEV)
					dev_err(&udev->dev, "device not accepting address %d, error %d\n",
							devnum, retval);
				goto fail;
			}
			if (udev->speed >= USB_SPEED_SUPER) {
				devnum = udev->devnum;
				dev_info(&udev->dev,
						"%s SuperSpeed%s USB device number %d using %s\n",
						(udev->config) ? "reset" : "new",
					 (udev->speed == USB_SPEED_SUPER_PLUS) ? "Plus" : "",
					 devnum, driver_name);
			}

			/* cope with hardware quirkiness:
			 *  - let SET_ADDRESS settle, some device hardware wants it
			 *  - read ep0 maxpacket even for high and low speed,
			 */
			msleep(10);
			/* use_new_scheme() checks the speed which may have
			 * changed since the initial look so we cache the result
			 * in did_new_scheme
			 */
			if (did_new_scheme)
				break;
		}

		retval = usb_get_device_descriptor(udev, 8);
		if (retval < 8) {
			if (retval != -ENODEV)
				dev_err(&udev->dev,
					"device descriptor read/8, error %d\n",
					retval);
			if (retval >= 0)
				retval = -EMSGSIZE;
		} else {
			retval = 0;
			break;
		}
	}
	if (retval)
		goto fail;

	/*
	 * Some superspeed devices have finished the link training process
	 * and attached to a superspeed hub port, but the device descriptor
	 * got from those devices show they aren't superspeed devices. Warm
	 * reset the port attached by the devices can fix them.
	 */
	if ((udev->speed >= USB_SPEED_SUPER) &&
			(le16_to_cpu(udev->descriptor.bcdUSB) < 0x0300)) {
		dev_err(&udev->dev, "got a wrong device descriptor, "
				"warm reset device\n");
		hub_port_reset(hub, port1, udev,
				HUB_BH_RESET_TIME, true);
		retval = -EINVAL;
		goto fail;
	}

	if (udev->descriptor.bMaxPacketSize0 == 0xff ||
			udev->speed >= USB_SPEED_SUPER)
		i = 512;
	else
		i = udev->descriptor.bMaxPacketSize0;
	if (usb_endpoint_maxp(&udev->ep0.desc) != i) {
		if (udev->speed == USB_SPEED_LOW ||
				!(i == 8 || i == 16 || i == 32 || i == 64)) {
			dev_err(&udev->dev, "Invalid ep0 maxpacket: %d\n", i);
			retval = -EMSGSIZE;
			goto fail;
		}
		if (udev->speed == USB_SPEED_FULL)
			dev_dbg(&udev->dev, "ep0 maxpacket = %d\n", i);
		else
			dev_warn(&udev->dev, "Using ep0 maxpacket: %d\n", i);
		udev->ep0.desc.wMaxPacketSize = cpu_to_le16(i);
		usb_ep0_reinit(udev);
	}

	retval = usb_get_device_descriptor(udev, USB_DT_DEVICE_SIZE);
	if (retval < (signed)sizeof(udev->descriptor)) {
		if (retval != -ENODEV)
			dev_err(&udev->dev, "device descriptor read/all, error %d\n",
					retval);
		if (retval >= 0)
			retval = -ENOMSG;
		goto fail;
	}

	usb_detect_quirks(udev);

	if (udev->wusb == 0 && le16_to_cpu(udev->descriptor.bcdUSB) >= 0x0201) {
		retval = usb_get_bos_descriptor(udev);
		if (!retval) {
			udev->lpm_capable = usb_device_supports_lpm(udev);
			usb_set_lpm_parameters(udev);
		}
	}

	retval = 0;
	/* notify HCD that we have a device connected and addressed */
	if (hcd->driver->update_device)
		hcd->driver->update_device(hcd, udev);
#ifndef CONFIG_USB_INTERFACE_LPM_LIST
	hub_set_initial_usb2_lpm_policy(udev);
#endif
fail:
	if (retval) {
		hub_port_disable(hub, port1, 0);
		update_devnum(udev, devnum);	/* for disconnect processing */
	}
	return retval;
}

static void
check_highspeed(struct usb_hub *hub, struct usb_device *udev, int port1)
{
	struct usb_qualifier_descriptor	*qual;
	int				status;

	if (udev->quirks & USB_QUIRK_DEVICE_QUALIFIER)
		return;

	qual = kmalloc(sizeof *qual, GFP_KERNEL);
	if (qual == NULL)
		return;

	status = usb_get_descriptor(udev, USB_DT_DEVICE_QUALIFIER, 0,
			qual, sizeof *qual);
	if (status == sizeof *qual) {
		dev_info(&udev->dev, "not running at top speed; "
			"connect to a high speed hub\n");
		/* hub LEDs are probably harder to miss than syslog */
		if (hub->has_indicators) {
			hub->indicator[port1-1] = INDICATOR_GREEN_BLINK;
			queue_delayed_work(system_power_efficient_wq,
					&hub->leds, 0);
		}
	}
	kfree(qual);
}

static unsigned
hub_power_remaining(struct usb_hub *hub)
{
	struct usb_device *hdev = hub->hdev;
	int remaining;
	int port1;

	if (!hub->limited_power)
		return 0;

	remaining = hdev->bus_mA - hub->descriptor->bHubContrCurrent;
	for (port1 = 1; port1 <= hdev->maxchild; ++port1) {
		struct usb_port *port_dev = hub->ports[port1 - 1];
		struct usb_device *udev = port_dev->child;
		unsigned unit_load;
		int delta;

		if (!udev)
			continue;
		if (hub_is_superspeed(udev))
			unit_load = 150;
		else
			unit_load = 100;

		/*
		 * Unconfigured devices may not use more than one unit load,
		 * or 8mA for OTG ports
		 */
		if (udev->actconfig)
			delta = usb_get_max_power(udev, udev->actconfig);
		else if (port1 != udev->bus->otg_port || hdev->parent)
			delta = unit_load;
		else
			delta = 8;
		if (delta > hub->mA_per_port)
			dev_warn(&port_dev->dev, "%dmA is over %umA budget!\n",
					delta, hub->mA_per_port);
		remaining -= delta;
	}
	if (remaining < 0) {
		dev_warn(hub->intfdev, "%dmA over power budget!\n",
			-remaining);
		remaining = 0;
	}
	return remaining;
}

static void hub_port_connect(struct usb_hub *hub, int port1, u16 portstatus,
		u16 portchange)
{
	int status = -ENODEV;
	int i;
	unsigned unit_load;
	struct usb_device *hdev = hub->hdev;
	struct usb_hcd *hcd = bus_to_hcd(hdev->bus);
	struct usb_port *port_dev = hub->ports[port1 - 1];
	struct usb_device *udev = port_dev->child;
	static int unreliable_port = -1;
<<<<<<< HEAD
#ifdef CONFIG_USB_DEBUG_DETAILED_LOG
	dev_info(&port_dev->dev,
		"port %d, status %04x, change %04x, %s\n",
		port1, portstatus, portchange, portspeed(hub, portstatus));
#endif
=======
	bool retry_locked;
>>>>>>> 12561a81

	/* Disconnect any existing devices under this port */
	if (udev) {
		if (hcd->usb_phy && !hdev->parent)
			usb_phy_notify_disconnect(hcd->usb_phy, udev->speed);
		usb_disconnect(&port_dev->child);
	}

	/* We can forget about a "removed" device when there's a physical
	 * disconnect or the connect status changes.
	 */
	if (!(portstatus & USB_PORT_STAT_CONNECTION) ||
			(portchange & USB_PORT_STAT_C_CONNECTION))
		clear_bit(port1, hub->removed_bits);

	if (portchange & (USB_PORT_STAT_C_CONNECTION |
				USB_PORT_STAT_C_ENABLE)) {
		status = hub_port_debounce_be_stable(hub, port1);
		if (status < 0) {
			if (status != -ENODEV &&
				port1 != unreliable_port &&
				printk_ratelimit())
				dev_err(&port_dev->dev, "connect-debounce failed\n");
			portstatus &= ~USB_PORT_STAT_CONNECTION;
			unreliable_port = port1;
		} else {
			portstatus = status;
		}
	}

	/* Return now if debouncing failed or nothing is connected or
	 * the device was "removed".
	 */
	if (!(portstatus & USB_PORT_STAT_CONNECTION) ||
			test_bit(port1, hub->removed_bits)) {

		/*
		 * maybe switch power back on (e.g. root hub was reset)
		 * but only if the port isn't owned by someone else.
		 */
		if (hub_is_port_power_switchable(hub)
				&& !port_is_power_on(hub, portstatus)
				&& !port_dev->port_owner)
			set_port_feature(hdev, port1, USB_PORT_FEAT_POWER);

		if (portstatus & USB_PORT_STAT_ENABLE)
			goto done;
		return;
	}
	if (deny_new_usb) {
		dev_err(&port_dev->dev, "denied insert of USB device on port %d\n", port1);
		goto done;
	}

	if (hub_is_superspeed(hub->hdev))
		unit_load = 150;
	else
		unit_load = 100;

	status = 0;

	for (i = 0; i < SET_CONFIG_TRIES; i++) {
<<<<<<< HEAD
#ifdef CONFIG_USB_DEBUG_DETAILED_LOG
		dev_err(&port_dev->dev,
			"%s : before usb_alloc_dev() port %d, status %04x, change %04x, %s\n",
			__func__, port1, portstatus, portchange, portspeed(hub, portstatus));
#endif
=======
		usb_lock_port(port_dev);
		mutex_lock(hcd->address0_mutex);
		retry_locked = true;

>>>>>>> 12561a81
		/* reallocate for each attempt, since references
		 * to the previous one can escape in various ways
		 */
		udev = usb_alloc_dev(hdev, hdev->bus, port1);
		if (!udev) {
			dev_err(&port_dev->dev,
					"couldn't allocate usb_device\n");
			mutex_unlock(hcd->address0_mutex);
			usb_unlock_port(port_dev);
			goto done;
		}
#ifdef CONFIG_USB_DEBUG_DETAILED_LOG
		dev_err(&port_dev->dev,
			"%s : after usb_alloc_dev() port %d, status %04x, change %04x, %s\n",
			__func__, port1, portstatus, portchange, portspeed(hub, portstatus));
#endif
		usb_set_device_state(udev, USB_STATE_POWERED);
		udev->bus_mA = hub->mA_per_port;
		udev->level = hdev->level + 1;
		udev->wusb = hub_is_wusb(hub);

		/* Devices connected to SuperSpeed hubs are USB 3.0 or later */
		if (hub_is_superspeed(hub->hdev))
			udev->speed = USB_SPEED_SUPER;
		else
			udev->speed = USB_SPEED_UNKNOWN;

		choose_devnum(udev);
		if (udev->devnum <= 0) {
			status = -ENOTCONN;	/* Don't retry */
			goto loop;
		}

		/* reset (non-USB 3.0 devices) and get descriptor */
		status = hub_port_init(hub, udev, port1, i);
		if (status < 0)
			goto loop;

		mutex_unlock(hcd->address0_mutex);
		usb_unlock_port(port_dev);
		retry_locked = false;

		if (udev->quirks & USB_QUIRK_DELAY_INIT)
			msleep(2000);

		/* consecutive bus-powered hubs aren't reliable; they can
		 * violate the voltage drop budget.  if the new child has
		 * a "powered" LED, users should notice we didn't enable it
		 * (without reading syslog), even without per-port LEDs
		 * on the parent.
		 */
		if (udev->descriptor.bDeviceClass == USB_CLASS_HUB
				&& udev->bus_mA <= unit_load) {
			u16	devstat;

			status = usb_get_status(udev, USB_RECIP_DEVICE, 0,
					&devstat);
			if (status) {
				dev_dbg(&udev->dev, "get status %d ?\n", status);
				goto loop_disable;
			}
			if ((devstat & (1 << USB_DEVICE_SELF_POWERED)) == 0) {
				dev_err(&udev->dev,
					"can't connect bus-powered hub "
					"to this port\n");
				if (hub->has_indicators) {
					hub->indicator[port1-1] =
						INDICATOR_AMBER_BLINK;
					queue_delayed_work(
						system_power_efficient_wq,
						&hub->leds, 0);
				}
				status = -ENOTCONN;	/* Don't retry */
				goto loop_disable;
			}
		}

		/* check for devices running slower than they could */
		if (le16_to_cpu(udev->descriptor.bcdUSB) >= 0x0200
				&& udev->speed == USB_SPEED_FULL
				&& highspeed_hubs != 0)
			check_highspeed(hub, udev, port1);

		/* Store the parent's children[] pointer.  At this point
		 * udev becomes globally accessible, although presumably
		 * no one will look at it until hdev is unlocked.
		 */
		status = 0;

		mutex_lock(&usb_port_peer_mutex);

		/* We mustn't add new devices if the parent hub has
		 * been disconnected; we would race with the
		 * recursively_mark_NOTATTACHED() routine.
		 */
		spin_lock_irq(&device_state_lock);
		if (hdev->state == USB_STATE_NOTATTACHED)
			status = -ENOTCONN;
		else
			port_dev->child = udev;
		spin_unlock_irq(&device_state_lock);
		mutex_unlock(&usb_port_peer_mutex);

		/* Run it through the hoops (find a driver, etc) */
		if (!status) {
			status = usb_new_device(udev);
			if (status) {
				mutex_lock(&usb_port_peer_mutex);
				spin_lock_irq(&device_state_lock);
				port_dev->child = NULL;
				spin_unlock_irq(&device_state_lock);
				mutex_unlock(&usb_port_peer_mutex);
			} else {
				if (hcd->usb_phy && !hdev->parent)
					usb_phy_notify_connect(hcd->usb_phy,
							udev->speed);
			}
		}

		if (status)
			goto loop_disable;

		status = hub_power_remaining(hub);
		if (status)
			dev_dbg(hub->intfdev, "%dmA power budget left\n", status);

		return;

loop_disable:
		hub_port_disable(hub, port1, 1);
loop:
		usb_ep0_reinit(udev);
		release_devnum(udev);
		hub_free_dev(udev);
		if (retry_locked) {
			mutex_unlock(hcd->address0_mutex);
			usb_unlock_port(port_dev);
		}
		usb_put_dev(udev);
		if ((status == -ENOTCONN) || (status == -ENOTSUPP))
			break;

		/* When halfway through our retry count, power-cycle the port */
		if (i == (SET_CONFIG_TRIES / 2) - 1) {
			dev_info(&port_dev->dev, "attempt power cycle\n");
			usb_hub_set_port_power(hdev, hub, port1, false);
			msleep(2 * hub_power_on_good_delay(hub));
			usb_hub_set_port_power(hdev, hub, port1, true);
			msleep(hub_power_on_good_delay(hub));
		}
	}
	if (hub->hdev->parent ||
			!hcd->driver->port_handed_over ||
			!(hcd->driver->port_handed_over)(hcd, port1)) {
		if (status != -ENOTCONN && status != -ENODEV)
			dev_err(&port_dev->dev,
					"unable to enumerate USB device\n");
	}

done:
	hub_port_disable(hub, port1, 1);
	if (hcd->driver->relinquish_port && !hub->hdev->parent) {
		if (status != -ENOTCONN && status != -ENODEV)
			hcd->driver->relinquish_port(hcd, port1);
	}
}

/* Handle physical or logical connection change events.
 * This routine is called when:
 *	a port connection-change occurs;
 *	a port enable-change occurs (often caused by EMI);
 *	usb_reset_and_verify_device() encounters changed descriptors (as from
 *		a firmware download)
 * caller already locked the hub
 */
static void hub_port_connect_change(struct usb_hub *hub, int port1,
					u16 portstatus, u16 portchange)
		__must_hold(&port_dev->status_lock)
{
	struct usb_port *port_dev = hub->ports[port1 - 1];
	struct usb_device *udev = port_dev->child;
	int status = -ENODEV;

	dev_dbg(&port_dev->dev, "status %04x, change %04x, %s\n", portstatus,
			portchange, portspeed(hub, portstatus));

	if (hub->has_indicators) {
		set_port_led(hub, port1, HUB_LED_AUTO);
		hub->indicator[port1-1] = INDICATOR_AUTO;
	}

#ifdef	CONFIG_USB_OTG
	/* during HNP, don't repeat the debounce */
	if (hub->hdev->bus->is_b_host)
		portchange &= ~(USB_PORT_STAT_C_CONNECTION |
				USB_PORT_STAT_C_ENABLE);
#endif

	/* Try to resuscitate an existing device */
	if ((portstatus & USB_PORT_STAT_CONNECTION) && udev &&
			udev->state != USB_STATE_NOTATTACHED) {
		if (portstatus & USB_PORT_STAT_ENABLE) {
			status = 0;		/* Nothing to do */
#ifdef CONFIG_PM
		} else if (udev->state == USB_STATE_SUSPENDED &&
				udev->persist_enabled) {
			/* For a suspended device, treat this as a
			 * remote wakeup event.
			 */
			usb_unlock_port(port_dev);
			status = usb_remote_wakeup(udev);
			usb_lock_port(port_dev);
#endif
		} else {
			/* Don't resuscitate */;
		}
	}
	clear_bit(port1, hub->change_bits);

	/* successfully revalidated the connection */
	if (status == 0)
		return;

	usb_unlock_port(port_dev);
	hub_port_connect(hub, port1, portstatus, portchange);
	usb_lock_port(port_dev);
}

static void port_event(struct usb_hub *hub, int port1)
		__must_hold(&port_dev->status_lock)
{
	int connect_change;
	struct usb_port *port_dev = hub->ports[port1 - 1];
	struct usb_device *udev = port_dev->child;
	struct usb_device *hdev = hub->hdev;
	u16 portstatus, portchange;

	connect_change = test_bit(port1, hub->change_bits);
	clear_bit(port1, hub->event_bits);
	clear_bit(port1, hub->wakeup_bits);

	if (hub_port_status(hub, port1, &portstatus, &portchange) < 0)
		return;

	if (portchange & USB_PORT_STAT_C_CONNECTION) {
		usb_clear_port_feature(hdev, port1, USB_PORT_FEAT_C_CONNECTION);
		connect_change = 1;
	}

	if (portchange & USB_PORT_STAT_C_ENABLE) {
		if (!connect_change)
			dev_dbg(&port_dev->dev, "enable change, status %08x\n",
					portstatus);
		usb_clear_port_feature(hdev, port1, USB_PORT_FEAT_C_ENABLE);

		/*
		 * EM interference sometimes causes badly shielded USB devices
		 * to be shutdown by the hub, this hack enables them again.
		 * Works at least with mouse driver.
		 */
		if (!(portstatus & USB_PORT_STAT_ENABLE)
		    && !connect_change && udev) {
			dev_err(&port_dev->dev, "disabled by hub (EMI?), re-enabling...\n");
			connect_change = 1;
		}
	}

	if (portchange & USB_PORT_STAT_C_OVERCURRENT) {
		u16 status = 0, unused;

		dev_dbg(&port_dev->dev, "over-current change\n");
		usb_clear_port_feature(hdev, port1,
				USB_PORT_FEAT_C_OVER_CURRENT);
		msleep(100);	/* Cool down */
		hub_power_on(hub, true);
		hub_port_status(hub, port1, &status, &unused);
		if (status & USB_PORT_STAT_OVERCURRENT)
			dev_err(&port_dev->dev, "over-current condition\n");
	}

	if (portchange & USB_PORT_STAT_C_RESET) {
		dev_dbg(&port_dev->dev, "reset change\n");
		usb_clear_port_feature(hdev, port1, USB_PORT_FEAT_C_RESET);
	}
	if ((portchange & USB_PORT_STAT_C_BH_RESET)
	    && hub_is_superspeed(hdev)) {
		dev_dbg(&port_dev->dev, "warm reset change\n");
		usb_clear_port_feature(hdev, port1,
				USB_PORT_FEAT_C_BH_PORT_RESET);
	}
	if (portchange & USB_PORT_STAT_C_LINK_STATE) {
		dev_dbg(&port_dev->dev, "link state change\n");
		usb_clear_port_feature(hdev, port1,
				USB_PORT_FEAT_C_PORT_LINK_STATE);
	}
	if (portchange & USB_PORT_STAT_C_CONFIG_ERROR) {
		dev_warn(&port_dev->dev, "config error\n");
		usb_clear_port_feature(hdev, port1,
				USB_PORT_FEAT_C_PORT_CONFIG_ERROR);
	}

	/* skip port actions that require the port to be powered on */
	if (!pm_runtime_active(&port_dev->dev))
		return;

	if (hub_handle_remote_wakeup(hub, port1, portstatus, portchange))
		connect_change = 1;

	/*
	 * Warm reset a USB3 protocol port if it's in
	 * SS.Inactive state.
	 */
	if (hub_port_warm_reset_required(hub, port1, portstatus)) {
		dev_dbg(&port_dev->dev, "do warm reset\n");
		if (!udev || !(portstatus & USB_PORT_STAT_CONNECTION)
				|| udev->state == USB_STATE_NOTATTACHED) {
			if (hub_port_reset(hub, port1, NULL,
					HUB_BH_RESET_TIME, true) < 0)
				hub_port_disable(hub, port1, 1);
		} else {
			usb_unlock_port(port_dev);
			usb_lock_device(udev);
			usb_reset_device(udev);
			usb_unlock_device(udev);
			usb_lock_port(port_dev);
			connect_change = 0;
		}
	}

	if (connect_change)
		hub_port_connect_change(hub, port1, portstatus, portchange);
}

static void hub_event(struct work_struct *work)
{
	struct usb_device *hdev;
	struct usb_interface *intf;
	struct usb_hub *hub;
	struct device *hub_dev;
	struct usb_hcd *hcd;
	u16 hubstatus;
	u16 hubchange;
	int i, ret;

	hub = container_of(work, struct usb_hub, events);
	hdev = hub->hdev;
	hub_dev = hub->intfdev;
	hcd = bus_to_hcd(hdev->bus);
	intf = to_usb_interface(hub_dev);

	dev_dbg(hub_dev, "state %d ports %d chg %04x evt %04x\n",
			hdev->state, hdev->maxchild,
			/* NOTE: expects max 15 ports... */
			(u16) hub->change_bits[0],
			(u16) hub->event_bits[0]);

	/* Lock the device, then check to see if we were
	 * disconnected while waiting for the lock to succeed. */
	usb_lock_device(hdev);
	hcd->is_in_hub_event = true;
	if (unlikely(hub->disconnected))
		goto out_hdev_lock;

	/* If the hub has died, clean up after it */
	if (hdev->state == USB_STATE_NOTATTACHED) {
		hub->error = -ENODEV;
		hub_quiesce(hub, HUB_DISCONNECT);
		goto out_hdev_lock;
	}

	/* Autoresume */
	ret = usb_autopm_get_interface(intf);
	if (ret) {
		dev_dbg(hub_dev, "Can't autoresume: %d\n", ret);
		goto out_hdev_lock;
	}

	/* If this is an inactive hub, do nothing */
	if (hub->quiescing)
		goto out_autopm;

	if (hub->error) {
		dev_dbg(hub_dev, "resetting for error %d\n", hub->error);

		ret = usb_reset_device(hdev);
		if (ret) {
			dev_dbg(hub_dev, "error resetting hub: %d\n", ret);
			goto out_autopm;
		}

		hub->nerrors = 0;
		hub->error = 0;
	}

	/* deal with port status changes */
	for (i = 1; i <= hdev->maxchild; i++) {
		struct usb_port *port_dev = hub->ports[i - 1];

		if (test_bit(i, hub->event_bits)
				|| test_bit(i, hub->change_bits)
				|| test_bit(i, hub->wakeup_bits)) {
			/*
			 * The get_noresume and barrier ensure that if
			 * the port was in the process of resuming, we
			 * flush that work and keep the port active for
			 * the duration of the port_event().  However,
			 * if the port is runtime pm suspended
			 * (powered-off), we leave it in that state, run
			 * an abbreviated port_event(), and move on.
			 */
			pm_runtime_get_noresume(&port_dev->dev);
			pm_runtime_barrier(&port_dev->dev);
			usb_lock_port(port_dev);
			port_event(hub, i);
			usb_unlock_port(port_dev);
			pm_runtime_put_sync(&port_dev->dev);
		}
	}

	/* deal with hub status changes */
	if (test_and_clear_bit(0, hub->event_bits) == 0)
		;	/* do nothing */
	else if (hub_hub_status(hub, &hubstatus, &hubchange) < 0)
		dev_err(hub_dev, "get_hub_status failed\n");
	else {
		if (hubchange & HUB_CHANGE_LOCAL_POWER) {
			dev_dbg(hub_dev, "power change\n");
			clear_hub_feature(hdev, C_HUB_LOCAL_POWER);
			if (hubstatus & HUB_STATUS_LOCAL_POWER)
				/* FIXME: Is this always true? */
				hub->limited_power = 1;
			else
				hub->limited_power = 0;
		}
		if (hubchange & HUB_CHANGE_OVERCURRENT) {
			u16 status = 0;
			u16 unused;

			dev_dbg(hub_dev, "over-current change\n");
			clear_hub_feature(hdev, C_HUB_OVER_CURRENT);
			msleep(500);	/* Cool down */
			hub_power_on(hub, true);
			hub_hub_status(hub, &status, &unused);
			if (status & HUB_STATUS_OVERCURRENT)
				dev_err(hub_dev, "over-current condition\n");
		}
	}

out_autopm:
	/* Balance the usb_autopm_get_interface() above */
	usb_autopm_put_interface_no_suspend(intf);
out_hdev_lock:
	hcd->is_in_hub_event = false;
	usb_unlock_device(hdev);

	/* Balance the stuff in kick_hub_wq() and allow autosuspend */
	usb_autopm_put_interface(intf);
	kref_put(&hub->kref, hub_release);
}

static const struct usb_device_id hub_id_table[] = {
    { .match_flags = USB_DEVICE_ID_MATCH_VENDOR
                   | USB_DEVICE_ID_MATCH_PRODUCT
                   | USB_DEVICE_ID_MATCH_INT_CLASS,
      .idVendor = USB_VENDOR_SMSC,
      .idProduct = USB_PRODUCT_USB5534B,
      .bInterfaceClass = USB_CLASS_HUB,
      .driver_info = HUB_QUIRK_DISABLE_AUTOSUSPEND},
    { .match_flags = USB_DEVICE_ID_MATCH_VENDOR
                   | USB_DEVICE_ID_MATCH_PRODUCT,
      .idVendor = USB_VENDOR_CYPRESS,
      .idProduct = USB_PRODUCT_CY7C65632,
      .driver_info = HUB_QUIRK_DISABLE_AUTOSUSPEND},
    { .match_flags = USB_DEVICE_ID_MATCH_VENDOR
			| USB_DEVICE_ID_MATCH_INT_CLASS,
      .idVendor = USB_VENDOR_GENESYS_LOGIC,
      .bInterfaceClass = USB_CLASS_HUB,
      .driver_info = HUB_QUIRK_CHECK_PORT_AUTOSUSPEND},
    { .match_flags = USB_DEVICE_ID_MATCH_DEV_CLASS,
      .bDeviceClass = USB_CLASS_HUB},
    { .match_flags = USB_DEVICE_ID_MATCH_INT_CLASS,
      .bInterfaceClass = USB_CLASS_HUB},
    { }						/* Terminating entry */
};

MODULE_DEVICE_TABLE(usb, hub_id_table);

static struct usb_driver hub_driver = {
	.name =		"hub",
	.probe =	hub_probe,
	.disconnect =	hub_disconnect,
	.suspend =	hub_suspend,
	.resume =	hub_resume,
	.reset_resume =	hub_reset_resume,
	.pre_reset =	hub_pre_reset,
	.post_reset =	hub_post_reset,
	.unlocked_ioctl = hub_ioctl,
	.id_table =	hub_id_table,
	.supports_autosuspend =	1,
};

int usb_hub_init(void)
{
	if (usb_register(&hub_driver) < 0) {
		printk(KERN_ERR "%s: can't register hub driver\n",
			usbcore_name);
		return -1;
	}

	/*
	 * The workqueue needs to be freezable to avoid interfering with
	 * USB-PERSIST port handover. Otherwise it might see that a full-speed
	 * device was gone before the EHCI controller had handed its port
	 * over to the companion full-speed controller.
	 */
	hub_wq = alloc_workqueue("usb_hub_wq", WQ_FREEZABLE, 0);
	if (hub_wq)
		return 0;

	/* Fall through if kernel_thread failed */
	usb_deregister(&hub_driver);
	pr_err("%s: can't allocate workqueue for usb hub\n", usbcore_name);

	return -1;
}

void usb_hub_cleanup(void)
{
	destroy_workqueue(hub_wq);

	/*
	 * Hub resources are freed for us by usb_deregister. It calls
	 * usb_driver_purge on every device which in turn calls that
	 * devices disconnect function if it is using this driver.
	 * The hub_disconnect function takes care of releasing the
	 * individual hub resources. -greg
	 */
	usb_deregister(&hub_driver);
} /* usb_hub_cleanup() */

static int descriptors_changed(struct usb_device *udev,
		struct usb_device_descriptor *old_device_descriptor,
		struct usb_host_bos *old_bos)
{
	int		changed = 0;
	unsigned	index;
	unsigned	serial_len = 0;
	unsigned	len;
	unsigned	old_length;
	int		length;
	char		*buf;

	if (memcmp(&udev->descriptor, old_device_descriptor,
			sizeof(*old_device_descriptor)) != 0)
		return 1;

	if ((old_bos && !udev->bos) || (!old_bos && udev->bos))
		return 1;
	if (udev->bos) {
		len = le16_to_cpu(udev->bos->desc->wTotalLength);
		if (len != le16_to_cpu(old_bos->desc->wTotalLength))
			return 1;
		if (memcmp(udev->bos->desc, old_bos->desc, len))
			return 1;
	}

	/* Since the idVendor, idProduct, and bcdDevice values in the
	 * device descriptor haven't changed, we will assume the
	 * Manufacturer and Product strings haven't changed either.
	 * But the SerialNumber string could be different (e.g., a
	 * different flash card of the same brand).
	 */
	if (udev->serial)
		serial_len = strlen(udev->serial) + 1;

	len = serial_len;
	for (index = 0; index < udev->descriptor.bNumConfigurations; index++) {
		old_length = le16_to_cpu(udev->config[index].desc.wTotalLength);
		len = max(len, old_length);
	}

	buf = kmalloc(len, GFP_NOIO);
	if (!buf)
		/* assume the worst */
		return 1;

	for (index = 0; index < udev->descriptor.bNumConfigurations; index++) {
		old_length = le16_to_cpu(udev->config[index].desc.wTotalLength);
		length = usb_get_descriptor(udev, USB_DT_CONFIG, index, buf,
				old_length);
		if (length != old_length) {
			dev_dbg(&udev->dev, "config index %d, error %d\n",
					index, length);
			changed = 1;
			break;
		}
		if (memcmp(buf, udev->rawdescriptors[index], old_length)
				!= 0) {
			dev_dbg(&udev->dev, "config index %d changed (#%d)\n",
				index,
				((struct usb_config_descriptor *) buf)->
					bConfigurationValue);
			changed = 1;
			break;
		}
	}

	if (!changed && serial_len) {
		length = usb_string(udev, udev->descriptor.iSerialNumber,
				buf, serial_len);
		if (length + 1 != serial_len) {
			dev_dbg(&udev->dev, "serial string error %d\n",
					length);
			changed = 1;
		} else if (memcmp(buf, udev->serial, length) != 0) {
			dev_dbg(&udev->dev, "serial string changed\n");
			changed = 1;
		}
	}

	kfree(buf);
	return changed;
}

/**
 * usb_reset_and_verify_device - perform a USB port reset to reinitialize a device
 * @udev: device to reset (not in SUSPENDED or NOTATTACHED state)
 *
 * WARNING - don't use this routine to reset a composite device
 * (one with multiple interfaces owned by separate drivers)!
 * Use usb_reset_device() instead.
 *
 * Do a port reset, reassign the device's address, and establish its
 * former operating configuration.  If the reset fails, or the device's
 * descriptors change from their values before the reset, or the original
 * configuration and altsettings cannot be restored, a flag will be set
 * telling hub_wq to pretend the device has been disconnected and then
 * re-connected.  All drivers will be unbound, and the device will be
 * re-enumerated and probed all over again.
 *
 * Return: 0 if the reset succeeded, -ENODEV if the device has been
 * flagged for logical disconnection, or some other negative error code
 * if the reset wasn't even attempted.
 *
 * Note:
 * The caller must own the device lock and the port lock, the latter is
 * taken by usb_reset_device().  For example, it's safe to use
 * usb_reset_device() from a driver probe() routine after downloading
 * new firmware.  For calls that might not occur during probe(), drivers
 * should lock the device using usb_lock_device_for_reset().
 *
 * Locking exception: This routine may also be called from within an
 * autoresume handler.  Such usage won't conflict with other tasks
 * holding the device lock because these tasks should always call
 * usb_autopm_resume_device(), thereby preventing any unwanted
 * autoresume.  The autoresume handler is expected to have already
 * acquired the port lock before calling this routine.
 */
static int usb_reset_and_verify_device(struct usb_device *udev)
{
	struct usb_device		*parent_hdev = udev->parent;
	struct usb_hub			*parent_hub;
	struct usb_hcd			*hcd = bus_to_hcd(udev->bus);
	struct usb_device_descriptor	descriptor = udev->descriptor;
	struct usb_host_bos		*bos;
	int				i, j, ret = 0;
	int				port1 = udev->portnum;

	if (udev->state == USB_STATE_NOTATTACHED ||
			udev->state == USB_STATE_SUSPENDED) {
		dev_dbg(&udev->dev, "device reset not allowed in state %d\n",
				udev->state);
		return -EINVAL;
	}

	if (!parent_hdev)
		return -EISDIR;

	parent_hub = usb_hub_to_struct_hub(parent_hdev);

	/* Disable USB2 hardware LPM.
	 * It will be re-enabled by the enumeration process.
	 */
	usb_disable_usb2_hardware_lpm(udev);

	/* Disable LPM and LTM while we reset the device and reinstall the alt
	 * settings.  Device-initiated LPM settings, and system exit latency
	 * settings are cleared when the device is reset, so we have to set
	 * them up again.
	 */
	ret = usb_unlocked_disable_lpm(udev);
	if (ret) {
		dev_err(&udev->dev, "%s Failed to disable LPM\n.", __func__);
		goto re_enumerate_no_bos;
	}
	ret = usb_disable_ltm(udev);
	if (ret) {
		dev_err(&udev->dev, "%s Failed to disable LTM\n.",
				__func__);
		goto re_enumerate_no_bos;
	}

	bos = udev->bos;
	udev->bos = NULL;

	mutex_lock(hcd->address0_mutex);

	for (i = 0; i < SET_CONFIG_TRIES; ++i) {

		/* ep0 maxpacket size may change; let the HCD know about it.
		 * Other endpoints will be handled by re-enumeration. */
		usb_ep0_reinit(udev);
		ret = hub_port_init(parent_hub, udev, port1, i);
		if (ret >= 0 || ret == -ENOTCONN || ret == -ENODEV)
			break;
	}
	mutex_unlock(hcd->address0_mutex);

	if (ret < 0)
		goto re_enumerate;

	/* Device might have changed firmware (DFU or similar) */
	if (descriptors_changed(udev, &descriptor, bos)) {
		dev_info(&udev->dev, "device firmware changed\n");
		udev->descriptor = descriptor;	/* for disconnect() calls */
		goto re_enumerate;
	}

	/* Restore the device's previous configuration */
	if (!udev->actconfig)
		goto done;

	mutex_lock(hcd->bandwidth_mutex);
	ret = usb_hcd_alloc_bandwidth(udev, udev->actconfig, NULL, NULL);
	if (ret < 0) {
		dev_warn(&udev->dev,
				"Busted HC?  Not enough HCD resources for "
				"old configuration.\n");
		mutex_unlock(hcd->bandwidth_mutex);
		goto re_enumerate;
	}
	ret = usb_control_msg(udev, usb_sndctrlpipe(udev, 0),
			USB_REQ_SET_CONFIGURATION, 0,
			udev->actconfig->desc.bConfigurationValue, 0,
			NULL, 0, USB_CTRL_SET_TIMEOUT);
	if (ret < 0) {
		dev_err(&udev->dev,
			"can't restore configuration #%d (error=%d)\n",
			udev->actconfig->desc.bConfigurationValue, ret);
		mutex_unlock(hcd->bandwidth_mutex);
		goto re_enumerate;
	}
	mutex_unlock(hcd->bandwidth_mutex);
	usb_set_device_state(udev, USB_STATE_CONFIGURED);

	/* Put interfaces back into the same altsettings as before.
	 * Don't bother to send the Set-Interface request for interfaces
	 * that were already in altsetting 0; besides being unnecessary,
	 * many devices can't handle it.  Instead just reset the host-side
	 * endpoint state.
	 */
	for (i = 0; i < udev->actconfig->desc.bNumInterfaces; i++) {
		struct usb_host_config *config = udev->actconfig;
		struct usb_interface *intf = config->interface[i];
		struct usb_interface_descriptor *desc;

		desc = &intf->cur_altsetting->desc;
		if (desc->bAlternateSetting == 0) {
			usb_disable_interface(udev, intf, true);
			usb_enable_interface(udev, intf, true);
			ret = 0;
		} else {
			/* Let the bandwidth allocation function know that this
			 * device has been reset, and it will have to use
			 * alternate setting 0 as the current alternate setting.
			 */
			intf->resetting_device = 1;
			ret = usb_set_interface(udev, desc->bInterfaceNumber,
					desc->bAlternateSetting);
			intf->resetting_device = 0;
		}
		if (ret < 0) {
			dev_err(&udev->dev, "failed to restore interface %d "
				"altsetting %d (error=%d)\n",
				desc->bInterfaceNumber,
				desc->bAlternateSetting,
				ret);
			goto re_enumerate;
		}
		/* Resetting also frees any allocated streams */
		for (j = 0; j < intf->cur_altsetting->desc.bNumEndpoints; j++)
			intf->cur_altsetting->endpoint[j].streams = 0;
	}

done:
	/* Now that the alt settings are re-installed, enable LTM and LPM. */
	usb_enable_usb2_hardware_lpm(udev);
	usb_unlocked_enable_lpm(udev);
	usb_enable_ltm(udev);
	usb_release_bos_descriptor(udev);
	udev->bos = bos;
	return 0;

re_enumerate:
	usb_release_bos_descriptor(udev);
	udev->bos = bos;
re_enumerate_no_bos:
	/* LPM state doesn't matter when we're about to destroy the device. */
	hub_port_logical_disconnect(parent_hub, port1);
	return -ENODEV;
}

/**
 * usb_reset_device - warn interface drivers and perform a USB port reset
 * @udev: device to reset (not in NOTATTACHED state)
 *
 * Warns all drivers bound to registered interfaces (using their pre_reset
 * method), performs the port reset, and then lets the drivers know that
 * the reset is over (using their post_reset method).
 *
 * Return: The same as for usb_reset_and_verify_device().
 *
 * Note:
 * The caller must own the device lock.  For example, it's safe to use
 * this from a driver probe() routine after downloading new firmware.
 * For calls that might not occur during probe(), drivers should lock
 * the device using usb_lock_device_for_reset().
 *
 * If an interface is currently being probed or disconnected, we assume
 * its driver knows how to handle resets.  For all other interfaces,
 * if the driver doesn't have pre_reset and post_reset methods then
 * we attempt to unbind it and rebind afterward.
 */
int usb_reset_device(struct usb_device *udev)
{
	int ret;
	int i;
	unsigned int noio_flag;
	struct usb_port *port_dev;
	struct usb_host_config *config = udev->actconfig;
	struct usb_hub *hub = usb_hub_to_struct_hub(udev->parent);

	if (udev->state == USB_STATE_NOTATTACHED) {
		dev_dbg(&udev->dev, "device reset not allowed in state %d\n",
				udev->state);
		return -EINVAL;
	}

	if (!udev->parent) {
		/* this requires hcd-specific logic; see ohci_restart() */
		dev_dbg(&udev->dev, "%s for root hub!\n", __func__);
		return -EISDIR;
	}

	port_dev = hub->ports[udev->portnum - 1];

	/*
	 * Don't allocate memory with GFP_KERNEL in current
	 * context to avoid possible deadlock if usb mass
	 * storage interface or usbnet interface(iSCSI case)
	 * is included in current configuration. The easist
	 * approach is to do it for every device reset,
	 * because the device 'memalloc_noio' flag may have
	 * not been set before reseting the usb device.
	 */
	noio_flag = memalloc_noio_save();

	/* Prevent autosuspend during the reset */
	usb_autoresume_device(udev);

	if (config) {
		for (i = 0; i < config->desc.bNumInterfaces; ++i) {
			struct usb_interface *cintf = config->interface[i];
			struct usb_driver *drv;
			int unbind = 0;

			if (cintf->dev.driver) {
				drv = to_usb_driver(cintf->dev.driver);
				if (drv->pre_reset && drv->post_reset)
					unbind = (drv->pre_reset)(cintf);
				else if (cintf->condition ==
						USB_INTERFACE_BOUND)
					unbind = 1;
				if (unbind)
					usb_forced_unbind_intf(cintf);
			}
		}
	}

	usb_lock_port(port_dev);
	ret = usb_reset_and_verify_device(udev);
	usb_unlock_port(port_dev);

	if (config) {
		for (i = config->desc.bNumInterfaces - 1; i >= 0; --i) {
			struct usb_interface *cintf = config->interface[i];
			struct usb_driver *drv;
			int rebind = cintf->needs_binding;

			if (!rebind && cintf->dev.driver) {
				drv = to_usb_driver(cintf->dev.driver);
				if (drv->post_reset)
					rebind = (drv->post_reset)(cintf);
				else if (cintf->condition ==
						USB_INTERFACE_BOUND)
					rebind = 1;
				if (rebind)
					cintf->needs_binding = 1;
			}
		}

		/* If the reset failed, hub_wq will unbind drivers later */
		if (ret == 0)
			usb_unbind_and_rebind_marked_interfaces(udev);
	}

	usb_autosuspend_device(udev);
	memalloc_noio_restore(noio_flag);
	return ret;
}
EXPORT_SYMBOL_GPL(usb_reset_device);


/**
 * usb_queue_reset_device - Reset a USB device from an atomic context
 * @iface: USB interface belonging to the device to reset
 *
 * This function can be used to reset a USB device from an atomic
 * context, where usb_reset_device() won't work (as it blocks).
 *
 * Doing a reset via this method is functionally equivalent to calling
 * usb_reset_device(), except for the fact that it is delayed to a
 * workqueue. This means that any drivers bound to other interfaces
 * might be unbound, as well as users from usbfs in user space.
 *
 * Corner cases:
 *
 * - Scheduling two resets at the same time from two different drivers
 *   attached to two different interfaces of the same device is
 *   possible; depending on how the driver attached to each interface
 *   handles ->pre_reset(), the second reset might happen or not.
 *
 * - If the reset is delayed so long that the interface is unbound from
 *   its driver, the reset will be skipped.
 *
 * - This function can be called during .probe().  It can also be called
 *   during .disconnect(), but doing so is pointless because the reset
 *   will not occur.  If you really want to reset the device during
 *   .disconnect(), call usb_reset_device() directly -- but watch out
 *   for nested unbinding issues!
 */
void usb_queue_reset_device(struct usb_interface *iface)
{
	if (schedule_work(&iface->reset_ws))
		usb_get_intf(iface);
}
EXPORT_SYMBOL_GPL(usb_queue_reset_device);

/**
 * usb_hub_find_child - Get the pointer of child device
 * attached to the port which is specified by @port1.
 * @hdev: USB device belonging to the usb hub
 * @port1: port num to indicate which port the child device
 *	is attached to.
 *
 * USB drivers call this function to get hub's child device
 * pointer.
 *
 * Return: %NULL if input param is invalid and
 * child's usb_device pointer if non-NULL.
 */
struct usb_device *usb_hub_find_child(struct usb_device *hdev,
		int port1)
{
	struct usb_hub *hub = usb_hub_to_struct_hub(hdev);

	if (port1 < 1 || port1 > hdev->maxchild)
		return NULL;
	return hub->ports[port1 - 1]->child;
}
EXPORT_SYMBOL_GPL(usb_hub_find_child);

void usb_hub_adjust_deviceremovable(struct usb_device *hdev,
		struct usb_hub_descriptor *desc)
{
	struct usb_hub *hub = usb_hub_to_struct_hub(hdev);
	enum usb_port_connect_type connect_type;
	int i;

	if (!hub)
		return;

	if (!hub_is_superspeed(hdev)) {
		for (i = 1; i <= hdev->maxchild; i++) {
			struct usb_port *port_dev = hub->ports[i - 1];

			connect_type = port_dev->connect_type;
			if (connect_type == USB_PORT_CONNECT_TYPE_HARD_WIRED) {
				u8 mask = 1 << (i%8);

				if (!(desc->u.hs.DeviceRemovable[i/8] & mask)) {
					dev_dbg(&port_dev->dev, "DeviceRemovable is changed to 1 according to platform information.\n");
					desc->u.hs.DeviceRemovable[i/8]	|= mask;
				}
			}
		}
	} else {
		u16 port_removable = le16_to_cpu(desc->u.ss.DeviceRemovable);

		for (i = 1; i <= hdev->maxchild; i++) {
			struct usb_port *port_dev = hub->ports[i - 1];

			connect_type = port_dev->connect_type;
			if (connect_type == USB_PORT_CONNECT_TYPE_HARD_WIRED) {
				u16 mask = 1 << i;

				if (!(port_removable & mask)) {
					dev_dbg(&port_dev->dev, "DeviceRemovable is changed to 1 according to platform information.\n");
					port_removable |= mask;
				}
			}
		}

		desc->u.ss.DeviceRemovable = cpu_to_le16(port_removable);
	}
}

#ifdef CONFIG_ACPI
/**
 * usb_get_hub_port_acpi_handle - Get the usb port's acpi handle
 * @hdev: USB device belonging to the usb hub
 * @port1: port num of the port
 *
 * Return: Port's acpi handle if successful, %NULL if params are
 * invalid.
 */
acpi_handle usb_get_hub_port_acpi_handle(struct usb_device *hdev,
	int port1)
{
	struct usb_hub *hub = usb_hub_to_struct_hub(hdev);

	if (!hub)
		return NULL;

	return ACPI_HANDLE(&hub->ports[port1 - 1]->dev);
}
#endif<|MERGE_RESOLUTION|>--- conflicted
+++ resolved
@@ -4893,15 +4893,12 @@
 	struct usb_port *port_dev = hub->ports[port1 - 1];
 	struct usb_device *udev = port_dev->child;
 	static int unreliable_port = -1;
-<<<<<<< HEAD
+	bool retry_locked;
 #ifdef CONFIG_USB_DEBUG_DETAILED_LOG
 	dev_info(&port_dev->dev,
 		"port %d, status %04x, change %04x, %s\n",
 		port1, portstatus, portchange, portspeed(hub, portstatus));
 #endif
-=======
-	bool retry_locked;
->>>>>>> 12561a81
 
 	/* Disconnect any existing devices under this port */
 	if (udev) {
@@ -4964,18 +4961,14 @@
 	status = 0;
 
 	for (i = 0; i < SET_CONFIG_TRIES; i++) {
-<<<<<<< HEAD
+		usb_lock_port(port_dev);
+		mutex_lock(hcd->address0_mutex);
+		retry_locked = true;
 #ifdef CONFIG_USB_DEBUG_DETAILED_LOG
 		dev_err(&port_dev->dev,
 			"%s : before usb_alloc_dev() port %d, status %04x, change %04x, %s\n",
 			__func__, port1, portstatus, portchange, portspeed(hub, portstatus));
 #endif
-=======
-		usb_lock_port(port_dev);
-		mutex_lock(hcd->address0_mutex);
-		retry_locked = true;
-
->>>>>>> 12561a81
 		/* reallocate for each attempt, since references
 		 * to the previous one can escape in various ways
 		 */
