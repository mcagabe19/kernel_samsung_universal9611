--- conflicted
+++ resolved
@@ -532,13 +532,10 @@
 	bool is_dead;
 
 	struct list_head todo;
-<<<<<<< HEAD
 #ifdef CONFIG_FAST_TRACK
 	struct list_head fg_todo;
 	uint32_t fg_count;
 #endif
-=======
->>>>>>> 8a685dfc
 	struct binder_stats stats;
 	struct list_head delivered_death;
 	int max_threads;
@@ -1025,7 +1022,7 @@
 		(unsigned long long)atomic64_read(&binder_fg_req_num), (unsigned long long)atomic64_read(&binder_work_seq));
 	return 0;
 }
-BINDER_DEBUG_ENTRY(count);
+DEFINE_SHOW_ATTRIBUTE(binder_count);
 
 static int binder_switch_show(struct seq_file *m, void *unused)
 {
@@ -1322,7 +1319,6 @@
 }
 
 static bool is_rt_policy(int policy)
-<<<<<<< HEAD
 {
 	return policy == SCHED_FIFO || policy == SCHED_RR;
 }
@@ -1339,30 +1335,11 @@
 
 static int to_userspace_prio(int policy, int kernel_priority)
 {
-=======
-{
-	return policy == SCHED_FIFO || policy == SCHED_RR;
-}
-
-static bool is_fair_policy(int policy)
-{
-	return policy == SCHED_NORMAL || policy == SCHED_BATCH;
-}
-
-static bool binder_supported_policy(int policy)
-{
-	return is_fair_policy(policy) || is_rt_policy(policy);
-}
-
-static int to_userspace_prio(int policy, int kernel_priority)
-{
->>>>>>> 8a685dfc
 	if (is_fair_policy(policy))
 		return PRIO_TO_NICE(kernel_priority);
 	else
 		return MAX_USER_RT_PRIO - 1 - kernel_priority;
 }
-<<<<<<< HEAD
 
 static int to_kernel_prio(int policy, int user_priority)
 {
@@ -1380,25 +1357,6 @@
 	bool has_cap_nice;
 	unsigned int policy = desired.sched_policy;
 
-=======
-
-static int to_kernel_prio(int policy, int user_priority)
-{
-	if (is_fair_policy(policy))
-		return NICE_TO_PRIO(user_priority);
-	else
-		return MAX_USER_RT_PRIO - 1 - user_priority;
-}
-
-static void binder_do_set_priority(struct task_struct *task,
-				   struct binder_priority desired,
-				   bool verify)
-{
-	int priority; /* user-space prio value */
-	bool has_cap_nice;
-	unsigned int policy = desired.sched_policy;
-
->>>>>>> 8a685dfc
 	if (task->policy == policy && task->normal_prio == desired.prio)
 		return;
 
@@ -1415,7 +1373,6 @@
 		} else if (priority > max_rtprio) {
 			priority = max_rtprio;
 		}
-<<<<<<< HEAD
 	}
 
 	if (verify && is_fair_policy(policy) && !has_cap_nice) {
@@ -1430,22 +1387,6 @@
 		}
 	}
 
-=======
-	}
-
-	if (verify && is_fair_policy(policy) && !has_cap_nice) {
-		long min_nice = rlimit_to_nice(task_rlimit(task, RLIMIT_NICE));
-
-		if (min_nice > MAX_NICE) {
-			binder_user_error("%d RLIMIT_NICE not set\n",
-					  task->pid);
-			return;
-		} else if (priority < min_nice) {
-			priority = min_nice;
-		}
-	}
-
->>>>>>> 8a685dfc
 	if (policy != desired.sched_policy ||
 	    to_kernel_prio(policy, priority) != desired.prio)
 		binder_debug(BINDER_DEBUG_PRIORITY_CAP,
@@ -3205,7 +3146,6 @@
 	if (thread) {
 		binder_transaction_priority(thread->task, t, node_prio,
 					    node->inherit_rt);
-<<<<<<< HEAD
 #ifdef CONFIG_FAST_TRACK
 		ftt_binder_enqueue(thread, t->from);
 #endif
@@ -3218,10 +3158,6 @@
 			atomic64_inc(&binder_fg_req_num);
 		} else
 #endif
-=======
-		binder_enqueue_thread_work_ilocked(thread, &t->work);
-	} else if (!pending_async) {
->>>>>>> 8a685dfc
 		binder_enqueue_work_ilocked(&t->work, &proc->todo);
 	} else {
 		binder_enqueue_work_ilocked(&t->work, &node->async_todo);
@@ -3488,20 +3424,10 @@
 			goto err_dead_binder;
 		}
 		e->to_node = target_node->debug_id;
-<<<<<<< HEAD
 
 #ifdef CONFIG_SAMSUNG_FREECESS
 		freecess_sync_binder_report(proc, target_proc, tr);
 #endif
-		
-		if (WARN_ON(proc == target_proc)) {
-			return_error = BR_FAILED_REPLY;
-			return_error_param = -EINVAL;
-			return_error_line = __LINE__;
-			goto err_invalid_target_handle;
-		}
-=======
->>>>>>> 8a685dfc
 		if (security_binder_transaction(proc->cred,
 						target_proc->cred) < 0) {
 			return_error = BR_FAILED_REPLY;
@@ -3720,14 +3646,11 @@
 		return_error_line = __LINE__;
 		goto err_bad_offset;
 	}
-<<<<<<< HEAD
 
 #ifdef CONFIG_SAMSUNG_FREECESS
 	freecess_async_binder_report(proc, target_proc, tr, t); 
 #endif
 	
-=======
->>>>>>> 8a685dfc
 	off_start_offset = ALIGN(tr->data_size, sizeof(void *));
 	buffer_offset = off_start_offset;
 	off_end_offset = off_start_offset + tr->offsets_size;
@@ -3936,14 +3859,11 @@
 		binder_enqueue_thread_work_ilocked(target_thread, &t->work);
 		binder_inner_proc_unlock(target_proc);
 		wake_up_interruptible_sync(&target_thread->wait);
-<<<<<<< HEAD
 
 #ifdef CONFIG_FAST_TRACK
 		ftt_binder_dequeue(thread);
 #endif
 
-=======
->>>>>>> 8a685dfc
 		binder_restore_priority(current, in_reply_to->saved_priority);
 		binder_free_transaction(in_reply_to);
 	} else if (!(t->flags & TF_ONE_WAY)) {
@@ -4895,12 +4815,9 @@
 			trd->sender_pid =
 				task_tgid_nr_ns(sender,
 						task_active_pid_ns(current));
-<<<<<<< HEAD
 #ifdef CONFIG_FAST_TRACK
 			ftt_binder_enqueue(thread, t_from);
 #endif
-=======
->>>>>>> 8a685dfc
 		} else {
 			trd->sender_pid = 0;
 		}
@@ -5667,14 +5584,11 @@
 	mutex_init(&proc->files_lock);
 	proc->cred = get_cred(filp->f_cred);
 	INIT_LIST_HEAD(&proc->todo);
-<<<<<<< HEAD
 #ifdef CONFIG_FAST_TRACK
 	INIT_LIST_HEAD(&proc->fg_todo);
 	proc->fg_count = 0;
 #endif
 
-=======
->>>>>>> 8a685dfc
 	if (binder_supported_policy(current->policy)) {
 		proc->default_priority.sched_policy = current->policy;
 		proc->default_priority.prio = current->normal_prio;
@@ -5683,10 +5597,6 @@
 		proc->default_priority.prio = NICE_TO_PRIO(0);
 	}
 
-<<<<<<< HEAD
-	binder_dev = container_of(filp->private_data, struct binder_device,
-				  miscdev);
-=======
 	/* binderfs stashes devices in i_private */
 	if (is_binderfs_device(nodp)) {
 		binder_dev = nodp->i_private;
@@ -5697,7 +5607,6 @@
 					  struct binder_device, miscdev);
 	}
 	refcount_inc(&binder_dev->ref);
->>>>>>> 8a685dfc
 	proc->context = &binder_dev->context;
 	binder_alloc_init(&proc->alloc);
 
