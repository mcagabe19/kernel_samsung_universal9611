--- conflicted
+++ resolved
@@ -139,17 +139,8 @@
 {
 	/* release the RCU read lock before crashing */
 	rcu_read_unlock();
-<<<<<<< HEAD
-	panic_on_oops = 1;	/* force panic */
-	wmb();
-
-	sec_debug_set_sysrq_crash(current);
-
-	*killer = 1;
-=======
 
 	panic("sysrq triggered crash\n");
->>>>>>> 8a685dfc
 }
 static struct sysrq_key_op sysrq_crash_op = {
 	.handler	= sysrq_handle_crash,
