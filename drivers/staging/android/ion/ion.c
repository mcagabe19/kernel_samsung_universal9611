/*
 *
 * drivers/staging/android/ion/ion.c
 *
 * Copyright (C) 2011 Google, Inc.
 *
 * This software is licensed under the terms of the GNU General Public
 * License version 2, as published by the Free Software Foundation, and
 * may be copied, distributed, and modified under those terms.
 *
 * This program is distributed in the hope that it will be useful,
 * but WITHOUT ANY WARRANTY; without even the implied warranty of
 * MERCHANTABILITY or FITNESS FOR A PARTICULAR PURPOSE.  See the
 * GNU General Public License for more details.
 *
 */

#include <linux/device.h>
#include <linux/err.h>
#include <linux/file.h>
#include <linux/freezer.h>
#include <linux/fs.h>
#include <linux/anon_inodes.h>
#include <linux/kthread.h>
#include <linux/list.h>
#include <linux/memblock.h>
#include <linux/miscdevice.h>
#include <linux/export.h>
#include <linux/mm.h>
#include <linux/mm_types.h>
#include <linux/rbtree.h>
#include <linux/slab.h>
#include <linux/seq_file.h>
#include <linux/uaccess.h>
#include <linux/vmalloc.h>
#include <linux/debugfs.h>
#include <linux/dma-buf.h>
#include <linux/idr.h>
#include <linux/sched/task.h>

#include "ion.h"
#include "ion_exynos.h"
#include "ion_debug.h"

static struct ion_device *internal_dev;
static int heap_id;

bool ion_buffer_cached(struct ion_buffer *buffer)
{
	return !!(buffer->flags & ION_FLAG_CACHED);
}

/* this function should only be called while dev->lock is held */
static void ion_buffer_add(struct ion_device *dev,
			   struct ion_buffer *buffer)
{
	struct rb_node **p = &dev->buffers.rb_node;
	struct rb_node *parent = NULL;
	struct ion_buffer *entry;
	struct task_struct *task;

	while (*p) {
		parent = *p;
		entry = rb_entry(parent, struct ion_buffer, node);

		if (buffer < entry) {
			p = &(*p)->rb_left;
		} else if (buffer > entry) {
			p = &(*p)->rb_right;
		} else {
			perrfn("buffer already found.");
			BUG();
		}
	}

	task = current;
	get_task_comm(buffer->task_comm, task->group_leader);
	get_task_comm(buffer->thread_comm, task);
	buffer->pid = task_pid_nr(task->group_leader);
	buffer->tid = task_pid_nr(task);
	
	rb_link_node(&buffer->node, parent, p);
	rb_insert_color(&buffer->node, &dev->buffers);
}

/* this function should only be called while dev->lock is held */
static struct ion_buffer *ion_buffer_create(struct ion_heap *heap,
					    struct ion_device *dev,
					    unsigned long len,
					    unsigned long flags)
{
	struct ion_buffer *buffer;
	int ret;
	long nr_alloc_cur, nr_alloc_peak;

	buffer = kzalloc(sizeof(*buffer), GFP_KERNEL);
	if (!buffer)
		return ERR_PTR(-ENOMEM);

	buffer->heap = heap;
	buffer->flags = flags;

	ret = heap->ops->allocate(heap, buffer, len, flags);

	if (ret) {
		if (!(heap->flags & ION_HEAP_FLAG_DEFER_FREE))
			goto err2;

		ion_heap_freelist_drain(heap, 0);
		ret = heap->ops->allocate(heap, buffer, len, flags);
		if (ret)
			goto err2;
	}

	if (!buffer->sg_table) {
		WARN_ONCE(1, "This heap needs to set the sgtable");
		ret = -EINVAL;
		goto err1;
	}

	buffer->dev = dev;
	buffer->size = len;

	INIT_LIST_HEAD(&buffer->iovas);
	mutex_init(&buffer->lock);
	mutex_lock(&dev->buffer_lock);
	ret = exynos_ion_alloc_fixup(dev, buffer);
	if (ret < 0) {
		mutex_unlock(&dev->buffer_lock);
		goto err1;
	}

	ion_buffer_add(dev, buffer);
	mutex_unlock(&dev->buffer_lock);
	nr_alloc_cur = atomic_long_add_return(len, &heap->total_allocated);
	nr_alloc_peak = atomic_long_read(&heap->total_allocated_peak);
	if (nr_alloc_cur > nr_alloc_peak)
		atomic_long_set(&heap->total_allocated_peak, nr_alloc_cur);
	return buffer;

err1:
	heap->ops->free(buffer);
err2:
	kfree(buffer);
	perrfn("failed to alloc (len %zu, flag %#lx) buffer from %s heap",
	       len, flags, heap->name);
	return ERR_PTR(ret);
}

void ion_buffer_destroy(struct ion_buffer *buffer)
{
	ion_event_begin();

	exynos_ion_free_fixup(buffer);
	if (buffer->kmap_cnt > 0) {
		pr_warn_once("%s: buffer still mapped in the kernel\n",
			     __func__);
		buffer->heap->ops->unmap_kernel(buffer->heap, buffer);
	}
	atomic_long_sub(buffer->size, &buffer->heap->total_allocated);
	buffer->heap->ops->free(buffer);

	ion_event_end(ION_EVENT_TYPE_FREE, buffer);

	kfree(buffer);
}

static void _ion_buffer_destroy(struct ion_buffer *buffer)
{
	struct ion_heap *heap = buffer->heap;
	struct ion_device *dev = buffer->dev;

	mutex_lock(&dev->buffer_lock);
	rb_erase(&buffer->node, &dev->buffers);
	mutex_unlock(&dev->buffer_lock);

	if (heap->flags & ION_HEAP_FLAG_DEFER_FREE)
		ion_heap_freelist_add(heap, buffer);
	else
		ion_buffer_destroy(buffer);
}

void *ion_buffer_kmap_get(struct ion_buffer *buffer)
{
	void *vaddr;

	ion_event_begin();

	if (buffer->kmap_cnt) {
		buffer->kmap_cnt++;
		return buffer->vaddr;
	}
	vaddr = buffer->heap->ops->map_kernel(buffer->heap, buffer);
	if (WARN_ONCE(!vaddr,
		      "heap->ops->map_kernel should return ERR_PTR on error"))
		return ERR_PTR(-EINVAL);
	if (IS_ERR(vaddr)) {
		perrfn("failed to alloc kernel address of %zu buffer",
		       buffer->size);
		return vaddr;
	}
	buffer->vaddr = vaddr;
	buffer->kmap_cnt++;

	ion_event_end(ION_EVENT_TYPE_KMAP, buffer);

	return vaddr;
}

void ion_buffer_kmap_put(struct ion_buffer *buffer)
{
	buffer->kmap_cnt--;
	if (!buffer->kmap_cnt) {
		buffer->heap->ops->unmap_kernel(buffer->heap, buffer);
		buffer->vaddr = NULL;
	}
}

#ifndef CONFIG_ION_EXYNOS
static struct sg_table *dup_sg_table(struct sg_table *table)
{
	struct sg_table *new_table;
	int ret, i;
	struct scatterlist *sg, *new_sg;

	new_table = kzalloc(sizeof(*new_table), GFP_KERNEL);
	if (!new_table)
		return ERR_PTR(-ENOMEM);

	ret = sg_alloc_table(new_table, table->nents, GFP_KERNEL);
	if (ret) {
		kfree(new_table);
		return ERR_PTR(-ENOMEM);
	}

	new_sg = new_table->sgl;
	for_each_sg(table->sgl, sg, table->nents, i) {
		memcpy(new_sg, sg, sizeof(*sg));
		sg->dma_address = 0;
		new_sg = sg_next(new_sg);
	}

	return new_table;
}

static void free_duped_table(struct sg_table *table)
{
	sg_free_table(table);
	kfree(table);
}

static int ion_dma_buf_attach(struct dma_buf *dmabuf, struct device *dev,
			      struct dma_buf_attachment *attachment)
{
	struct sg_table *table;
	struct ion_buffer *buffer = dmabuf->priv;

	table = dup_sg_table(buffer->sg_table);
	if (IS_ERR(table))
		return -ENOMEM;

	attachment->priv = table;

	return 0;
}

static void ion_dma_buf_detatch(struct dma_buf *dmabuf,
				struct dma_buf_attachment *attachment)
{
	free_duped_table(attachment->priv);
}

static struct sg_table *ion_map_dma_buf(struct dma_buf_attachment *attachment,
					enum dma_data_direction direction)
{
	struct sg_table *table = attachment->priv;
	unsigned long attrs = 0;

	if (!ion_buffer_cached(attachment->dmabuf->priv))
		attrs = DMA_ATTR_SKIP_CPU_SYNC;

	if (!dma_map_sg_attrs(attachment->dev, table->sgl, table->nents,
			      direction, attrs))
		return ERR_PTR(-ENOMEM);

	return table;
}

static void ion_unmap_dma_buf(struct dma_buf_attachment *attachment,
			      struct sg_table *table,
			      enum dma_data_direction direction)
{
	unsigned long attrs = 0;

	if (!ion_buffer_cached(attachment->dmabuf->priv))
		attrs = DMA_ATTR_SKIP_CPU_SYNC;

	dma_unmap_sg_attrs(attachment->dev, table->sgl, table->nents,
			   direction, attrs);
}
#endif /* !CONFIG_ION_EXYNOS */

static int ion_mmap(struct dma_buf *dmabuf, struct vm_area_struct *vma)
{
	struct ion_buffer *buffer = dmabuf->priv;
	int ret = 0;

	ion_event_begin();

	if (!buffer->heap->ops->map_user) {
		perrfn("this heap does not define a method for mapping to userspace");
		return -EINVAL;
	}

	if ((buffer->flags & ION_FLAG_NOZEROED) != 0) {
		perrfn("mmap() to nozeroed buffer is not allowed");
		return -EACCES;
	}

	if ((buffer->flags & ION_FLAG_PROTECTED) != 0) {
		perrfn("mmap() to protected buffer is not allowed");
		return -EACCES;
	}

	if (!(buffer->flags & ION_FLAG_CACHED))
		vma->vm_page_prot = pgprot_writecombine(vma->vm_page_prot);

	mutex_lock(&buffer->lock);
	/* now map it to userspace */
	ret = buffer->heap->ops->map_user(buffer->heap, buffer, vma);
	mutex_unlock(&buffer->lock);

	if (ret)
		perrfn("failure mapping buffer to userspace");

	ion_event_end(ION_EVENT_TYPE_MMAP, buffer);

	return ret;
}

static void ion_dma_buf_release(struct dma_buf *dmabuf)
{
	struct ion_buffer *buffer = dmabuf->priv;

	_ion_buffer_destroy(buffer);
}

static void *ion_dma_buf_kmap(struct dma_buf *dmabuf, unsigned long offset)
{
	struct ion_buffer *buffer = dmabuf->priv;
	void *vaddr;

	if (!buffer->heap->ops->map_kernel) {
		pr_err("%s: map kernel is not implemented by this heap.\n",
		       __func__);
		return ERR_PTR(-ENOTTY);
	}
	mutex_lock(&buffer->lock);
	vaddr = ion_buffer_kmap_get(buffer);
	mutex_unlock(&buffer->lock);

	if (IS_ERR(vaddr))
		return vaddr;

	return vaddr + offset * PAGE_SIZE;
}

static void ion_dma_buf_kunmap(struct dma_buf *dmabuf, unsigned long offset,
			       void *ptr)
{
	struct ion_buffer *buffer = dmabuf->priv;

	if (buffer->heap->ops->map_kernel) {
		mutex_lock(&buffer->lock);
		ion_buffer_kmap_put(buffer);
		mutex_unlock(&buffer->lock);
	}

}

static void *ion_dma_buf_vmap(struct dma_buf *dmabuf)
{
	struct ion_buffer *buffer = dmabuf->priv;

	if (buffer->heap->ops->map_kernel) {
		mutex_lock(&buffer->lock);
		ion_buffer_kmap_get(buffer);
		mutex_unlock(&buffer->lock);
	}

	return buffer->vaddr;
}

static void ion_dma_buf_vunmap(struct dma_buf *dmabuf, void *ptr)
{
	struct ion_buffer *buffer = dmabuf->priv;

	if (buffer->heap->ops->map_kernel) {
		mutex_lock(&buffer->lock);
		ion_buffer_kmap_put(buffer);
		mutex_unlock(&buffer->lock);
	}
}

#ifndef CONFIG_ION_EXYNOS
static int ion_dma_buf_begin_cpu_access(struct dma_buf *dmabuf,
					enum dma_data_direction direction)
{
	struct ion_buffer *buffer = dmabuf->priv;
<<<<<<< HEAD
	void *vaddr;
	struct dma_buf_attachment *att;

	/*
	 * TODO: Move this elsewhere because we don't always need a vaddr
	 */
	if (buffer->heap->ops->map_kernel) {
		mutex_lock(&buffer->lock);
		vaddr = ion_buffer_kmap_get(buffer);
		mutex_unlock(&buffer->lock);
	}

	mutex_lock(&dmabuf->lock);
	list_for_each_entry(att, &dmabuf->attachments, node) {
		struct sg_table *table = att->priv;

		dma_sync_sg_for_cpu(att->dev, table->sgl, table->nents,
=======
	struct ion_dma_buf_attachment *a;

	mutex_lock(&buffer->lock);
	list_for_each_entry(a, &buffer->attachments, list) {
		dma_sync_sg_for_cpu(a->dev, a->table->sgl, a->table->nents,
>>>>>>> 3b0316ec
				    direction);
	}
	mutex_unlock(&dmabuf->lock);

	return 0;
}

static int ion_dma_buf_end_cpu_access(struct dma_buf *dmabuf,
				      enum dma_data_direction direction)
{
	struct ion_buffer *buffer = dmabuf->priv;
	struct dma_buf_attachment *att;

<<<<<<< HEAD
	if (buffer->heap->ops->map_kernel) {
		mutex_lock(&buffer->lock);
		ion_buffer_kmap_put(buffer);
		mutex_unlock(&buffer->lock);
	}

	mutex_lock(&dmabuf->lock);
	list_for_each_entry(att, &dmabuf->attachments, node) {
		struct sg_table *table = att->priv;

		dma_sync_sg_for_device(att->dev, table->sgl, table->nents,
=======
	mutex_lock(&buffer->lock);
	list_for_each_entry(a, &buffer->attachments, list) {
		dma_sync_sg_for_device(a->dev, a->table->sgl, a->table->nents,
>>>>>>> 3b0316ec
				       direction);
	}
	mutex_unlock(&dmabuf->lock);

	return 0;
}
#endif

const struct dma_buf_ops ion_dma_buf_ops = {
#ifdef CONFIG_ION_EXYNOS
	.map_dma_buf = ion_exynos_map_dma_buf,
	.unmap_dma_buf = ion_exynos_unmap_dma_buf,
	.map_dma_buf_area = ion_exynos_map_dma_buf_area,
	.unmap_dma_buf_area = ion_exynos_unmap_dma_buf_area,
	.begin_cpu_access = ion_exynos_dma_buf_begin_cpu_access,
	.end_cpu_access = ion_exynos_dma_buf_end_cpu_access,
#else
	.attach = ion_dma_buf_attach,
	.detach = ion_dma_buf_detatch,
	.map_dma_buf = ion_map_dma_buf,
	.unmap_dma_buf = ion_unmap_dma_buf,
	.begin_cpu_access = ion_dma_buf_begin_cpu_access,
	.end_cpu_access = ion_dma_buf_end_cpu_access,
#endif
	.mmap = ion_mmap,
	.release = ion_dma_buf_release,
	.map_atomic = ion_dma_buf_kmap,
	.unmap_atomic = ion_dma_buf_kunmap,
	.map = ion_dma_buf_kmap,
	.unmap = ion_dma_buf_kunmap,
	.vmap = ion_dma_buf_vmap,
	.vunmap = ion_dma_buf_vunmap,
};

#define ION_EXPNAME_LEN (4 + 4 + 1) /* strlen("ion-") + strlen("2048") + '\0' */

struct dma_buf *__ion_alloc(size_t len, unsigned int heap_id_mask,
			    unsigned int flags)
{
	struct ion_device *dev = internal_dev;
	struct ion_buffer *buffer = NULL;
	struct ion_heap *heap;
	DEFINE_DMA_BUF_EXPORT_INFO(exp_info);
	char expname[ION_EXPNAME_LEN];
	struct dma_buf *dmabuf;

	ion_event_begin();

	pr_debug("%s: len %zu heap_id_mask %u flags %x\n", __func__,
		 len, heap_id_mask, flags);
	/*
	 * traverse the list of heaps available in this system in priority
	 * order.  If the heap type is supported by the client, and matches the
	 * request of the caller allocate from it.  Repeat until allocate has
	 * succeeded or all heaps have been tried
	 */
	len = PAGE_ALIGN(len);

	if (!len) {
		perrfn("zero size allocation - heapmask %#x, flags %#x",
		       heap_id_mask, flags);
		return ERR_PTR(-EINVAL);
	}

	if (heap_id_mask == 0xFFFFFFFF) {
		heap_id_mask = get_ion_system_heap_id();
		if (IS_ERR(ERR_PTR(heap_id_mask)))
			return ERR_PTR(heap_id_mask);
		heap_id_mask = (1 << heap_id_mask);
	}

	down_read(&dev->lock);
	plist_for_each_entry(heap, &dev->heaps, node) {
		/* if the caller didn't specify this heap id */
		if (!((1 << heap->id) & heap_id_mask))
			continue;
		buffer = ion_buffer_create(heap, dev, len, flags);
		if (!IS_ERR(buffer))
			break;
	}
	up_read(&dev->lock);

	if (!buffer) {
		perrfn("no matching heap found against heapmaks %#x", heap_id_mask);
		return ERR_PTR(-ENODEV);
	}

	if (IS_ERR(buffer))
		return ERR_CAST(buffer);

	snprintf(expname, ION_EXPNAME_LEN, "ion-%d", buffer->id);
	exp_info.exp_name = expname;

	exp_info.ops = &ion_dma_buf_ops;
	exp_info.size = buffer->size;
	exp_info.flags = O_RDWR;
	exp_info.priv = buffer;

	dmabuf = dma_buf_export(&exp_info);
	if (IS_ERR(dmabuf)) {
		perrfn("failed to export dmabuf (err %ld)", -PTR_ERR(dmabuf));
		_ion_buffer_destroy(buffer);
	}

	ion_event_end(ION_EVENT_TYPE_ALLOC, buffer);

	return dmabuf;
}

int ion_alloc(size_t len, unsigned int heap_id_mask, unsigned int flags)
{
	struct dma_buf *dmabuf = __ion_alloc(len, heap_id_mask, flags);
	int fd;

	if (IS_ERR(dmabuf))
		return PTR_ERR(dmabuf);

	fd = dma_buf_fd(dmabuf, O_CLOEXEC);
	if (fd < 0) {
		perrfn("failed to get dmabuf fd (err %d)",  -fd);
		dma_buf_put(dmabuf);
	}

	return fd;
}

int ion_query_heaps(struct ion_heap_query *query)
{
	struct ion_device *dev = internal_dev;
	struct ion_heap_data __user *buffer = u64_to_user_ptr(query->heaps);
	int ret = -EINVAL, cnt = 0, max_cnt;
	struct ion_heap *heap;
	struct ion_heap_data hdata;

	down_read(&dev->lock);
	if (!buffer) {
		query->cnt = dev->heap_cnt;
		ret = 0;
		goto out;
	}

	if (query->cnt <= 0) {
		perrfn("invalid heapdata count %u",  query->cnt);
		goto out;
	}

	max_cnt = query->cnt;

	plist_for_each_entry(heap, &dev->heaps, node) {
		memset(&hdata, 0, sizeof(hdata));

		strncpy(hdata.name, heap->name, MAX_HEAP_NAME);
		hdata.name[sizeof(hdata.name) - 1] = '\0';
		hdata.type = heap->type;
		hdata.heap_id = heap->id;

		if (heap->flags & ION_HEAP_FLAG_DEFER_FREE)
			hdata.heap_flags = ION_HEAPDATA_FLAGS_DEFER_FREE;

		if (heap->ops->query_heap)
			heap->ops->query_heap(heap, &hdata);

		if (copy_to_user(&buffer[cnt], &hdata, sizeof(hdata))) {
			ret = -EFAULT;
			goto out;
		}

		cnt++;
		if (cnt >= max_cnt)
			break;
	}

	query->cnt = cnt;
	ret = 0;
out:
	up_read(&dev->lock);
	return ret;
}

struct ion_heap *ion_get_heap_by_name(const char *heap_name)
{
	struct ion_device *dev = internal_dev;
	struct ion_heap *heap;

	plist_for_each_entry(heap, &dev->heaps, node) {
		if (strlen(heap_name) != strlen(heap->name))
			continue;
		if (strcmp(heap_name, heap->name) == 0)
			return heap;
	}

	return NULL;
}

static const struct file_operations ion_fops = {
	.owner          = THIS_MODULE,
	.unlocked_ioctl = ion_ioctl,
#ifdef CONFIG_COMPAT
	.compat_ioctl	= ion_ioctl,
#endif
};

static int debug_shrink_set(void *data, u64 val)
{
	struct ion_heap *heap = data;
	struct shrink_control sc;
	int objs;

	sc.gfp_mask = GFP_HIGHUSER;
	sc.nr_to_scan = val;

	if (!val) {
		objs = heap->shrinker.count_objects(&heap->shrinker, &sc);
		sc.nr_to_scan = objs;
	}

	heap->shrinker.scan_objects(&heap->shrinker, &sc);
	return 0;
}

static int debug_shrink_get(void *data, u64 *val)
{
	struct ion_heap *heap = data;
	struct shrink_control sc;
	int objs;

	sc.gfp_mask = GFP_HIGHUSER;
	sc.nr_to_scan = 0;

	objs = heap->shrinker.count_objects(&heap->shrinker, &sc);
	*val = objs;
	return 0;
}

DEFINE_SIMPLE_ATTRIBUTE(debug_shrink_fops, debug_shrink_get,
			debug_shrink_set, "%llu\n");

void ion_device_add_heap(struct ion_heap *heap)
{
	struct dentry *debug_file;
	struct ion_device *dev = internal_dev;

	if (!heap->ops->allocate || !heap->ops->free)
		perrfn("can not add heap with invalid ops struct.");

	spin_lock_init(&heap->free_lock);
	heap->free_list_size = 0;

	if (heap->flags & ION_HEAP_FLAG_DEFER_FREE)
		ion_heap_init_deferred_free(heap);

	if ((heap->flags & ION_HEAP_FLAG_DEFER_FREE) || heap->ops->shrink)
		ion_heap_init_shrinker(heap);

	heap->dev = dev;
	down_write(&dev->lock);
	heap->id = heap_id++;
	/*
	 * use negative heap->id to reverse the priority -- when traversing
	 * the list later attempt higher id numbers first
	 */
	plist_node_init(&heap->node, -heap->id);
	plist_add(&heap->node, &dev->heaps);

	if (heap->shrinker.count_objects && heap->shrinker.scan_objects) {
		char debug_name[64];

		snprintf(debug_name, 64, "%s_shrink", heap->name);
		debug_file = debugfs_create_file(
			debug_name, 0644, dev->debug_root, heap,
			&debug_shrink_fops);
		if (!debug_file) {
			char buf[256], *path;

			path = dentry_path(dev->debug_root, buf, 256);
			perr("Failed to create heap shrinker debugfs at %s/%s",
			     path, debug_name);
		}
	}

	ion_debug_heap_init(heap);

	dev->heap_cnt++;
	up_write(&dev->lock);
}
EXPORT_SYMBOL(ion_device_add_heap);

static int ion_device_create(void)
{
	struct ion_device *idev;
	int ret;

	idev = kzalloc(sizeof(*idev), GFP_KERNEL);
	if (!idev)
		return -ENOMEM;

	idev->dev.minor = MISC_DYNAMIC_MINOR;
	idev->dev.name = "ion";
	idev->dev.fops = &ion_fops;
	idev->dev.parent = NULL;
	ret = misc_register(&idev->dev);
	if (ret) {
		perr("ion: failed to register misc device.");
		kfree(idev);
		return ret;
	}

	idev->debug_root = debugfs_create_dir("ion", NULL);
	if (!idev->debug_root) {
		perr("ion: failed to create debugfs root directory.");
		goto debugfs_done;
	}

	ion_debug_initialize(idev);

debugfs_done:
	exynos_ion_fixup(idev);
	idev->buffers = RB_ROOT;
	mutex_init(&idev->buffer_lock);
	init_rwsem(&idev->lock);
	plist_head_init(&idev->heaps);
	internal_dev = idev;
	return 0;
}
subsys_initcall(ion_device_create);<|MERGE_RESOLUTION|>--- conflicted
+++ resolved
@@ -407,31 +407,13 @@
 					enum dma_data_direction direction)
 {
 	struct ion_buffer *buffer = dmabuf->priv;
-<<<<<<< HEAD
-	void *vaddr;
 	struct dma_buf_attachment *att;
-
-	/*
-	 * TODO: Move this elsewhere because we don't always need a vaddr
-	 */
-	if (buffer->heap->ops->map_kernel) {
-		mutex_lock(&buffer->lock);
-		vaddr = ion_buffer_kmap_get(buffer);
-		mutex_unlock(&buffer->lock);
-	}
 
 	mutex_lock(&dmabuf->lock);
 	list_for_each_entry(att, &dmabuf->attachments, node) {
 		struct sg_table *table = att->priv;
 
 		dma_sync_sg_for_cpu(att->dev, table->sgl, table->nents,
-=======
-	struct ion_dma_buf_attachment *a;
-
-	mutex_lock(&buffer->lock);
-	list_for_each_entry(a, &buffer->attachments, list) {
-		dma_sync_sg_for_cpu(a->dev, a->table->sgl, a->table->nents,
->>>>>>> 3b0316ec
 				    direction);
 	}
 	mutex_unlock(&dmabuf->lock);
@@ -444,24 +426,12 @@
 {
 	struct ion_buffer *buffer = dmabuf->priv;
 	struct dma_buf_attachment *att;
-
-<<<<<<< HEAD
-	if (buffer->heap->ops->map_kernel) {
-		mutex_lock(&buffer->lock);
-		ion_buffer_kmap_put(buffer);
-		mutex_unlock(&buffer->lock);
-	}
 
 	mutex_lock(&dmabuf->lock);
 	list_for_each_entry(att, &dmabuf->attachments, node) {
 		struct sg_table *table = att->priv;
 
 		dma_sync_sg_for_device(att->dev, table->sgl, table->nents,
-=======
-	mutex_lock(&buffer->lock);
-	list_for_each_entry(a, &buffer->attachments, list) {
-		dma_sync_sg_for_device(a->dev, a->table->sgl, a->table->nents,
->>>>>>> 3b0316ec
 				       direction);
 	}
 	mutex_unlock(&dmabuf->lock);
