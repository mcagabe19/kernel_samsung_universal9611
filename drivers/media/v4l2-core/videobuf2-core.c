/*
 * videobuf2-core.c - video buffer 2 core framework
 *
 * Copyright (C) 2010 Samsung Electronics
 *
 * Author: Pawel Osciak <pawel@osciak.com>
 *	   Marek Szyprowski <m.szyprowski@samsung.com>
 *
 * The vb2_thread implementation was based on code from videobuf-dvb.c:
 *	(c) 2004 Gerd Knorr <kraxel@bytesex.org> [SUSE Labs]
 *
 * This program is free software; you can redistribute it and/or modify
 * it under the terms of the GNU General Public License as published by
 * the Free Software Foundation.
 */

#include <linux/err.h>
#include <linux/kernel.h>
#include <linux/module.h>
#include <linux/mm.h>
#include <linux/poll.h>
#include <linux/slab.h>
#include <linux/sched.h>
#include <linux/freezer.h>
#include <linux/kthread.h>
#include <linux/sync_file.h>

#include <media/videobuf2-core.h>
#include <media/v4l2-mc.h>

#include <trace/events/vb2.h>

static int debug;
module_param(debug, int, 0644);

#define dprintk(level, fmt, arg...)					      \
	do {								      \
		if (debug >= level)					      \
			pr_info("vb2-core: %s: " fmt, __func__, ## arg); \
	} while (0)

#ifdef CONFIG_VIDEO_ADV_DEBUG

/*
 * If advanced debugging is on, then count how often each op is called
 * successfully, which can either be per-buffer or per-queue.
 *
 * This makes it easy to check that the 'init' and 'cleanup'
 * (and variations thereof) stay balanced.
 */

#define log_memop(vb, op)						\
	dprintk(2, "call_memop(%p, %d, %s)%s\n",			\
		(vb)->vb2_queue, (vb)->index, #op,			\
		(vb)->vb2_queue->mem_ops->op ? "" : " (nop)")

#define call_memop(vb, op, args...)					\
({									\
	struct vb2_queue *_q = (vb)->vb2_queue;				\
	int err;							\
									\
	log_memop(vb, op);						\
	err = _q->mem_ops->op ? _q->mem_ops->op(args) : 0;		\
	if (!err)							\
		(vb)->cnt_mem_ ## op++;					\
	err;								\
})

#define call_ptr_memop(vb, op, args...)					\
({									\
	struct vb2_queue *_q = (vb)->vb2_queue;				\
	void *ptr;							\
									\
	log_memop(vb, op);						\
	ptr = _q->mem_ops->op ? _q->mem_ops->op(args) : NULL;		\
	if (!IS_ERR_OR_NULL(ptr))					\
		(vb)->cnt_mem_ ## op++;					\
	ptr;								\
})

#define call_void_memop(vb, op, args...)				\
({									\
	struct vb2_queue *_q = (vb)->vb2_queue;				\
									\
	log_memop(vb, op);						\
	if (_q->mem_ops->op)						\
		_q->mem_ops->op(args);					\
	(vb)->cnt_mem_ ## op++;						\
})

#define log_qop(q, op)							\
	dprintk(2, "call_qop(%p, %s)%s\n", q, #op,			\
		(q)->ops->op ? "" : " (nop)")

#define call_qop(q, op, args...)					\
({									\
	int err;							\
									\
	log_qop(q, op);							\
	err = (q)->ops->op ? (q)->ops->op(args) : 0;			\
	if (!err)							\
		(q)->cnt_ ## op++;					\
	err;								\
})

#define call_void_qop(q, op, args...)					\
({									\
	log_qop(q, op);							\
	if ((q)->ops->op)						\
		(q)->ops->op(args);					\
	(q)->cnt_ ## op++;						\
})

#define log_vb_qop(vb, op, args...)					\
	dprintk(2, "call_vb_qop(%p, %d, %s)%s\n",			\
		(vb)->vb2_queue, (vb)->index, #op,			\
		(vb)->vb2_queue->ops->op ? "" : " (nop)")

#define call_vb_qop(vb, op, args...)					\
({									\
	int err;							\
									\
	log_vb_qop(vb, op);						\
	err = (vb)->vb2_queue->ops->op ?				\
		(vb)->vb2_queue->ops->op(args) : 0;			\
	if (!err)							\
		(vb)->cnt_ ## op++;					\
	err;								\
})

#define call_void_vb_qop(vb, op, args...)				\
({									\
	log_vb_qop(vb, op);						\
	if ((vb)->vb2_queue->ops->op)					\
		(vb)->vb2_queue->ops->op(args);				\
	(vb)->cnt_ ## op++;						\
})

#else

#define call_memop(vb, op, args...)					\
	((vb)->vb2_queue->mem_ops->op ?					\
		(vb)->vb2_queue->mem_ops->op(args) : 0)

#define call_ptr_memop(vb, op, args...)					\
	((vb)->vb2_queue->mem_ops->op ?					\
		(vb)->vb2_queue->mem_ops->op(args) : NULL)

#define call_void_memop(vb, op, args...)				\
	do {								\
		if ((vb)->vb2_queue->mem_ops->op)			\
			(vb)->vb2_queue->mem_ops->op(args);		\
	} while (0)

#define call_qop(q, op, args...)					\
	((q)->ops->op ? (q)->ops->op(args) : 0)

#define call_void_qop(q, op, args...)					\
	do {								\
		if ((q)->ops->op)					\
			(q)->ops->op(args);				\
	} while (0)

#define call_vb_qop(vb, op, args...)					\
	((vb)->vb2_queue->ops->op ? (vb)->vb2_queue->ops->op(args) : 0)

#define call_void_vb_qop(vb, op, args...)				\
	do {								\
		if ((vb)->vb2_queue->ops->op)				\
			(vb)->vb2_queue->ops->op(args);			\
	} while (0)

#endif

#define call_bufop(q, op, args...)					\
({									\
	int ret = 0;							\
	if (q && q->buf_ops && q->buf_ops->op)				\
		ret = q->buf_ops->op(args);				\
	ret;								\
})

#define call_void_bufop(q, op, args...)					\
({									\
	if (q && q->buf_ops && q->buf_ops->op)				\
		q->buf_ops->op(args);					\
})

static void __vb2_queue_cancel(struct vb2_queue *q);
static void __enqueue_in_driver(struct vb2_buffer *vb);
static void __qbuf_work(struct work_struct *work);

/**
 * __vb2_buf_mem_alloc() - allocate video memory for the given buffer
 */
static int __vb2_buf_mem_alloc(struct vb2_buffer *vb)
{
	struct vb2_queue *q = vb->vb2_queue;
	void *mem_priv;
	int plane;
	int ret = -ENOMEM;

	/*
	 * Allocate memory for all planes in this buffer
	 * NOTE: mmapped areas should be page aligned
	 */
	for (plane = 0; plane < vb->num_planes; ++plane) {
		unsigned long size = PAGE_ALIGN(vb->planes[plane].length);

		mem_priv = call_ptr_memop(vb, alloc,
				q->alloc_devs[plane] ? : q->dev,
				q->dma_attrs, size, q->dma_dir, q->gfp_flags);
		if (IS_ERR_OR_NULL(mem_priv)) {
			if (mem_priv)
				ret = PTR_ERR(mem_priv);
			goto free;
		}

		/* Associate allocator private data with this plane */
		vb->planes[plane].mem_priv = mem_priv;
	}

	return 0;
free:
	/* Free already allocated memory if one of the allocations failed */
	for (; plane > 0; --plane) {
		call_void_memop(vb, put, vb->planes[plane - 1].mem_priv);
		vb->planes[plane - 1].mem_priv = NULL;
	}

	return ret;
}

/**
 * __vb2_buf_mem_free() - free memory of the given buffer
 */
static void __vb2_buf_mem_free(struct vb2_buffer *vb)
{
	unsigned int plane;

	for (plane = 0; plane < vb->num_planes; ++plane) {
		call_void_memop(vb, put, vb->planes[plane].mem_priv);
		vb->planes[plane].mem_priv = NULL;
		dprintk(3, "freed plane %d of buffer %d\n", plane, vb->index);
	}
}

/**
 * __vb2_buf_userptr_put() - release userspace memory associated with
 * a USERPTR buffer
 */
static void __vb2_buf_userptr_put(struct vb2_buffer *vb)
{
	unsigned int plane;

	for (plane = 0; plane < vb->num_planes; ++plane) {
		if (vb->planes[plane].mem_priv)
			call_void_memop(vb, put_userptr, vb->planes[plane].mem_priv);
		vb->planes[plane].mem_priv = NULL;
	}
}

/**
 * __vb2_plane_dmabuf_put() - release memory associated with
 * a DMABUF shared plane
 */
static void __vb2_plane_dmabuf_put(struct vb2_buffer *vb, struct vb2_plane *p)
{
	if (!p->mem_priv)
		return;

	if (p->dbuf_mapped)
		call_void_memop(vb, unmap_dmabuf,
				p->mem_priv, 0);

	call_void_memop(vb, detach_dmabuf, p->mem_priv);
	dma_buf_put(p->dbuf);
	p->mem_priv = NULL;
	p->dbuf = NULL;
	p->dbuf_mapped = 0;
}

/**
 * __vb2_buf_dmabuf_put() - release memory associated with
 * a DMABUF shared buffer
 */
static void __vb2_buf_dmabuf_put(struct vb2_buffer *vb)
{
	unsigned int plane;

	for (plane = 0; plane < vb->num_planes; ++plane)
		__vb2_plane_dmabuf_put(vb, &vb->planes[plane]);
}

/**
 * __setup_offsets() - setup unique offsets ("cookies") for every plane in
 * the buffer.
 */
static void __setup_offsets(struct vb2_buffer *vb)
{
	struct vb2_queue *q = vb->vb2_queue;
	unsigned int plane;
	unsigned long off = 0;

	if (vb->index) {
		struct vb2_buffer *prev = q->bufs[vb->index - 1];
		struct vb2_plane *p = &prev->planes[prev->num_planes - 1];

		off = PAGE_ALIGN(p->m.offset + p->length);
	}

	for (plane = 0; plane < vb->num_planes; ++plane) {
		vb->planes[plane].m.offset = off;

		dprintk(3, "buffer %d, plane %d offset 0x%08lx\n",
				vb->index, plane, off);

		off += vb->planes[plane].length;
		off = PAGE_ALIGN(off);
	}
}

/**
 * __vb2_queue_alloc() - allocate videobuf buffer structures and (for MMAP type)
 * video buffer memory for all buffers/planes on the queue and initializes the
 * queue
 *
 * Returns the number of buffers successfully allocated.
 */
static int __vb2_queue_alloc(struct vb2_queue *q, enum vb2_memory memory,
			     unsigned int num_buffers, unsigned int num_planes,
			     const unsigned plane_sizes[VB2_MAX_PLANES])
{
	unsigned int buffer, plane;
	struct vb2_buffer *vb;
	int ret;

	/* Ensure that q->num_buffers+num_buffers is below VB2_MAX_FRAME */
	num_buffers = min_t(unsigned int, num_buffers,
			    VB2_MAX_FRAME - q->num_buffers);

	for (buffer = 0; buffer < num_buffers; ++buffer) {
		/* Allocate videobuf buffer structures */
		vb = kzalloc(q->buf_struct_size, GFP_KERNEL);
		if (!vb) {
			dprintk(1, "memory alloc for buffer struct failed\n");
			break;
		}

		vb->state = VB2_BUF_STATE_DEQUEUED;
		vb->vb2_queue = q;
		vb->num_planes = num_planes;
		vb->index = q->num_buffers + buffer;
		vb->type = q->type;
		vb->memory = memory;
		INIT_WORK(&vb->qbuf_work, __qbuf_work);
		spin_lock_init(&vb->fence_cb_lock);
		for (plane = 0; plane < num_planes; ++plane) {
			vb->planes[plane].length = plane_sizes[plane];
			vb->planes[plane].min_length = plane_sizes[plane];
		}
		vb->out_fence_fd = -1;
		q->bufs[vb->index] = vb;

		/* Allocate video buffer memory for the MMAP type */
		if (memory == VB2_MEMORY_MMAP) {
			ret = __vb2_buf_mem_alloc(vb);
			if (ret) {
				dprintk(1, "failed allocating memory for buffer %d\n",
					buffer);
				q->bufs[vb->index] = NULL;
				kfree(vb);
				break;
			}
			__setup_offsets(vb);
			/*
			 * Call the driver-provided buffer initialization
			 * callback, if given. An error in initialization
			 * results in queue setup failure.
			 */
			ret = call_vb_qop(vb, buf_init, vb);
			if (ret) {
				dprintk(1, "buffer %d %p initialization failed\n",
					buffer, vb);
				__vb2_buf_mem_free(vb);
				q->bufs[vb->index] = NULL;
				kfree(vb);
				break;
			}
		}
	}

	dprintk(1, "allocated %d buffers, %d plane(s) each\n",
			buffer, num_planes);

	return buffer;
}

/**
 * __vb2_free_mem() - release all video buffer memory for a given queue
 */
static void __vb2_free_mem(struct vb2_queue *q, unsigned int buffers)
{
	unsigned int buffer;
	struct vb2_buffer *vb;

	for (buffer = q->num_buffers - buffers; buffer < q->num_buffers;
	     ++buffer) {
		vb = q->bufs[buffer];
		if (!vb)
			continue;

		/* Free MMAP buffers or release USERPTR buffers */
		if (q->memory == VB2_MEMORY_MMAP)
			__vb2_buf_mem_free(vb);
		else if (q->memory == VB2_MEMORY_DMABUF)
			__vb2_buf_dmabuf_put(vb);
		else
			__vb2_buf_userptr_put(vb);
	}
}

/**
 * __vb2_queue_free() - free buffers at the end of the queue - video memory and
 * related information, if no buffers are left return the queue to an
 * uninitialized state. Might be called even if the queue has already been freed.
 */
static int __vb2_queue_free(struct vb2_queue *q, unsigned int buffers)
{
	unsigned int buffer;

	/*
	 * Sanity check: when preparing a buffer the queue lock is released for
	 * a short while (see __buf_prepare for the details), which would allow
	 * a race with a reqbufs which can call this function. Removing the
	 * buffers from underneath __buf_prepare is obviously a bad idea, so we
	 * check if any of the buffers is in the state PREPARING, and if so we
	 * just return -EAGAIN.
	 */
	for (buffer = q->num_buffers - buffers; buffer < q->num_buffers;
	     ++buffer) {
		if (q->bufs[buffer] == NULL)
			continue;
		if (q->bufs[buffer]->state == VB2_BUF_STATE_PREPARING) {
			dprintk(1, "preparing buffers, cannot free\n");
			return -EAGAIN;
		}
	}

	/* Call driver-provided cleanup function for each buffer, if provided */
	for (buffer = q->num_buffers - buffers; buffer < q->num_buffers;
	     ++buffer) {
		struct vb2_buffer *vb = q->bufs[buffer];

		if (vb && vb->planes[0].mem_priv)
			call_void_vb_qop(vb, buf_cleanup, vb);
	}

	/* Release video buffer memory */
	__vb2_free_mem(q, buffers);

#ifdef CONFIG_VIDEO_ADV_DEBUG
	/*
	 * Check that all the calls were balances during the life-time of this
	 * queue. If not (or if the debug level is 1 or up), then dump the
	 * counters to the kernel log.
	 */
	if (q->num_buffers) {
		bool unbalanced = q->cnt_start_streaming != q->cnt_stop_streaming ||
				  q->cnt_wait_prepare != q->cnt_wait_finish;

		if (unbalanced || debug) {
			pr_info("vb2: counters for queue %p:%s\n", q,
				unbalanced ? " UNBALANCED!" : "");
			pr_info("vb2:     setup: %u start_streaming: %u stop_streaming: %u\n",
				q->cnt_queue_setup, q->cnt_start_streaming,
				q->cnt_stop_streaming);
			pr_info("vb2:     wait_prepare: %u wait_finish: %u\n",
				q->cnt_wait_prepare, q->cnt_wait_finish);
		}
		q->cnt_queue_setup = 0;
		q->cnt_wait_prepare = 0;
		q->cnt_wait_finish = 0;
		q->cnt_start_streaming = 0;
		q->cnt_stop_streaming = 0;
	}
	for (buffer = 0; buffer < q->num_buffers; ++buffer) {
		struct vb2_buffer *vb = q->bufs[buffer];
		bool unbalanced = vb->cnt_mem_alloc != vb->cnt_mem_put ||
				  vb->cnt_mem_prepare != vb->cnt_mem_finish ||
				  vb->cnt_mem_get_userptr != vb->cnt_mem_put_userptr ||
				  vb->cnt_mem_attach_dmabuf != vb->cnt_mem_detach_dmabuf ||
				  vb->cnt_mem_map_dmabuf != vb->cnt_mem_unmap_dmabuf ||
				  vb->cnt_buf_queue != vb->cnt_buf_done ||
				  vb->cnt_buf_prepare != vb->cnt_buf_finish ||
				  vb->cnt_buf_init != vb->cnt_buf_cleanup;

		if (unbalanced || debug) {
			pr_info("vb2:   counters for queue %p, buffer %d:%s\n",
				q, buffer, unbalanced ? " UNBALANCED!" : "");
			pr_info("vb2:     buf_init: %u buf_cleanup: %u buf_prepare: %u buf_finish: %u\n",
				vb->cnt_buf_init, vb->cnt_buf_cleanup,
				vb->cnt_buf_prepare, vb->cnt_buf_finish);
			pr_info("vb2:     buf_queue: %u buf_done: %u\n",
				vb->cnt_buf_queue, vb->cnt_buf_done);
			pr_info("vb2:     alloc: %u put: %u prepare: %u finish: %u mmap: %u\n",
				vb->cnt_mem_alloc, vb->cnt_mem_put,
				vb->cnt_mem_prepare, vb->cnt_mem_finish,
				vb->cnt_mem_mmap);
			pr_info("vb2:     get_userptr: %u put_userptr: %u\n",
				vb->cnt_mem_get_userptr, vb->cnt_mem_put_userptr);
			pr_info("vb2:     attach_dmabuf: %u detach_dmabuf: %u map_dmabuf: %u unmap_dmabuf: %u\n",
				vb->cnt_mem_attach_dmabuf, vb->cnt_mem_detach_dmabuf,
				vb->cnt_mem_map_dmabuf, vb->cnt_mem_unmap_dmabuf);
			pr_info("vb2:     get_dmabuf: %u num_users: %u vaddr: %u cookie: %u\n",
				vb->cnt_mem_get_dmabuf,
				vb->cnt_mem_num_users,
				vb->cnt_mem_vaddr,
				vb->cnt_mem_cookie);
		}
	}
#endif

	/* Free videobuf buffers */
	for (buffer = q->num_buffers - buffers; buffer < q->num_buffers;
	     ++buffer) {
		kfree(q->bufs[buffer]);
		q->bufs[buffer] = NULL;
	}

	q->num_buffers -= buffers;
	if (!q->num_buffers) {
		q->memory = 0;
		INIT_LIST_HEAD(&q->queued_list);
	}
	return 0;
}

bool vb2_buffer_in_use(struct vb2_queue *q, struct vb2_buffer *vb)
{
	unsigned int plane;
	for (plane = 0; plane < vb->num_planes; ++plane) {
		void *mem_priv = vb->planes[plane].mem_priv;
		/*
		 * If num_users() has not been provided, call_memop
		 * will return 0, apparently nobody cares about this
		 * case anyway. If num_users() returns more than 1,
		 * we are not the only user of the plane's memory.
		 */
		if (mem_priv && call_memop(vb, num_users, mem_priv) > 1)
			return true;
	}
	return false;
}
EXPORT_SYMBOL(vb2_buffer_in_use);

/**
 * __buffers_in_use() - return true if any buffers on the queue are in use and
 * the queue cannot be freed (by the means of REQBUFS(0)) call
 */
static bool __buffers_in_use(struct vb2_queue *q)
{
	unsigned int buffer;
	for (buffer = 0; buffer < q->num_buffers; ++buffer) {
		if (vb2_buffer_in_use(q, q->bufs[buffer]))
			return true;
	}
	return false;
}

void vb2_core_querybuf(struct vb2_queue *q, unsigned int index, void *pb)
{
	call_void_bufop(q, fill_user_buffer, q->bufs[index], pb);
}
EXPORT_SYMBOL_GPL(vb2_core_querybuf);

/**
 * __verify_userptr_ops() - verify that all memory operations required for
 * USERPTR queue type have been provided
 */
static int __verify_userptr_ops(struct vb2_queue *q)
{
	if (!(q->io_modes & VB2_USERPTR) || !q->mem_ops->get_userptr ||
	    !q->mem_ops->put_userptr)
		return -EINVAL;

	return 0;
}

/**
 * __verify_mmap_ops() - verify that all memory operations required for
 * MMAP queue type have been provided
 */
static int __verify_mmap_ops(struct vb2_queue *q)
{
	if (!(q->io_modes & VB2_MMAP) || !q->mem_ops->alloc ||
	    !q->mem_ops->put || !q->mem_ops->mmap)
		return -EINVAL;

	return 0;
}

/**
 * __verify_dmabuf_ops() - verify that all memory operations required for
 * DMABUF queue type have been provided
 */
static int __verify_dmabuf_ops(struct vb2_queue *q)
{
	if (!(q->io_modes & VB2_DMABUF) || !q->mem_ops->attach_dmabuf ||
	    !q->mem_ops->detach_dmabuf  || !q->mem_ops->map_dmabuf ||
	    !q->mem_ops->unmap_dmabuf)
		return -EINVAL;

	return 0;
}

int vb2_verify_memory_type(struct vb2_queue *q,
		enum vb2_memory memory, unsigned int type)
{
	if (memory != VB2_MEMORY_MMAP && memory != VB2_MEMORY_USERPTR &&
	    memory != VB2_MEMORY_DMABUF) {
		dprintk(1, "unsupported memory type\n");
		return -EINVAL;
	}

	if (type != q->type) {
		dprintk(1, "requested type is incorrect\n");
		return -EINVAL;
	}

	/*
	 * Make sure all the required memory ops for given memory type
	 * are available.
	 */
	if (memory == VB2_MEMORY_MMAP && __verify_mmap_ops(q)) {
		dprintk(1, "MMAP for current setup unsupported\n");
		return -EINVAL;
	}

	if (memory == VB2_MEMORY_USERPTR && __verify_userptr_ops(q)) {
		dprintk(1, "USERPTR for current setup unsupported\n");
		return -EINVAL;
	}

	if (memory == VB2_MEMORY_DMABUF && __verify_dmabuf_ops(q)) {
		dprintk(1, "DMABUF for current setup unsupported\n");
		return -EINVAL;
	}

	/*
	 * Place the busy tests at the end: -EBUSY can be ignored when
	 * create_bufs is called with count == 0, but count == 0 should still
	 * do the memory and type validation.
	 */
	if (vb2_fileio_is_active(q)) {
		dprintk(1, "file io in progress\n");
		return -EBUSY;
	}
	return 0;
}
EXPORT_SYMBOL(vb2_verify_memory_type);

int vb2_core_reqbufs(struct vb2_queue *q, enum vb2_memory memory,
		unsigned int *count)
{
	unsigned int num_buffers, allocated_buffers, num_planes = 0;
	unsigned plane_sizes[VB2_MAX_PLANES] = { };
	int ret;

	if (q->streaming) {
		dprintk(1, "streaming active\n");
		return -EBUSY;
	}

	if (*count == 0 || q->num_buffers != 0 || q->memory != memory) {
		/*
		 * We already have buffers allocated, so first check if they
		 * are not in use and can be freed.
		 */
		mutex_lock(&q->mmap_lock);
		if (q->memory == VB2_MEMORY_MMAP && __buffers_in_use(q)) {
			mutex_unlock(&q->mmap_lock);
			dprintk(1, "memory in use, cannot free\n");
			return -EBUSY;
		}

		/*
		 * Call queue_cancel to clean up any buffers in the PREPARED or
		 * QUEUED state which is possible if buffers were prepared or
		 * queued without ever calling STREAMON.
		 */
		__vb2_queue_cancel(q);
		ret = __vb2_queue_free(q, q->num_buffers);
		mutex_unlock(&q->mmap_lock);
		if (ret)
			return ret;

		/*
		 * In case of REQBUFS(0) return immediately without calling
		 * driver's queue_setup() callback and allocating resources.
		 */
		if (*count == 0)
			return 0;
	}

	/*
	 * Make sure the requested values and current defaults are sane.
	 */
	num_buffers = min_t(unsigned int, *count, VB2_MAX_FRAME);
	num_buffers = max_t(unsigned int, num_buffers, q->min_buffers_needed);
	memset(q->alloc_devs, 0, sizeof(q->alloc_devs));
	q->memory = memory;

	/*
	 * Ask the driver how many buffers and planes per buffer it requires.
	 * Driver also sets the size and allocator context for each plane.
	 */
	ret = call_qop(q, queue_setup, q, &num_buffers, &num_planes,
		       plane_sizes, q->alloc_devs);
	if (ret)
		return ret;

	/* Finally, allocate buffers and video memory */
	allocated_buffers =
		__vb2_queue_alloc(q, memory, num_buffers, num_planes, plane_sizes);
	if (allocated_buffers == 0) {
		dprintk(1, "memory allocation failed\n");
		return -ENOMEM;
	}

	/*
	 * There is no point in continuing if we can't allocate the minimum
	 * number of buffers needed by this vb2_queue.
	 */
	if (allocated_buffers < q->min_buffers_needed)
		ret = -ENOMEM;

	/*
	 * Check if driver can handle the allocated number of buffers.
	 */
	if (!ret && allocated_buffers < num_buffers) {
		num_buffers = allocated_buffers;
		/*
		 * num_planes is set by the previous queue_setup(), but since it
		 * signals to queue_setup() whether it is called from create_bufs()
		 * vs reqbufs() we zero it here to signal that queue_setup() is
		 * called for the reqbufs() case.
		 */
		num_planes = 0;

		ret = call_qop(q, queue_setup, q, &num_buffers,
			       &num_planes, plane_sizes, q->alloc_devs);

		if (!ret && allocated_buffers < num_buffers)
			ret = -ENOMEM;

		/*
		 * Either the driver has accepted a smaller number of buffers,
		 * or .queue_setup() returned an error
		 */
	}

	mutex_lock(&q->mmap_lock);
	q->num_buffers = allocated_buffers;

	if (ret < 0) {
		/*
		 * Note: __vb2_queue_free() will subtract 'allocated_buffers'
		 * from q->num_buffers.
		 */
		__vb2_queue_free(q, allocated_buffers);
		mutex_unlock(&q->mmap_lock);
		return ret;
	}
	mutex_unlock(&q->mmap_lock);

	/*
	 * Return the number of successfully allocated buffers
	 * to the userspace.
	 */
	*count = allocated_buffers;
	q->waiting_for_buffers = !q->is_output;

	return 0;
}
EXPORT_SYMBOL_GPL(vb2_core_reqbufs);

int vb2_core_create_bufs(struct vb2_queue *q, enum vb2_memory memory,
		unsigned int *count, unsigned requested_planes,
		const unsigned requested_sizes[])
{
	unsigned int num_planes = 0, num_buffers, allocated_buffers;
	unsigned plane_sizes[VB2_MAX_PLANES] = { };
	int ret;

	if (q->num_buffers == VB2_MAX_FRAME) {
		dprintk(1, "maximum number of buffers already allocated\n");
		return -ENOBUFS;
	}

	if (!q->num_buffers) {
		memset(q->alloc_devs, 0, sizeof(q->alloc_devs));
		q->memory = memory;
		q->waiting_for_buffers = !q->is_output;
	}

	num_buffers = min(*count, VB2_MAX_FRAME - q->num_buffers);

	if (requested_planes && requested_sizes) {
		num_planes = requested_planes;
		memcpy(plane_sizes, requested_sizes, sizeof(plane_sizes));
	}

	/*
	 * Ask the driver, whether the requested number of buffers, planes per
	 * buffer and their sizes are acceptable
	 */
	ret = call_qop(q, queue_setup, q, &num_buffers,
		       &num_planes, plane_sizes, q->alloc_devs);
	if (ret)
		return ret;

	/* Finally, allocate buffers and video memory */
	allocated_buffers = __vb2_queue_alloc(q, memory, num_buffers,
				num_planes, plane_sizes);
	if (allocated_buffers == 0) {
		dprintk(1, "memory allocation failed\n");
		return -ENOMEM;
	}

	/*
	 * Check if driver can handle the so far allocated number of buffers.
	 */
	if (allocated_buffers < num_buffers) {
		num_buffers = allocated_buffers;

		/*
		 * q->num_buffers contains the total number of buffers, that the
		 * queue driver has set up
		 */
		ret = call_qop(q, queue_setup, q, &num_buffers,
			       &num_planes, plane_sizes, q->alloc_devs);

		if (!ret && allocated_buffers < num_buffers)
			ret = -ENOMEM;

		/*
		 * Either the driver has accepted a smaller number of buffers,
		 * or .queue_setup() returned an error
		 */
	}

	mutex_lock(&q->mmap_lock);
	q->num_buffers += allocated_buffers;

	if (ret < 0) {
		/*
		 * Note: __vb2_queue_free() will subtract 'allocated_buffers'
		 * from q->num_buffers.
		 */
		__vb2_queue_free(q, allocated_buffers);
		mutex_unlock(&q->mmap_lock);
		return -ENOMEM;
	}
	mutex_unlock(&q->mmap_lock);

	/*
	 * Return the number of successfully allocated buffers
	 * to the userspace.
	 */
	*count = allocated_buffers;

	return 0;
}
EXPORT_SYMBOL_GPL(vb2_core_create_bufs);

void *vb2_plane_vaddr(struct vb2_buffer *vb, unsigned int plane_no)
{
	if (plane_no >= vb->num_planes || !vb->planes[plane_no].mem_priv)
		return NULL;

	return call_ptr_memop(vb, vaddr, vb->planes[plane_no].mem_priv);

}
EXPORT_SYMBOL_GPL(vb2_plane_vaddr);

void *vb2_plane_cookie(struct vb2_buffer *vb, unsigned int plane_no)
{
	if (plane_no >= vb->num_planes || !vb->planes[plane_no].mem_priv)
		return NULL;

	return call_ptr_memop(vb, cookie, vb->planes[plane_no].mem_priv);
}
EXPORT_SYMBOL_GPL(vb2_plane_cookie);

static void vb2_process_buffer_done(struct vb2_buffer *vb, enum vb2_buffer_state state)
{
	struct vb2_queue *q = vb->vb2_queue;
	unsigned long flags;
	unsigned int plane;


#ifdef CONFIG_VIDEO_ADV_DEBUG
	/*
	 * Although this is not a callback, it still does have to balance
	 * with the buf_queue op. So update this counter manually.
	 */
	vb->cnt_buf_done++;
#endif
	dprintk(4, "done processing on buffer %d, state: %d\n",
			vb->index, state);

	if (state != VB2_BUF_STATE_QUEUED &&
	    state != VB2_BUF_STATE_REQUEUEING) {
		/* sync buffers */
		for (plane = 0; plane < vb->num_planes; ++plane)
			call_void_memop(vb, finish, vb->planes[plane].mem_priv,
					vb->planes[plane].bytesused);
	}

	spin_lock_irqsave(&q->done_lock, flags);
	if (vb->state == VB2_BUF_STATE_ACTIVE)
		atomic_dec(&q->owned_by_drv_count);

	if (state == VB2_BUF_STATE_QUEUED ||
	    state == VB2_BUF_STATE_REQUEUEING) {
		vb->state = VB2_BUF_STATE_QUEUED;
	} else {
		/* Add the buffer to the done buffers list */
		list_add_tail(&vb->done_entry, &q->done_list);
		vb->state = state;
	}

	spin_unlock_irqrestore(&q->done_lock, flags);

	trace_vb2_buf_done(q, vb);

	switch (state) {
	case VB2_BUF_STATE_QUEUED:
		return;
	case VB2_BUF_STATE_REQUEUEING:
		/* Requeuing with explicit synchronization, spit warning */
		WARN_ON_ONCE(vb->out_fence);

		if (q->start_streaming_called)
			__enqueue_in_driver(vb);
		return;
	default:
		if (vb->out_fence) {
			if (state == VB2_BUF_STATE_ERROR)
				dma_fence_set_error(vb->out_fence, -EFAULT);
			dma_fence_signal(vb->out_fence);
		}

		/* Inform any processes that may be waiting for buffers */
		wake_up(&q->done_wq);
		break;
	}

}

void vb2_buffer_done(struct vb2_buffer *vb, enum vb2_buffer_state state)
{
	if (WARN_ON(vb->state != VB2_BUF_STATE_ACTIVE))
		return;

	if (WARN_ON(state != VB2_BUF_STATE_DONE &&
		    state != VB2_BUF_STATE_ERROR &&
		    state != VB2_BUF_STATE_QUEUED &&
		    state != VB2_BUF_STATE_REQUEUEING))
		state = VB2_BUF_STATE_ERROR;

	vb2_process_buffer_done(vb, state);
}
EXPORT_SYMBOL_GPL(vb2_buffer_done);

void vb2_discard_done(struct vb2_queue *q)
{
	struct vb2_buffer *vb;
	unsigned long flags;

	spin_lock_irqsave(&q->done_lock, flags);
	list_for_each_entry(vb, &q->done_list, done_entry)
		vb->state = VB2_BUF_STATE_ERROR;
	spin_unlock_irqrestore(&q->done_lock, flags);
}
EXPORT_SYMBOL_GPL(vb2_discard_done);

/**
 * __prepare_mmap() - prepare an MMAP buffer
 */
static int __prepare_mmap(struct vb2_buffer *vb, const void *pb)
{
	int ret = 0;

	if (pb)
		ret = call_bufop(vb->vb2_queue, fill_vb2_buffer,
				 vb, pb, vb->planes);
	return ret ? ret : call_vb_qop(vb, buf_prepare, vb);
}

/**
 * __prepare_userptr() - prepare a USERPTR buffer
 */
static int __prepare_userptr(struct vb2_buffer *vb, const void *pb)
{
	struct vb2_plane planes[VB2_MAX_PLANES];
	struct vb2_queue *q = vb->vb2_queue;
	void *mem_priv;
	unsigned int plane;
	int ret = 0;
	bool reacquired = vb->planes[0].mem_priv == NULL;

	memset(planes, 0, sizeof(planes[0]) * vb->num_planes);
	/* Copy relevant information provided by the userspace */
	if (pb) {
		ret = call_bufop(vb->vb2_queue, fill_vb2_buffer,
				 vb, pb, planes);
		if (ret)
			return ret;
	}

	for (plane = 0; plane < vb->num_planes; ++plane) {
		/* Skip the plane if already verified */
		if (vb->planes[plane].m.userptr &&
			vb->planes[plane].m.userptr == planes[plane].m.userptr
			&& vb->planes[plane].length == planes[plane].length)
			continue;

		dprintk(3, "userspace address for plane %d changed, reacquiring memory\n",
			plane);

		/* Check if the provided plane buffer is large enough */
		if (planes[plane].length < vb->planes[plane].min_length) {
			dprintk(1, "provided buffer size %u is less than setup size %u for plane %d\n",
						planes[plane].length,
						vb->planes[plane].min_length,
						plane);
			ret = -EINVAL;
			goto err;
		}

		/* Release previously acquired memory if present */
		if (vb->planes[plane].mem_priv) {
			if (!reacquired) {
				reacquired = true;
				call_void_vb_qop(vb, buf_cleanup, vb);
			}
			call_void_memop(vb, put_userptr, vb->planes[plane].mem_priv);
		}

		vb->planes[plane].mem_priv = NULL;
		vb->planes[plane].bytesused = 0;
		vb->planes[plane].length = 0;
		vb->planes[plane].m.userptr = 0;
		vb->planes[plane].data_offset = 0;

		/* Acquire each plane's memory */
		mem_priv = call_ptr_memop(vb, get_userptr,
				q->alloc_devs[plane] ? : q->dev,
				planes[plane].m.userptr,
				planes[plane].length, q->dma_dir);
		if (IS_ERR(mem_priv)) {
			dprintk(1, "failed acquiring userspace memory for plane %d\n",
				plane);
			ret = PTR_ERR(mem_priv);
			goto err;
		}
		vb->planes[plane].mem_priv = mem_priv;
	}

	/*
	 * Now that everything is in order, copy relevant information
	 * provided by userspace.
	 */
	for (plane = 0; plane < vb->num_planes; ++plane) {
		vb->planes[plane].bytesused = planes[plane].bytesused;
		vb->planes[plane].length = planes[plane].length;
		vb->planes[plane].m.userptr = planes[plane].m.userptr;
		vb->planes[plane].data_offset = planes[plane].data_offset;
	}

	if (reacquired) {
		/*
		 * One or more planes changed, so we must call buf_init to do
		 * the driver-specific initialization on the newly acquired
		 * buffer, if provided.
		 */
		ret = call_vb_qop(vb, buf_init, vb);
		if (ret) {
			dprintk(1, "buffer initialization failed\n");
			goto err;
		}
	}

	ret = call_vb_qop(vb, buf_prepare, vb);
	if (ret) {
		dprintk(1, "buffer preparation failed\n");
		call_void_vb_qop(vb, buf_cleanup, vb);
		goto err;
	}

	return 0;
err:
	/* In case of errors, release planes that were already acquired */
	for (plane = 0; plane < vb->num_planes; ++plane) {
		if (vb->planes[plane].mem_priv)
			call_void_memop(vb, put_userptr,
				vb->planes[plane].mem_priv);
		vb->planes[plane].mem_priv = NULL;
		vb->planes[plane].m.userptr = 0;
		vb->planes[plane].length = 0;
	}

	return ret;
}

/**
 * __prepare_dmabuf() - prepare a DMABUF buffer
 */
static int __prepare_dmabuf(struct vb2_buffer *vb, const void *pb)
{
	struct vb2_plane planes[VB2_MAX_PLANES];
	struct vb2_queue *q = vb->vb2_queue;
	void *mem_priv;
	unsigned int plane;
	int ret = 0;
	bool reacquired = vb->planes[0].mem_priv == NULL;

	memset(planes, 0, sizeof(planes[0]) * vb->num_planes);
	/* Copy relevant information provided by the userspace */
	if (pb) {
		ret = call_bufop(vb->vb2_queue, fill_vb2_buffer,
				 vb, pb, planes);
		if (ret)
			return ret;
	}

	for (plane = 0; plane < vb->num_planes; ++plane) {
		struct dma_buf *dbuf = dma_buf_get(planes[plane].m.fd);

		if (IS_ERR_OR_NULL(dbuf)) {
			dprintk(1, "invalid dmabuf fd for plane %d\n",
				plane);
			ret = -EINVAL;
			goto err;
		}

		/* use DMABUF size if length is not provided */
		if (planes[plane].length == 0)
			planes[plane].length = dbuf->size;

		if (planes[plane].length < vb->planes[plane].min_length) {
			dprintk(1, "invalid dmabuf length %u for plane %d, minimum length %u\n",
				planes[plane].length, plane,
				vb->planes[plane].min_length);
			dma_buf_put(dbuf);
			ret = -EINVAL;
			goto err;
		}

		/* Skip the plane if already verified */
		if (dbuf == vb->planes[plane].dbuf &&
			vb->planes[plane].length == planes[plane].length) {
			dma_buf_put(dbuf);
			continue;
		}

		dprintk(3, "buffer for plane %d changed\n", plane);

		if (!reacquired) {
			reacquired = true;
			call_void_vb_qop(vb, buf_cleanup, vb);
		}

		/* Release previously acquired memory if present */
		__vb2_plane_dmabuf_put(vb, &vb->planes[plane]);
		vb->planes[plane].bytesused = 0;
		vb->planes[plane].length = 0;
		vb->planes[plane].m.fd = 0;
		vb->planes[plane].data_offset = 0;

		/* Acquire each plane's memory */
		mem_priv = call_ptr_memop(vb, attach_dmabuf,
				q->alloc_devs[plane] ? : q->dev,
				dbuf, planes[plane].length, q->dma_dir);
		if (IS_ERR(mem_priv)) {
			dprintk(1, "failed to attach dmabuf\n");
			ret = PTR_ERR(mem_priv);
			dma_buf_put(dbuf);
			goto err;
		}

		vb->planes[plane].dbuf = dbuf;
		vb->planes[plane].mem_priv = mem_priv;
	}

	/*
	 * This pins the buffer(s) with dma_buf_map_attachment()). It's done
	 * here instead just before the DMA, while queueing the buffer(s) so
	 * userspace knows sooner rather than later if the dma-buf map fails.
	 */
	for (plane = 0; plane < vb->num_planes; ++plane) {
		ret = call_memop(vb, map_dmabuf, vb->planes[plane].mem_priv,
				 planes[plane].bytesused);

		if (ret) {
			dprintk(1, "failed to map dmabuf for plane %d\n",
				plane);
			goto err;
		}
		vb->planes[plane].dbuf_mapped = 1;
	}

	/*
	 * Now that everything is in order, copy relevant information
	 * provided by userspace.
	 */
	for (plane = 0; plane < vb->num_planes; ++plane) {
		vb->planes[plane].bytesused = planes[plane].bytesused;
		vb->planes[plane].length = planes[plane].length;
		vb->planes[plane].m.fd = planes[plane].m.fd;
		vb->planes[plane].data_offset = planes[plane].data_offset;
	}

	if (reacquired) {
		/*
		 * Call driver-specific initialization on the newly acquired buffer,
		 * if provided.
		 */
		ret = call_vb_qop(vb, buf_init, vb);
		if (ret) {
			dprintk(1, "buffer initialization failed\n");
			goto err;
		}
	}

	ret = call_vb_qop(vb, buf_prepare, vb);
	if (ret) {
		dprintk(1, "buffer preparation failed\n");
		call_void_vb_qop(vb, buf_cleanup, vb);
		goto err;
	}

	return 0;
err:
	/* In case of errors, release planes that were already acquired */
	__vb2_buf_dmabuf_put(vb);

	return ret;
}

/**
 * __enqueue_in_driver() - enqueue a vb2_buffer in driver for processing
 */
static void __enqueue_in_driver(struct vb2_buffer *vb)
{
	struct vb2_queue *q = vb->vb2_queue;
	unsigned long flags;

	spin_lock_irqsave(&vb->fence_cb_lock, flags);
	if (vb->in_fence && !dma_fence_is_signaled(vb->in_fence)) {
		spin_unlock_irqrestore(&vb->fence_cb_lock, flags);
		return;
	}
	spin_unlock_irqrestore(&vb->fence_cb_lock, flags);

	vb->state = VB2_BUF_STATE_ACTIVE;
	atomic_inc(&q->owned_by_drv_count);

	trace_vb2_buf_queue(q, vb);

	call_void_vb_qop(vb, buf_queue, vb);
}

static int __buf_prepare(struct vb2_buffer *vb, const void *pb)
{
	struct vb2_queue *q = vb->vb2_queue;
	unsigned int plane;
	int ret;

	if (q->error) {
		dprintk(1, "fatal error occurred on queue\n");
		return -EIO;
	}

	vb->state = VB2_BUF_STATE_PREPARING;

	switch (q->memory) {
	case VB2_MEMORY_MMAP:
		ret = __prepare_mmap(vb, pb);
		break;
	case VB2_MEMORY_USERPTR:
		ret = __prepare_userptr(vb, pb);
		break;
	case VB2_MEMORY_DMABUF:
		ret = __prepare_dmabuf(vb, pb);
		break;
	default:
		WARN(1, "Invalid queue type\n");
		ret = -EINVAL;
	}

	if (ret) {
		dprintk(1, "buffer preparation failed: %d\n", ret);
		vb->state = VB2_BUF_STATE_DEQUEUED;
		return ret;
	}

	/* sync buffers */
	for (plane = 0; plane < vb->num_planes; ++plane)
		call_void_memop(vb, prepare, vb->planes[plane].mem_priv,
				vb->planes[plane].bytesused);

	vb->state = VB2_BUF_STATE_PREPARED;

	return 0;
}

static int __get_num_ready_buffers(struct vb2_queue *q)
{
	struct vb2_buffer *vb;
	int ready_count = 0;
	unsigned long flags;

	/* count num of buffers ready in front of the queued_list */
	list_for_each_entry(vb, &q->queued_list, queued_entry) {
		spin_lock_irqsave(&vb->fence_cb_lock, flags);
		if (vb->in_fence && !dma_fence_is_signaled(vb->in_fence))
			break;
		ready_count++;
		spin_unlock_irqrestore(&vb->fence_cb_lock, flags);
	}

	return ready_count;
}

int vb2_core_prepare_buf(struct vb2_queue *q, unsigned int index, void *pb)
{
	struct vb2_buffer *vb;
	int ret;

	vb = q->bufs[index];
	if (vb->state != VB2_BUF_STATE_DEQUEUED) {
		dprintk(1, "invalid buffer state %d\n",
			vb->state);
		return -EINVAL;
	}

	ret = __buf_prepare(vb, pb);
	if (ret)
		return ret;

	/* Fill buffer information for the userspace */
	call_void_bufop(q, fill_user_buffer, vb, pb);

	dprintk(2, "prepare of buffer %d succeeded\n", vb->index);

	return ret;
}
EXPORT_SYMBOL_GPL(vb2_core_prepare_buf);

/**
 * vb2_start_streaming() - Attempt to start streaming.
 * @q:		videobuf2 queue
 *
 * Attempt to start streaming. When this function is called there must be
 * at least q->min_buffers_needed buffers queued up (i.e. the minimum
 * number of buffers required for the DMA engine to function). If the
 * @start_streaming op fails it is supposed to return all the driver-owned
 * buffers back to vb2 in state QUEUED. Check if that happened and if
 * not warn and reclaim them forcefully.
 */
static int vb2_start_streaming(struct vb2_queue *q)
{
	struct vb2_buffer *vb;
	int ret;

	/*
	 * If any buffers were queued before streamon,
	 * we can now pass them to driver for processing.
	 */
	list_for_each_entry(vb, &q->queued_list, queued_entry)
		__enqueue_in_driver(vb);

	/* Tell the driver to start streaming */
	q->start_streaming_called = 1;
	ret = call_qop(q, start_streaming, q,
		       atomic_read(&q->owned_by_drv_count));
	if (!ret)
		return 0;

	q->start_streaming_called = 0;

	dprintk(1, "driver refused to start streaming\n");
	/*
	 * If you see this warning, then the driver isn't cleaning up properly
	 * after a failed start_streaming(). See the start_streaming()
	 * documentation in videobuf2-core.h for more information how buffers
	 * should be returned to vb2 in start_streaming().
	 */
	if (WARN_ON(atomic_read(&q->owned_by_drv_count))) {
		unsigned i;

		/*
		 * Forcefully reclaim buffers if the driver did not
		 * correctly return them to vb2.
		 */
		for (i = 0; i < q->num_buffers; ++i) {
			vb = q->bufs[i];
			if (vb->state == VB2_BUF_STATE_ACTIVE)
				vb2_buffer_done(vb, VB2_BUF_STATE_QUEUED);
		}
		/* Must be zero now */
		WARN_ON(atomic_read(&q->owned_by_drv_count));
	}
	/*
	 * If done_list is not empty, then start_streaming() didn't call
	 * vb2_buffer_done(vb, VB2_BUF_STATE_QUEUED) but STATE_ERROR or
	 * STATE_DONE.
	 */
	WARN_ON(!list_empty(&q->done_list));
	return ret;
}

static void __qbuf_work(struct work_struct *work)
{
	struct vb2_buffer *vb;
<<<<<<< HEAD
	struct vb2_queue *q;

	vb = container_of(work, struct vb2_buffer, qbuf_work);
	q = vb->vb2_queue;

	if (q->start_streaming_called)
		__enqueue_in_driver(vb);
}

static void vb2_qbuf_fence_cb(struct dma_fence *f, struct dma_fence_cb *cb)
{
	struct vb2_buffer *vb = container_of(cb, struct vb2_buffer, fence_cb);
	unsigned long flags;

	spin_lock_irqsave(&vb->fence_cb_lock, flags);
	del_timer(&vb->fence_timer);
	if (!vb->in_fence) {
		spin_unlock_irqrestore(&vb->fence_cb_lock, flags);
		return;
	}
	/*
	 * If the fence signals with an error we mark the buffer as such
	 * and avoid using it by setting it to VB2_BUF_STATE_ERROR and
	 * not queueing it to the driver. However we can't notify the error
	 * to userspace right now because, at the time this callback run, QBUF
	 * returned already.
	 * So we delay that to DQBUF time. See comments in vb2_buffer_done()
	 * as well.
	 */
	if (vb->in_fence->error)
		vb->state = VB2_BUF_STATE_ERROR;

	dma_fence_put(vb->in_fence);
	vb->in_fence = NULL;

	if (vb->state == VB2_BUF_STATE_ERROR) {
		spin_unlock_irqrestore(&vb->fence_cb_lock, flags);
		return;
	}
	spin_unlock_irqrestore(&vb->fence_cb_lock, flags);

	schedule_work(&vb->qbuf_work);
}

#define VB2_FENCE_TIMEOUT		(1000)
static void vb2_fence_timeout_handler(unsigned long arg)
{
	struct vb2_buffer *vb = (struct vb2_buffer *)arg;
	struct dma_fence *fence;
	unsigned long flags;
	char name[32];

	pr_err("%s: fence callback is not called during %d ms\n",
					__func__, VB2_FENCE_TIMEOUT);
	spin_lock_irqsave(&vb->fence_cb_lock, flags);
	if (!vb->in_fence) {
		spin_unlock_irqrestore(&vb->fence_cb_lock, flags);
		return;
	}

	fence = vb->in_fence;
	if (fence) {
		strlcpy(name, fence->ops->get_driver_name(fence),
				sizeof(name));
		pr_err("%s: vb2 in-fence: %s #%d (%s), error: %d\n",
				__func__, name, fence->seqno,
				dma_fence_is_signaled(fence) ?
				"signaled" : "active", fence->error);

		dma_fence_remove_callback(vb->in_fence, &vb->fence_cb);
		dma_fence_put(fence);
		vb->in_fence = NULL;
		vb->state = VB2_BUF_STATE_ERROR;
	}

	fence = vb->out_fence;
	if (fence)
		pr_err("%s: vb2 out-fence: #%d\n", __func__, fence->seqno);

	spin_unlock_irqrestore(&vb->fence_cb_lock, flags);

	schedule_work(&vb->qbuf_work);
}

int vb2_core_qbuf(struct vb2_queue *q, unsigned int index, void *pb,
		  struct dma_fence *in_fence)
{
	struct vb2_buffer *vb;
	unsigned long flags;
=======
	enum vb2_buffer_state orig_state;
>>>>>>> efe149df
	int ret;

	if (q->error) {
		dprintk(1, "fatal error occurred on queue\n");
		return -EIO;
	}

	vb = q->bufs[index];

	switch (vb->state) {
	case VB2_BUF_STATE_DEQUEUED:
		ret = __buf_prepare(vb, pb);
		if (ret)
			goto err;
		break;
	case VB2_BUF_STATE_PREPARED:
		break;
	case VB2_BUF_STATE_PREPARING:
		dprintk(1, "buffer still being prepared\n");
		ret = -EINVAL;
		goto err;
	default:
		dprintk(1, "invalid buffer state %d\n", vb->state);
		ret = -EINVAL;
		goto err;
	}

	/*
	 * Add to the queued buffers list, a buffer will stay on it until
	 * dequeued in dqbuf.
	 */
	orig_state = vb->state;
	list_add_tail(&vb->queued_entry, &q->queued_list);
	q->queued_count++;
	q->waiting_for_buffers = false;
	q->queueing_started = 1;
	vb->state = VB2_BUF_STATE_QUEUED;
	vb->in_fence = in_fence;

	if (pb)
		call_void_bufop(q, copy_timestamp, vb, pb);

	trace_vb2_qbuf(q, vb);

	/*
	 * For explicit synchronization: If the fence didn't signal
	 * yet we setup a callback to queue the buffer once the fence
	 * signals, and then, return successfully. But if the fence
	 * already signaled we lose the reference we held and queue the
	 * buffer to the driver.
	 */
	spin_lock_irqsave(&vb->fence_cb_lock, flags);
	if (vb->in_fence) {
		ret = dma_fence_add_callback(vb->in_fence, &vb->fence_cb,
					     vb2_qbuf_fence_cb);
		/* is the fence signaled? */
		if (ret == -ENOENT) {
			dma_fence_put(vb->in_fence);
			vb->in_fence = NULL;
		} else if (ret) {
			goto unlock;
		} else {
			setup_timer(&vb->fence_timer,
				vb2_fence_timeout_handler, (unsigned long)vb);
			mod_timer(&vb->fence_timer,
				jiffies + msecs_to_jiffies(VB2_FENCE_TIMEOUT));
		}
	}
	spin_unlock_irqrestore(&vb->fence_cb_lock, flags);

	/*
	 * If already streaming and there is no fence to wait on
	 * give the buffer to driver for processing.
	 */
	if (q->start_streaming_called) {
		struct vb2_buffer *b;

		list_for_each_entry(b, &q->queued_list, queued_entry) {
			if (b->state != VB2_BUF_STATE_QUEUED)
				continue;
			if (b->in_fence)
				break;
			__enqueue_in_driver(b);
		}
	}

	/*
	 * If streamon has been called, and we haven't yet called
	 * start_streaming() since not enough buffers were queued, and
	 * we now have reached the minimum number of queued buffers,
	 * then we can finally call start_streaming().
	 */
	if (q->streaming && !q->start_streaming_called &&
	    __get_num_ready_buffers(q) >= q->min_buffers_needed) {
		ret = vb2_start_streaming(q);
<<<<<<< HEAD
		if (ret)
			goto err;
	}

	/* Fill buffer information for the userspace */
	if (pb)
		call_void_bufop(q, fill_user_buffer, vb, pb);

	if (vb->out_fence) {
		fd_install(vb->out_fence_fd, vb->sync_file->file);
		vb->sync_file = NULL;
=======
		if (ret) {
			/*
			 * Since vb2_core_qbuf will return with an error,
			 * we should return it to state DEQUEUED since
			 * the error indicates that the buffer wasn't queued.
			 */
			list_del(&vb->queued_entry);
			q->queued_count--;
			vb->state = orig_state;
			return ret;
		}
>>>>>>> efe149df
	}

	dprintk(2, "qbuf of buffer %d succeeded\n", vb->index);
	return 0;

unlock:
	spin_unlock_irqrestore(&vb->fence_cb_lock, flags);

err:
	if (vb->sync_file) {
		put_unused_fd(vb->out_fence_fd);
		vb->out_fence_fd = -1;

		dma_fence_put(vb->out_fence);

		fput(vb->sync_file->file);
		vb->sync_file = NULL;
	}

	/* Fill buffer information for the userspace */
	if (pb)
		call_void_bufop(q, fill_user_buffer, vb, pb);

	if (vb->in_fence) {
		dma_fence_put(vb->in_fence);
		vb->in_fence = NULL;
	}

	return ret;

}
EXPORT_SYMBOL_GPL(vb2_core_qbuf);

/**
 * __vb2_wait_for_done_vb() - wait for a buffer to become available
 * for dequeuing
 *
 * Will sleep if required for nonblocking == false.
 */
static int __vb2_wait_for_done_vb(struct vb2_queue *q, int nonblocking)
{
	/*
	 * All operations on vb_done_list are performed under done_lock
	 * spinlock protection. However, buffers may be removed from
	 * it and returned to userspace only while holding both driver's
	 * lock and the done_lock spinlock. Thus we can be sure that as
	 * long as we hold the driver's lock, the list will remain not
	 * empty if list_empty() check succeeds.
	 */

	for (;;) {
		int ret;

		if (!q->streaming) {
			dprintk(1, "streaming off, will not wait for buffers\n");
			return -EINVAL;
		}

		if (q->error) {
			dprintk(1, "Queue in error state, will not wait for buffers\n");
			return -EIO;
		}

		if (q->last_buffer_dequeued) {
			dprintk(3, "last buffer dequeued already, will not wait for buffers\n");
			return -EPIPE;
		}

		if (!list_empty(&q->done_list)) {
			/*
			 * Found a buffer that we were waiting for.
			 */
			break;
		}

		if (nonblocking) {
			dprintk(3, "nonblocking and no buffers to dequeue, will not wait\n");
			return -EAGAIN;
		}

		/*
		 * We are streaming and blocking, wait for another buffer to
		 * become ready or for streamoff. Driver's lock is released to
		 * allow streamoff or qbuf to be called while waiting.
		 */
		call_void_qop(q, wait_prepare, q);

		/*
		 * All locks have been released, it is safe to sleep now.
		 */
		dprintk(3, "will sleep waiting for buffers\n");
		ret = wait_event_interruptible(q->done_wq,
				!list_empty(&q->done_list) || !q->streaming ||
				q->error);

		/*
		 * We need to reevaluate both conditions again after reacquiring
		 * the locks or return an error if one occurred.
		 */
		call_void_qop(q, wait_finish, q);
		if (ret) {
			dprintk(1, "sleep was interrupted\n");
			return ret;
		}
	}
	return 0;
}

/**
 * __vb2_get_done_vb() - get a buffer ready for dequeuing
 *
 * Will sleep if required for nonblocking == false.
 */
static int __vb2_get_done_vb(struct vb2_queue *q, struct vb2_buffer **vb,
			     void *pb, int nonblocking)
{
	unsigned long flags;
	int ret = 0;

	/*
	 * Wait for at least one buffer to become available on the done_list.
	 */
	ret = __vb2_wait_for_done_vb(q, nonblocking);
	if (ret)
		return ret;

	/*
	 * Driver's lock has been held since we last verified that done_list
	 * is not empty, so no need for another list_empty(done_list) check.
	 */
	spin_lock_irqsave(&q->done_lock, flags);
	*vb = list_first_entry(&q->done_list, struct vb2_buffer, done_entry);
	/*
	 * Only remove the buffer from done_list if all planes can be
	 * handled. Some cases such as V4L2 file I/O and DVB have pb
	 * == NULL; skip the check then as there's nothing to verify.
	 */
	if (pb)
		ret = call_bufop(q, verify_planes_array, *vb, pb);
	if (!ret)
		list_del(&(*vb)->done_entry);
	spin_unlock_irqrestore(&q->done_lock, flags);

	return ret;
}

int vb2_wait_for_all_buffers(struct vb2_queue *q)
{
	if (!q->streaming) {
		dprintk(1, "streaming off, will not wait for buffers\n");
		return -EINVAL;
	}

	if (q->start_streaming_called)
		wait_event(q->done_wq, !atomic_read(&q->owned_by_drv_count));
	return 0;
}
EXPORT_SYMBOL_GPL(vb2_wait_for_all_buffers);

/**
 * __vb2_dqbuf() - bring back the buffer to the DEQUEUED state
 */
static void __vb2_dqbuf(struct vb2_buffer *vb)
{
	struct vb2_queue *q = vb->vb2_queue;
	unsigned int i;

	/* nothing to do if the buffer is already dequeued */
	if (vb->state == VB2_BUF_STATE_DEQUEUED)
		return;

	if (vb->out_fence) {
		dma_fence_put(vb->out_fence);
		vb->out_fence = NULL;
		vb->out_fence_fd = -1;
	}

	vb->state = VB2_BUF_STATE_DEQUEUED;

	/* unmap DMABUF buffer */
	if (q->memory == VB2_MEMORY_DMABUF)
		for (i = 0; i < vb->num_planes; ++i) {
			if (!vb->planes[i].dbuf_mapped)
				continue;

			call_void_memop(vb, unmap_dmabuf,
					vb->planes[i].mem_priv,
					vb->planes[i].bytesused);

			vb->planes[i].dbuf_mapped = 0;
		}
}

int vb2_core_dqbuf(struct vb2_queue *q, unsigned int *pindex, void *pb,
		   bool nonblocking)
{
	struct vb2_buffer *vb = NULL;
	int ret;

	ret = __vb2_get_done_vb(q, &vb, pb, nonblocking);
	if (ret < 0)
		return ret;

	switch (vb->state) {
	case VB2_BUF_STATE_DONE:
		dprintk(3, "returning done buffer\n");
		break;
	case VB2_BUF_STATE_ERROR:
		dprintk(3, "returning done buffer with errors\n");
		break;
	default:
		dprintk(1, "invalid buffer state\n");
		return -EINVAL;
	}

	call_void_vb_qop(vb, buf_finish, vb);

	if (pindex)
		*pindex = vb->index;

	/* Fill buffer information for the userspace */
	if (pb)
		call_void_bufop(q, fill_user_buffer, vb, pb);

	/* Remove from videobuf queue */
	list_del(&vb->queued_entry);
	q->queued_count--;

	trace_vb2_dqbuf(q, vb);

	/* go back to dequeued state */
	__vb2_dqbuf(vb);

	dprintk(2, "dqbuf of buffer %d, with state %d\n",
			vb->index, vb->state);

	return 0;

}
EXPORT_SYMBOL_GPL(vb2_core_dqbuf);

/**
 * __vb2_queue_cancel() - cancel and stop (pause) streaming
 *
 * Removes all queued buffers from driver's queue and all buffers queued by
 * userspace from videobuf's queue. Returns to state after reqbufs.
 */
static void __vb2_queue_cancel(struct vb2_queue *q)
{
	unsigned int i;
	struct vb2_buffer *vb;
	unsigned long flags;

	/*
	 * Tell driver to stop all transactions and release all queued
	 * buffers.
	 */
	if (q->start_streaming_called)
		call_void_qop(q, stop_streaming, q);

	/*
	 * If you see this warning, then the driver isn't cleaning up properly
	 * in stop_streaming(). See the stop_streaming() documentation in
	 * videobuf2-core.h for more information how buffers should be returned
	 * to vb2 in stop_streaming().
	 */
	if (WARN_ON(atomic_read(&q->owned_by_drv_count))) {
		for (i = 0; i < q->num_buffers; ++i)
			if (q->bufs[i]->state == VB2_BUF_STATE_ACTIVE)
				vb2_buffer_done(q->bufs[i], VB2_BUF_STATE_ERROR);
		/* Must be zero now */
		WARN_ON(atomic_read(&q->owned_by_drv_count));
	}

	q->streaming = 0;
	q->start_streaming_called = 0;
	q->queued_count = 0;
	q->error = 0;
	q->queueing_started = 0;

	list_for_each_entry(vb, &q->queued_list, queued_entry) {
		spin_lock_irqsave(&vb->fence_cb_lock, flags);
		if (vb->in_fence) {
			dma_fence_remove_callback(vb->in_fence, &vb->fence_cb);
			dma_fence_put(vb->in_fence);
			vb->in_fence = NULL;
		}
		spin_unlock_irqrestore(&vb->fence_cb_lock, flags);
	}

	/*
	 * Remove all buffers from videobuf's list...
	 */
	INIT_LIST_HEAD(&q->queued_list);
	/*
	 * ...and done list; userspace will not receive any buffers it
	 * has not already dequeued before initiating cancel.
	 */
	INIT_LIST_HEAD(&q->done_list);
	atomic_set(&q->owned_by_drv_count, 0);
	wake_up_all(&q->done_wq);

	/*
	 * Reinitialize all buffers for next use.
	 * Make sure to call buf_finish for any queued buffers. Normally
	 * that's done in dqbuf, but that's not going to happen when we
	 * cancel the whole queue. Note: this code belongs here, not in
	 * __vb2_dqbuf() since in vb2_core_dqbuf() there is a critical
	 * call to __fill_user_buffer() after buf_finish(). That order can't
	 * be changed, so we can't move the buf_finish() to __vb2_dqbuf().
	 */
	for (i = 0; i < q->num_buffers; ++i) {
		struct vb2_buffer *vb = q->bufs[i];

		if (vb->state == VB2_BUF_STATE_PREPARED ||
		    vb->state == VB2_BUF_STATE_QUEUED) {
			unsigned int plane;

			for (plane = 0; plane < vb->num_planes; ++plane)
				call_void_memop(vb, finish,
						vb->planes[plane].mem_priv,
						0);
		}

		if (vb->state != VB2_BUF_STATE_DEQUEUED) {
			vb->state = VB2_BUF_STATE_PREPARED;
			call_void_vb_qop(vb, buf_finish, vb);
		}
		__vb2_dqbuf(vb);
	}
}

int vb2_core_streamon(struct vb2_queue *q, unsigned int type)
{
	int ret;

	if (type != q->type) {
		dprintk(1, "invalid stream type\n");
		return -EINVAL;
	}

	if (q->streaming) {
		dprintk(3, "already streaming\n");
		return 0;
	}

	if (!q->num_buffers) {
		dprintk(1, "no buffers have been allocated\n");
		return -EINVAL;
	}

	if (q->num_buffers < q->min_buffers_needed) {
		dprintk(1, "need at least %u allocated buffers\n",
				q->min_buffers_needed);
		return -EINVAL;
	}

	/*
	 * Tell driver to start streaming provided sufficient buffers
	 * are available.
	 */
	if (__get_num_ready_buffers(q) >= q->min_buffers_needed) {
		ret = v4l_vb2q_enable_media_source(q);
		if (ret)
			return ret;
		ret = vb2_start_streaming(q);
		if (ret) {
			__vb2_queue_cancel(q);
			return ret;
		}
	}

	q->streaming = 1;

	dprintk(3, "successful\n");
	return 0;
}
EXPORT_SYMBOL_GPL(vb2_core_streamon);

void vb2_queue_error(struct vb2_queue *q)
{
	q->error = 1;

	wake_up_all(&q->done_wq);
}
EXPORT_SYMBOL_GPL(vb2_queue_error);

int vb2_core_streamoff(struct vb2_queue *q, unsigned int type)
{
	if (type != q->type) {
		dprintk(1, "invalid stream type\n");
		return -EINVAL;
	}

	/*
	 * Cancel will pause streaming and remove all buffers from the driver
	 * and videobuf, effectively returning control over them to userspace.
	 *
	 * Note that we do this even if q->streaming == 0: if you prepare or
	 * queue buffers, and then call streamoff without ever having called
	 * streamon, you would still expect those buffers to be returned to
	 * their normal dequeued state.
	 */
	__vb2_queue_cancel(q);
	q->waiting_for_buffers = !q->is_output;
	q->last_buffer_dequeued = false;

	dprintk(3, "successful\n");
	return 0;
}
EXPORT_SYMBOL_GPL(vb2_core_streamoff);

/**
 * __find_plane_by_offset() - find plane associated with the given offset off
 */
static int __find_plane_by_offset(struct vb2_queue *q, unsigned long off,
			unsigned int *_buffer, unsigned int *_plane)
{
	struct vb2_buffer *vb;
	unsigned int buffer, plane;

	/*
	 * Go over all buffers and their planes, comparing the given offset
	 * with an offset assigned to each plane. If a match is found,
	 * return its buffer and plane numbers.
	 */
	for (buffer = 0; buffer < q->num_buffers; ++buffer) {
		vb = q->bufs[buffer];

		for (plane = 0; plane < vb->num_planes; ++plane) {
			if (vb->planes[plane].m.offset == off) {
				*_buffer = buffer;
				*_plane = plane;
				return 0;
			}
		}
	}

	return -EINVAL;
}

int vb2_core_expbuf(struct vb2_queue *q, int *fd, unsigned int type,
		unsigned int index, unsigned int plane, unsigned int flags)
{
	struct vb2_buffer *vb = NULL;
	struct vb2_plane *vb_plane;
	int ret;
	struct dma_buf *dbuf;

	if (q->memory != VB2_MEMORY_MMAP) {
		dprintk(1, "queue is not currently set up for mmap\n");
		return -EINVAL;
	}

	if (!q->mem_ops->get_dmabuf) {
		dprintk(1, "queue does not support DMA buffer exporting\n");
		return -EINVAL;
	}

	if (flags & ~(O_CLOEXEC | O_ACCMODE)) {
		dprintk(1, "queue does support only O_CLOEXEC and access mode flags\n");
		return -EINVAL;
	}

	if (type != q->type) {
		dprintk(1, "invalid buffer type\n");
		return -EINVAL;
	}

	if (index >= q->num_buffers) {
		dprintk(1, "buffer index out of range\n");
		return -EINVAL;
	}

	vb = q->bufs[index];

	if (plane >= vb->num_planes) {
		dprintk(1, "buffer plane out of range\n");
		return -EINVAL;
	}

	if (vb2_fileio_is_active(q)) {
		dprintk(1, "expbuf: file io in progress\n");
		return -EBUSY;
	}

	vb_plane = &vb->planes[plane];

	dbuf = call_ptr_memop(vb, get_dmabuf, vb_plane->mem_priv,
				flags & O_ACCMODE);
	if (IS_ERR_OR_NULL(dbuf)) {
		dprintk(1, "failed to export buffer %d, plane %d\n",
			index, plane);
		return -EINVAL;
	}

	ret = dma_buf_fd(dbuf, flags & ~O_ACCMODE);
	if (ret < 0) {
		dprintk(3, "buffer %d, plane %d failed to export (%d)\n",
			index, plane, ret);
		dma_buf_put(dbuf);
		return ret;
	}

	dprintk(3, "buffer %d, plane %d exported as %d descriptor\n",
		index, plane, ret);
	*fd = ret;

	return 0;
}
EXPORT_SYMBOL_GPL(vb2_core_expbuf);

int vb2_mmap(struct vb2_queue *q, struct vm_area_struct *vma)
{
	unsigned long off = vma->vm_pgoff << PAGE_SHIFT;
	struct vb2_buffer *vb;
	unsigned int buffer = 0, plane = 0;
	int ret;
	unsigned long length;

	if (q->memory != VB2_MEMORY_MMAP) {
		dprintk(1, "queue is not currently set up for mmap\n");
		return -EINVAL;
	}

	/*
	 * Check memory area access mode.
	 */
	if (!(vma->vm_flags & VM_SHARED)) {
		dprintk(1, "invalid vma flags, VM_SHARED needed\n");
		return -EINVAL;
	}
	if (q->is_output) {
		if (!(vma->vm_flags & VM_WRITE)) {
			dprintk(1, "invalid vma flags, VM_WRITE needed\n");
			return -EINVAL;
		}
	} else {
		if (!(vma->vm_flags & VM_READ)) {
			dprintk(1, "invalid vma flags, VM_READ needed\n");
			return -EINVAL;
		}
	}

	mutex_lock(&q->mmap_lock);

	if (vb2_fileio_is_active(q)) {
		dprintk(1, "mmap: file io in progress\n");
		ret = -EBUSY;
		goto unlock;
	}

	/*
	 * Find the plane corresponding to the offset passed by userspace.
	 */
	ret = __find_plane_by_offset(q, off, &buffer, &plane);
	if (ret)
		goto unlock;

	vb = q->bufs[buffer];

	/*
	 * MMAP requires page_aligned buffers.
	 * The buffer length was page_aligned at __vb2_buf_mem_alloc(),
	 * so, we need to do the same here.
	 */
	length = PAGE_ALIGN(vb->planes[plane].length);
	if (length < (vma->vm_end - vma->vm_start)) {
		dprintk(1,
			"MMAP invalid, as it would overflow buffer length\n");
		ret = -EINVAL;
		goto unlock;
	}

	ret = call_memop(vb, mmap, vb->planes[plane].mem_priv, vma);

unlock:
	mutex_unlock(&q->mmap_lock);
	if (ret)
		return ret;

	dprintk(3, "buffer %d, plane %d successfully mapped\n", buffer, plane);
	return 0;
}
EXPORT_SYMBOL_GPL(vb2_mmap);

#ifndef CONFIG_MMU
unsigned long vb2_get_unmapped_area(struct vb2_queue *q,
				    unsigned long addr,
				    unsigned long len,
				    unsigned long pgoff,
				    unsigned long flags)
{
	unsigned long off = pgoff << PAGE_SHIFT;
	struct vb2_buffer *vb;
	unsigned int buffer, plane;
	void *vaddr;
	int ret;

	if (q->memory != VB2_MEMORY_MMAP) {
		dprintk(1, "queue is not currently set up for mmap\n");
		return -EINVAL;
	}

	/*
	 * Find the plane corresponding to the offset passed by userspace.
	 */
	ret = __find_plane_by_offset(q, off, &buffer, &plane);
	if (ret)
		return ret;

	vb = q->bufs[buffer];

	vaddr = vb2_plane_vaddr(vb, plane);
	return vaddr ? (unsigned long)vaddr : -EINVAL;
}
EXPORT_SYMBOL_GPL(vb2_get_unmapped_area);
#endif

int vb2_core_queue_init(struct vb2_queue *q)
{
	/*
	 * Sanity check
	 */
	if (WARN_ON(!q)			  ||
	    WARN_ON(!q->ops)		  ||
	    WARN_ON(!q->mem_ops)	  ||
	    WARN_ON(!q->type)		  ||
	    WARN_ON(!q->io_modes)	  ||
	    WARN_ON(!q->ops->queue_setup) ||
	    WARN_ON(!q->ops->buf_queue))
		return -EINVAL;

	INIT_LIST_HEAD(&q->queued_list);
	INIT_LIST_HEAD(&q->done_list);
	spin_lock_init(&q->done_lock);
	mutex_init(&q->mmap_lock);
	init_waitqueue_head(&q->done_wq);
	spin_lock_init(&q->out_fence_lock);

	if (q->buf_struct_size == 0)
		q->buf_struct_size = sizeof(struct vb2_buffer);

	if (q->bidirectional)
		q->dma_dir = DMA_BIDIRECTIONAL;
	else
		q->dma_dir = q->is_output ? DMA_TO_DEVICE : DMA_FROM_DEVICE;

	return 0;
}
EXPORT_SYMBOL_GPL(vb2_core_queue_init);

static int __vb2_init_fileio(struct vb2_queue *q, int read);
static int __vb2_cleanup_fileio(struct vb2_queue *q);
void vb2_core_queue_release(struct vb2_queue *q)
{
	__vb2_cleanup_fileio(q);
	__vb2_queue_cancel(q);
	mutex_lock(&q->mmap_lock);
	__vb2_queue_free(q, q->num_buffers);
	mutex_unlock(&q->mmap_lock);
}
EXPORT_SYMBOL_GPL(vb2_core_queue_release);

unsigned int vb2_core_poll(struct vb2_queue *q, struct file *file,
		poll_table *wait)
{
	unsigned long req_events = poll_requested_events(wait);
	struct vb2_buffer *vb = NULL;
	unsigned long flags;

	if (!q->is_output && !(req_events & (POLLIN | POLLRDNORM)))
		return 0;
	if (q->is_output && !(req_events & (POLLOUT | POLLWRNORM)))
		return 0;

	/*
	 * Start file I/O emulator only if streaming API has not been used yet.
	 */
	if (q->num_buffers == 0 && !vb2_fileio_is_active(q)) {
		if (!q->is_output && (q->io_modes & VB2_READ) &&
				(req_events & (POLLIN | POLLRDNORM))) {
			if (__vb2_init_fileio(q, 1))
				return POLLERR;
		}
		if (q->is_output && (q->io_modes & VB2_WRITE) &&
				(req_events & (POLLOUT | POLLWRNORM))) {
			if (__vb2_init_fileio(q, 0))
				return POLLERR;
			/*
			 * Write to OUTPUT queue can be done immediately.
			 */
			return POLLOUT | POLLWRNORM;
		}
	}

	/*
	 * There is nothing to wait for if the queue isn't streaming, or if the
	 * error flag is set.
	 */
	if (!vb2_is_streaming(q) || q->error)
		return POLLERR;

	/*
	 * If this quirk is set and QBUF hasn't been called yet then
	 * return POLLERR as well. This only affects capture queues, output
	 * queues will always initialize waiting_for_buffers to false.
	 * This quirk is set by V4L2 for backwards compatibility reasons.
	 */
	if (q->quirk_poll_must_check_waiting_for_buffers &&
	    q->waiting_for_buffers && (req_events & (POLLIN | POLLRDNORM)))
		return POLLERR;

	/*
	 * For output streams you can call write() as long as there are fewer
	 * buffers queued than there are buffers available.
	 */
	if (q->is_output && q->fileio && q->queued_count < q->num_buffers)
		return POLLOUT | POLLWRNORM;

	if (list_empty(&q->done_list)) {
		/*
		 * If the last buffer was dequeued from a capture queue,
		 * return immediately. DQBUF will return -EPIPE.
		 */
		if (q->last_buffer_dequeued)
			return POLLIN | POLLRDNORM;

		poll_wait(file, &q->done_wq, wait);
	}

	/*
	 * Take first buffer available for dequeuing.
	 */
	spin_lock_irqsave(&q->done_lock, flags);
	if (!list_empty(&q->done_list))
		vb = list_first_entry(&q->done_list, struct vb2_buffer,
					done_entry);
	spin_unlock_irqrestore(&q->done_lock, flags);

	if (vb && (vb->state == VB2_BUF_STATE_DONE
			|| vb->state == VB2_BUF_STATE_ERROR)) {
		return (q->is_output) ?
				POLLOUT | POLLWRNORM :
				POLLIN | POLLRDNORM;
	}
	return 0;
}
EXPORT_SYMBOL_GPL(vb2_core_poll);

/**
 * struct vb2_fileio_buf - buffer context used by file io emulator
 *
 * vb2 provides a compatibility layer and emulator of file io (read and
 * write) calls on top of streaming API. This structure is used for
 * tracking context related to the buffers.
 */
struct vb2_fileio_buf {
	void *vaddr;
	unsigned int size;
	unsigned int pos;
	unsigned int queued:1;
};

/**
 * struct vb2_fileio_data - queue context used by file io emulator
 *
 * @cur_index:	the index of the buffer currently being read from or
 *		written to. If equal to q->num_buffers then a new buffer
 *		must be dequeued.
 * @initial_index: in the read() case all buffers are queued up immediately
 *		in __vb2_init_fileio() and __vb2_perform_fileio() just cycles
 *		buffers. However, in the write() case no buffers are initially
 *		queued, instead whenever a buffer is full it is queued up by
 *		__vb2_perform_fileio(). Only once all available buffers have
 *		been queued up will __vb2_perform_fileio() start to dequeue
 *		buffers. This means that initially __vb2_perform_fileio()
 *		needs to know what buffer index to use when it is queuing up
 *		the buffers for the first time. That initial index is stored
 *		in this field. Once it is equal to q->num_buffers all
 *		available buffers have been queued and __vb2_perform_fileio()
 *		should start the normal dequeue/queue cycle.
 *
 * vb2 provides a compatibility layer and emulator of file io (read and
 * write) calls on top of streaming API. For proper operation it required
 * this structure to save the driver state between each call of the read
 * or write function.
 */
struct vb2_fileio_data {
	unsigned int count;
	unsigned int type;
	unsigned int memory;
	struct vb2_fileio_buf bufs[VB2_MAX_FRAME];
	unsigned int cur_index;
	unsigned int initial_index;
	unsigned int q_count;
	unsigned int dq_count;
	unsigned read_once:1;
	unsigned write_immediately:1;
};

/**
 * __vb2_init_fileio() - initialize file io emulator
 * @q:		videobuf2 queue
 * @read:	mode selector (1 means read, 0 means write)
 */
static int __vb2_init_fileio(struct vb2_queue *q, int read)
{
	struct vb2_fileio_data *fileio;
	int i, ret;
	unsigned int count = 0;

	/*
	 * Sanity check
	 */
	if (WARN_ON((read && !(q->io_modes & VB2_READ)) ||
		    (!read && !(q->io_modes & VB2_WRITE))))
		return -EINVAL;

	/*
	 * Check if device supports mapping buffers to kernel virtual space.
	 */
	if (!q->mem_ops->vaddr)
		return -EBUSY;

	/*
	 * Check if streaming api has not been already activated.
	 */
	if (q->streaming || q->num_buffers > 0)
		return -EBUSY;

	/*
	 * Start with count 1, driver can increase it in queue_setup()
	 */
	count = 1;

	dprintk(3, "setting up file io: mode %s, count %d, read_once %d, write_immediately %d\n",
		(read) ? "read" : "write", count, q->fileio_read_once,
		q->fileio_write_immediately);

	fileio = kzalloc(sizeof(*fileio), GFP_KERNEL);
	if (fileio == NULL)
		return -ENOMEM;

	fileio->read_once = q->fileio_read_once;
	fileio->write_immediately = q->fileio_write_immediately;

	/*
	 * Request buffers and use MMAP type to force driver
	 * to allocate buffers by itself.
	 */
	fileio->count = count;
	fileio->memory = VB2_MEMORY_MMAP;
	fileio->type = q->type;
	q->fileio = fileio;
	ret = vb2_core_reqbufs(q, fileio->memory, &fileio->count);
	if (ret)
		goto err_kfree;

	/*
	 * Check if plane_count is correct
	 * (multiplane buffers are not supported).
	 */
	if (q->bufs[0]->num_planes != 1) {
		ret = -EBUSY;
		goto err_reqbufs;
	}

	/*
	 * Get kernel address of each buffer.
	 */
	for (i = 0; i < q->num_buffers; i++) {
		fileio->bufs[i].vaddr = vb2_plane_vaddr(q->bufs[i], 0);
		if (fileio->bufs[i].vaddr == NULL) {
			ret = -EINVAL;
			goto err_reqbufs;
		}
		fileio->bufs[i].size = vb2_plane_size(q->bufs[i], 0);
	}

	/*
	 * Read mode requires pre queuing of all buffers.
	 */
	if (read) {
		/*
		 * Queue all buffers.
		 */
		for (i = 0; i < q->num_buffers; i++) {
			ret = vb2_core_qbuf(q, i, NULL, NULL);
			if (ret)
				goto err_reqbufs;
			fileio->bufs[i].queued = 1;
		}
		/*
		 * All buffers have been queued, so mark that by setting
		 * initial_index to q->num_buffers
		 */
		fileio->initial_index = q->num_buffers;
		fileio->cur_index = q->num_buffers;
	}

	/*
	 * Start streaming.
	 */
	ret = vb2_core_streamon(q, q->type);
	if (ret)
		goto err_reqbufs;

	return ret;

err_reqbufs:
	fileio->count = 0;
	vb2_core_reqbufs(q, fileio->memory, &fileio->count);

err_kfree:
	q->fileio = NULL;
	kfree(fileio);
	return ret;
}

/**
 * __vb2_cleanup_fileio() - free resourced used by file io emulator
 * @q:		videobuf2 queue
 */
static int __vb2_cleanup_fileio(struct vb2_queue *q)
{
	struct vb2_fileio_data *fileio = q->fileio;

	if (fileio) {
		vb2_core_streamoff(q, q->type);
		q->fileio = NULL;
		fileio->count = 0;
		vb2_core_reqbufs(q, fileio->memory, &fileio->count);
		kfree(fileio);
		dprintk(3, "file io emulator closed\n");
	}
	return 0;
}

/**
 * __vb2_perform_fileio() - perform a single file io (read or write) operation
 * @q:		videobuf2 queue
 * @data:	pointed to target userspace buffer
 * @count:	number of bytes to read or write
 * @ppos:	file handle position tracking pointer
 * @nonblock:	mode selector (1 means blocking calls, 0 means nonblocking)
 * @read:	access mode selector (1 means read, 0 means write)
 */
static size_t __vb2_perform_fileio(struct vb2_queue *q, char __user *data, size_t count,
		loff_t *ppos, int nonblock, int read)
{
	struct vb2_fileio_data *fileio;
	struct vb2_fileio_buf *buf;
	bool is_multiplanar = q->is_multiplanar;
	/*
	 * When using write() to write data to an output video node the vb2 core
	 * should copy timestamps if V4L2_BUF_FLAG_TIMESTAMP_COPY is set. Nobody
	 * else is able to provide this information with the write() operation.
	 */
	bool copy_timestamp = !read && q->copy_timestamp;
	unsigned index;
	int ret;

	dprintk(3, "mode %s, offset %ld, count %zd, %sblocking\n",
		read ? "read" : "write", (long)*ppos, count,
		nonblock ? "non" : "");

	if (!data)
		return -EINVAL;

	/*
	 * Initialize emulator on first call.
	 */
	if (!vb2_fileio_is_active(q)) {
		ret = __vb2_init_fileio(q, read);
		dprintk(3, "vb2_init_fileio result: %d\n", ret);
		if (ret)
			return ret;
	}
	fileio = q->fileio;

	/*
	 * Check if we need to dequeue the buffer.
	 */
	index = fileio->cur_index;
	if (index >= q->num_buffers) {
		struct vb2_buffer *b;

		/*
		 * Call vb2_dqbuf to get buffer back.
		 */
		ret = vb2_core_dqbuf(q, &index, NULL, nonblock);
		dprintk(5, "vb2_dqbuf result: %d\n", ret);
		if (ret)
			return ret;
		fileio->dq_count += 1;

		fileio->cur_index = index;
		buf = &fileio->bufs[index];
		b = q->bufs[index];

		/*
		 * Get number of bytes filled by the driver
		 */
		buf->pos = 0;
		buf->queued = 0;
		buf->size = read ? vb2_get_plane_payload(q->bufs[index], 0)
				 : vb2_plane_size(q->bufs[index], 0);
		/* Compensate for data_offset on read in the multiplanar case. */
		if (is_multiplanar && read &&
				b->planes[0].data_offset < buf->size) {
			buf->pos = b->planes[0].data_offset;
			buf->size -= buf->pos;
		}
	} else {
		buf = &fileio->bufs[index];
	}

	/*
	 * Limit count on last few bytes of the buffer.
	 */
	if (buf->pos + count > buf->size) {
		count = buf->size - buf->pos;
		dprintk(5, "reducing read count: %zd\n", count);
	}

	/*
	 * Transfer data to userspace.
	 */
	dprintk(3, "copying %zd bytes - buffer %d, offset %u\n",
		count, index, buf->pos);
	if (read)
		ret = copy_to_user(data, buf->vaddr + buf->pos, count);
	else
		ret = copy_from_user(buf->vaddr + buf->pos, data, count);
	if (ret) {
		dprintk(3, "error copying data\n");
		return -EFAULT;
	}

	/*
	 * Update counters.
	 */
	buf->pos += count;
	*ppos += count;

	/*
	 * Queue next buffer if required.
	 */
	if (buf->pos == buf->size || (!read && fileio->write_immediately)) {
		struct vb2_buffer *b = q->bufs[index];

		/*
		 * Check if this is the last buffer to read.
		 */
		if (read && fileio->read_once && fileio->dq_count == 1) {
			dprintk(3, "read limit reached\n");
			return __vb2_cleanup_fileio(q);
		}

		/*
		 * Call vb2_qbuf and give buffer to the driver.
		 */
		b->planes[0].bytesused = buf->pos;

		if (copy_timestamp)
			b->timestamp = ktime_get_ns();
		ret = vb2_core_qbuf(q, index, NULL, NULL);
		dprintk(5, "vb2_dbuf result: %d\n", ret);
		if (ret)
			return ret;

		/*
		 * Buffer has been queued, update the status
		 */
		buf->pos = 0;
		buf->queued = 1;
		buf->size = vb2_plane_size(q->bufs[index], 0);
		fileio->q_count += 1;
		/*
		 * If we are queuing up buffers for the first time, then
		 * increase initial_index by one.
		 */
		if (fileio->initial_index < q->num_buffers)
			fileio->initial_index++;
		/*
		 * The next buffer to use is either a buffer that's going to be
		 * queued for the first time (initial_index < q->num_buffers)
		 * or it is equal to q->num_buffers, meaning that the next
		 * time we need to dequeue a buffer since we've now queued up
		 * all the 'first time' buffers.
		 */
		fileio->cur_index = fileio->initial_index;
	}

	/*
	 * Return proper number of bytes processed.
	 */
	if (ret == 0)
		ret = count;
	return ret;
}

size_t vb2_read(struct vb2_queue *q, char __user *data, size_t count,
		loff_t *ppos, int nonblocking)
{
	return __vb2_perform_fileio(q, data, count, ppos, nonblocking, 1);
}
EXPORT_SYMBOL_GPL(vb2_read);

size_t vb2_write(struct vb2_queue *q, const char __user *data, size_t count,
		loff_t *ppos, int nonblocking)
{
	return __vb2_perform_fileio(q, (char __user *) data, count,
							ppos, nonblocking, 0);
}
EXPORT_SYMBOL_GPL(vb2_write);

struct vb2_threadio_data {
	struct task_struct *thread;
	vb2_thread_fnc fnc;
	void *priv;
	bool stop;
};

static int vb2_thread(void *data)
{
	struct vb2_queue *q = data;
	struct vb2_threadio_data *threadio = q->threadio;
	bool copy_timestamp = false;
	unsigned prequeue = 0;
	unsigned index = 0;
	int ret = 0;

	if (q->is_output) {
		prequeue = q->num_buffers;
		copy_timestamp = q->copy_timestamp;
	}

	set_freezable();

	for (;;) {
		struct vb2_buffer *vb;

		/*
		 * Call vb2_dqbuf to get buffer back.
		 */
		if (prequeue) {
			vb = q->bufs[index++];
			prequeue--;
		} else {
			call_void_qop(q, wait_finish, q);
			if (!threadio->stop)
				ret = vb2_core_dqbuf(q, &index, NULL, 0);
			call_void_qop(q, wait_prepare, q);
			dprintk(5, "file io: vb2_dqbuf result: %d\n", ret);
			if (!ret)
				vb = q->bufs[index];
		}
		if (ret || threadio->stop)
			break;
		try_to_freeze();

		if (vb->state != VB2_BUF_STATE_ERROR)
			if (threadio->fnc(vb, threadio->priv))
				break;
		call_void_qop(q, wait_finish, q);
		if (copy_timestamp)
			vb->timestamp = ktime_get_ns();;
		if (!threadio->stop)
			ret = vb2_core_qbuf(q, vb->index, NULL, NULL);
		call_void_qop(q, wait_prepare, q);
		if (ret || threadio->stop)
			break;
	}

	/* Hmm, linux becomes *very* unhappy without this ... */
	while (!kthread_should_stop()) {
		set_current_state(TASK_INTERRUPTIBLE);
		schedule();
	}
	return 0;
}

static inline const char *vb2_fence_get_driver_name(struct dma_fence *fence)
{
	return "vb2_fence";
}

static inline const char *vb2_fence_get_timeline_name(struct dma_fence *fence)
{
	return "vb2_fence_timeline";
}

static inline bool vb2_fence_enable_signaling(struct dma_fence *fence)
{
	return true;
}

static const struct dma_fence_ops vb2_fence_ops = {
	.get_driver_name = vb2_fence_get_driver_name,
	.get_timeline_name = vb2_fence_get_timeline_name,
	.enable_signaling = vb2_fence_enable_signaling,
	.wait = dma_fence_default_wait,
};

int vb2_setup_out_fence(struct vb2_queue *q, unsigned int index)
{
	struct vb2_buffer *vb;
	int ret = -ENOMEM;

	vb = q->bufs[index];

	vb->out_fence_fd = get_unused_fd_flags(O_CLOEXEC);
	if (vb->out_fence_fd < 0) {
		pr_err("%s: failed to get unsued fd (err %d)\n",
		       __func__, vb->out_fence_fd);
		ret = vb->out_fence_fd;
		goto err_fd;
	}

	if (call_qop(q, is_unordered, q) || !q->queueing_started)
		q->out_fence_context = dma_fence_context_alloc(1);

	vb->out_fence = kzalloc(sizeof(*vb->out_fence), GFP_KERNEL);
	if (!vb->out_fence)
		goto err_fence;

	dma_fence_init(vb->out_fence, &vb2_fence_ops, &q->out_fence_lock,
		       q->out_fence_context, 1);

	vb->sync_file = sync_file_create(vb->out_fence);
	if (!vb->sync_file)
		goto err_file;

	return 0;
err_file:
	dma_fence_put(vb->out_fence);
err_fence:
	put_unused_fd(vb->out_fence_fd);
err_fd:
	vb->out_fence_fd = -1;
	vb->out_fence = NULL;

	return ret;
}
EXPORT_SYMBOL_GPL(vb2_setup_out_fence);

/*
 * This function should not be used for anything else but the videobuf2-dvb
 * support. If you think you have another good use-case for this, then please
 * contact the linux-media mailinglist first.
 */
int vb2_thread_start(struct vb2_queue *q, vb2_thread_fnc fnc, void *priv,
		     const char *thread_name)
{
	struct vb2_threadio_data *threadio;
	int ret = 0;

	if (q->threadio)
		return -EBUSY;
	if (vb2_is_busy(q))
		return -EBUSY;
	if (WARN_ON(q->fileio))
		return -EBUSY;

	threadio = kzalloc(sizeof(*threadio), GFP_KERNEL);
	if (threadio == NULL)
		return -ENOMEM;
	threadio->fnc = fnc;
	threadio->priv = priv;

	ret = __vb2_init_fileio(q, !q->is_output);
	dprintk(3, "file io: vb2_init_fileio result: %d\n", ret);
	if (ret)
		goto nomem;
	q->threadio = threadio;
	threadio->thread = kthread_run(vb2_thread, q, "vb2-%s", thread_name);
	if (IS_ERR(threadio->thread)) {
		ret = PTR_ERR(threadio->thread);
		threadio->thread = NULL;
		goto nothread;
	}
	return 0;

nothread:
	__vb2_cleanup_fileio(q);
nomem:
	kfree(threadio);
	return ret;
}
EXPORT_SYMBOL_GPL(vb2_thread_start);

int vb2_thread_stop(struct vb2_queue *q)
{
	struct vb2_threadio_data *threadio = q->threadio;
	int err;

	if (threadio == NULL)
		return 0;
	threadio->stop = true;
	/* Wake up all pending sleeps in the thread */
	vb2_queue_error(q);
	err = kthread_stop(threadio->thread);
	__vb2_cleanup_fileio(q);
	threadio->thread = NULL;
	kfree(threadio);
	q->threadio = NULL;
	return err;
}
EXPORT_SYMBOL_GPL(vb2_thread_stop);

MODULE_DESCRIPTION("Media buffer core framework");
MODULE_AUTHOR("Pawel Osciak <pawel@osciak.com>, Marek Szyprowski");
MODULE_LICENSE("GPL");<|MERGE_RESOLUTION|>--- conflicted
+++ resolved
@@ -1426,7 +1426,6 @@
 static void __qbuf_work(struct work_struct *work)
 {
 	struct vb2_buffer *vb;
-<<<<<<< HEAD
 	struct vb2_queue *q;
 
 	vb = container_of(work, struct vb2_buffer, qbuf_work);
@@ -1516,9 +1515,7 @@
 {
 	struct vb2_buffer *vb;
 	unsigned long flags;
-=======
 	enum vb2_buffer_state orig_state;
->>>>>>> efe149df
 	int ret;
 
 	if (q->error) {
@@ -1614,9 +1611,8 @@
 	if (q->streaming && !q->start_streaming_called &&
 	    __get_num_ready_buffers(q) >= q->min_buffers_needed) {
 		ret = vb2_start_streaming(q);
-<<<<<<< HEAD
 		if (ret)
-			goto err;
+			goto err_dequeue;
 	}
 
 	/* Fill buffer information for the userspace */
@@ -1626,19 +1622,6 @@
 	if (vb->out_fence) {
 		fd_install(vb->out_fence_fd, vb->sync_file->file);
 		vb->sync_file = NULL;
-=======
-		if (ret) {
-			/*
-			 * Since vb2_core_qbuf will return with an error,
-			 * we should return it to state DEQUEUED since
-			 * the error indicates that the buffer wasn't queued.
-			 */
-			list_del(&vb->queued_entry);
-			q->queued_count--;
-			vb->state = orig_state;
-			return ret;
-		}
->>>>>>> efe149df
 	}
 
 	dprintk(2, "qbuf of buffer %d succeeded\n", vb->index);
@@ -1646,6 +1629,16 @@
 
 unlock:
 	spin_unlock_irqrestore(&vb->fence_cb_lock, flags);
+
+err_dequeue:
+	/*
+	 * Since vb2_core_qbuf will return with an error,
+	 * we should return it to state DEQUEUED since
+	 * the error indicates that the buffer wasn't queued.
+	 */
+	list_del(&vb->queued_entry);
+	q->queued_count--;
+	vb->state = orig_state;
 
 err:
 	if (vb->sync_file) {
