/******************************************************************************
 *
 * This file is provided under a dual BSD/GPLv2 license.  When using or
 * redistributing this file, you may do so under either license.
 *
 * GPL LICENSE SUMMARY
 *
 * Copyright(c) 2012 - 2014 Intel Corporation. All rights reserved.
 *
 * This program is free software; you can redistribute it and/or modify
 * it under the terms of version 2 of the GNU General Public License as
 * published by the Free Software Foundation.
 *
 * This program is distributed in the hope that it will be useful, but
 * WITHOUT ANY WARRANTY; without even the implied warranty of
 * MERCHANTABILITY or FITNESS FOR A PARTICULAR PURPOSE.  See the GNU
 * General Public License for more details.
 *
 * You should have received a copy of the GNU General Public License
 * along with this program; if not, write to the Free Software
 * Foundation, Inc., 51 Franklin Street, Fifth Floor, Boston, MA 02110,
 * USA
 *
 * The full GNU General Public License is included in this distribution
 * in the file called COPYING.
 *
 * Contact Information:
 *  Intel Linux Wireless <ilw@linux.intel.com>
 * Intel Corporation, 5200 N.E. Elam Young Parkway, Hillsboro, OR 97124-6497
 *
 * BSD LICENSE
 *
 * Copyright(c) 2012 - 2014 Intel Corporation. All rights reserved.
 * All rights reserved.
 *
 * Redistribution and use in source and binary forms, with or without
 * modification, are permitted provided that the following conditions
 * are met:
 *
 *  * Redistributions of source code must retain the above copyright
 *    notice, this list of conditions and the following disclaimer.
 *  * Redistributions in binary form must reproduce the above copyright
 *    notice, this list of conditions and the following disclaimer in
 *    the documentation and/or other materials provided with the
 *    distribution.
 *  * Neither the name Intel Corporation nor the names of its
 *    contributors may be used to endorse or promote products derived
 *    from this software without specific prior written permission.
 *
 * THIS SOFTWARE IS PROVIDED BY THE COPYRIGHT HOLDERS AND CONTRIBUTORS
 * "AS IS" AND ANY EXPRESS OR IMPLIED WARRANTIES, INCLUDING, BUT NOT
 * LIMITED TO, THE IMPLIED WARRANTIES OF MERCHANTABILITY AND FITNESS FOR
 * A PARTICULAR PURPOSE ARE DISCLAIMED. IN NO EVENT SHALL THE COPYRIGHT
 * OWNER OR CONTRIBUTORS BE LIABLE FOR ANY DIRECT, INDIRECT, INCIDENTAL,
 * SPECIAL, EXEMPLARY, OR CONSEQUENTIAL DAMAGES (INCLUDING, BUT NOT
 * LIMITED TO, PROCUREMENT OF SUBSTITUTE GOODS OR SERVICES; LOSS OF USE,
 * DATA, OR PROFITS; OR BUSINESS INTERRUPTION) HOWEVER CAUSED AND ON ANY
 * THEORY OF LIABILITY, WHETHER IN CONTRACT, STRICT LIABILITY, OR TORT
 * (INCLUDING NEGLIGENCE OR OTHERWISE) ARISING IN ANY WAY OUT OF THE USE
 * OF THIS SOFTWARE, EVEN IF ADVISED OF THE POSSIBILITY OF SUCH DAMAGE.
 *
 *****************************************************************************/
#include <net/mac80211.h>

#include "iwl-trans.h"
#include "iwl-op-mode.h"
#include "iwl-fw.h"
#include "iwl-debug.h"
#include "iwl-csr.h" /* for iwl_mvm_rx_card_state_notif */
#include "iwl-io.h" /* for iwl_mvm_rx_card_state_notif */
#include "iwl-eeprom-parse.h"

#include "mvm.h"
#include "iwl-phy-db.h"

#define MVM_UCODE_ALIVE_TIMEOUT	HZ
#define MVM_UCODE_CALIB_TIMEOUT	(2*HZ)

#define UCODE_VALID_OK	cpu_to_le32(0x1)

struct iwl_mvm_alive_data {
	bool valid;
	u32 scd_base_addr;
};

static inline const struct fw_img *
iwl_get_ucode_image(struct iwl_mvm *mvm, enum iwl_ucode_type ucode_type)
{
	if (ucode_type >= IWL_UCODE_TYPE_MAX)
		return NULL;

	return &mvm->fw->img[ucode_type];
}

static int iwl_send_tx_ant_cfg(struct iwl_mvm *mvm, u8 valid_tx_ant)
{
	struct iwl_tx_ant_cfg_cmd tx_ant_cmd = {
		.valid = cpu_to_le32(valid_tx_ant),
	};

	IWL_DEBUG_FW(mvm, "select valid tx ant: %u\n", valid_tx_ant);
	return iwl_mvm_send_cmd_pdu(mvm, TX_ANT_CONFIGURATION_CMD, CMD_SYNC,
				    sizeof(tx_ant_cmd), &tx_ant_cmd);
}

static bool iwl_alive_fn(struct iwl_notif_wait_data *notif_wait,
			 struct iwl_rx_packet *pkt, void *data)
{
	struct iwl_mvm *mvm =
		container_of(notif_wait, struct iwl_mvm, notif_wait);
	struct iwl_mvm_alive_data *alive_data = data;
	struct mvm_alive_resp *palive;
	struct mvm_alive_resp_ver2 *palive2;

	if (iwl_rx_packet_payload_len(pkt) == sizeof(*palive)) {
		palive = (void *)pkt->data;

		mvm->support_umac_log = false;
		mvm->error_event_table =
			le32_to_cpu(palive->error_event_table_ptr);
		mvm->log_event_table = le32_to_cpu(palive->log_event_table_ptr);
		alive_data->scd_base_addr = le32_to_cpu(palive->scd_base_ptr);

		alive_data->valid = le16_to_cpu(palive->status) ==
				    IWL_ALIVE_STATUS_OK;
		IWL_DEBUG_FW(mvm,
			     "Alive VER1 ucode status 0x%04x revision 0x%01X 0x%01X flags 0x%01X\n",
			     le16_to_cpu(palive->status), palive->ver_type,
			     palive->ver_subtype, palive->flags);
	} else {
		palive2 = (void *)pkt->data;

<<<<<<< HEAD
		mvm->support_umac_log = true;
=======
>>>>>>> 4e3b3bcd
		mvm->error_event_table =
			le32_to_cpu(palive2->error_event_table_ptr);
		mvm->log_event_table =
			le32_to_cpu(palive2->log_event_table_ptr);
		alive_data->scd_base_addr = le32_to_cpu(palive2->scd_base_ptr);
		mvm->umac_error_event_table =
			le32_to_cpu(palive2->error_info_addr);

		alive_data->valid = le16_to_cpu(palive2->status) ==
				    IWL_ALIVE_STATUS_OK;
<<<<<<< HEAD
=======
		if (mvm->umac_error_event_table)
			mvm->support_umac_log = true;

>>>>>>> 4e3b3bcd
		IWL_DEBUG_FW(mvm,
			     "Alive VER2 ucode status 0x%04x revision 0x%01X 0x%01X flags 0x%01X\n",
			     le16_to_cpu(palive2->status), palive2->ver_type,
			     palive2->ver_subtype, palive2->flags);

		IWL_DEBUG_FW(mvm,
			     "UMAC version: Major - 0x%x, Minor - 0x%x\n",
			     palive2->umac_major, palive2->umac_minor);
	}

	return true;
}

static bool iwl_wait_phy_db_entry(struct iwl_notif_wait_data *notif_wait,
				  struct iwl_rx_packet *pkt, void *data)
{
	struct iwl_phy_db *phy_db = data;

	if (pkt->hdr.cmd != CALIB_RES_NOTIF_PHY_DB) {
		WARN_ON(pkt->hdr.cmd != INIT_COMPLETE_NOTIF);
		return true;
	}

	WARN_ON(iwl_phy_db_set_section(phy_db, pkt, GFP_ATOMIC));

	return false;
}

static int iwl_mvm_load_ucode_wait_alive(struct iwl_mvm *mvm,
					 enum iwl_ucode_type ucode_type)
{
	struct iwl_notification_wait alive_wait;
	struct iwl_mvm_alive_data alive_data;
	const struct fw_img *fw;
	int ret, i;
	enum iwl_ucode_type old_type = mvm->cur_ucode;
	static const u8 alive_cmd[] = { MVM_ALIVE };

	fw = iwl_get_ucode_image(mvm, ucode_type);
	if (WARN_ON(!fw))
		return -EINVAL;
	mvm->cur_ucode = ucode_type;
	mvm->ucode_loaded = false;

	iwl_init_notification_wait(&mvm->notif_wait, &alive_wait,
				   alive_cmd, ARRAY_SIZE(alive_cmd),
				   iwl_alive_fn, &alive_data);

	ret = iwl_trans_start_fw(mvm->trans, fw, ucode_type == IWL_UCODE_INIT);
	if (ret) {
		mvm->cur_ucode = old_type;
		iwl_remove_notification(&mvm->notif_wait, &alive_wait);
		return ret;
	}

	/*
	 * Some things may run in the background now, but we
	 * just wait for the ALIVE notification here.
	 */
	ret = iwl_wait_notification(&mvm->notif_wait, &alive_wait,
				    MVM_UCODE_ALIVE_TIMEOUT);
	if (ret) {
		mvm->cur_ucode = old_type;
		return ret;
	}

	if (!alive_data.valid) {
		IWL_ERR(mvm, "Loaded ucode is not valid!\n");
		mvm->cur_ucode = old_type;
		return -EIO;
	}

	iwl_trans_fw_alive(mvm->trans, alive_data.scd_base_addr);

	/*
	 * Note: all the queues are enabled as part of the interface
	 * initialization, but in firmware restart scenarios they
	 * could be stopped, so wake them up. In firmware restart,
	 * mac80211 will have the queues stopped as well until the
	 * reconfiguration completes. During normal startup, they
	 * will be empty.
	 */

	for (i = 0; i < IWL_MAX_HW_QUEUES; i++) {
		if (i < mvm->first_agg_queue && i != IWL_MVM_CMD_QUEUE)
			mvm->queue_to_mac80211[i] = i;
		else
			mvm->queue_to_mac80211[i] = IWL_INVALID_MAC80211_QUEUE;
		atomic_set(&mvm->queue_stop_count[i], 0);
	}

	mvm->transport_queue_stop = 0;

	mvm->ucode_loaded = true;

	return 0;
}

static int iwl_send_phy_cfg_cmd(struct iwl_mvm *mvm)
{
	struct iwl_phy_cfg_cmd phy_cfg_cmd;
	enum iwl_ucode_type ucode_type = mvm->cur_ucode;

	/* Set parameters */
	phy_cfg_cmd.phy_cfg = cpu_to_le32(mvm->fw->phy_config);
	phy_cfg_cmd.calib_control.event_trigger =
		mvm->fw->default_calib[ucode_type].event_trigger;
	phy_cfg_cmd.calib_control.flow_trigger =
		mvm->fw->default_calib[ucode_type].flow_trigger;

	IWL_DEBUG_INFO(mvm, "Sending Phy CFG command: 0x%x\n",
		       phy_cfg_cmd.phy_cfg);

	return iwl_mvm_send_cmd_pdu(mvm, PHY_CONFIGURATION_CMD, CMD_SYNC,
				    sizeof(phy_cfg_cmd), &phy_cfg_cmd);
}

int iwl_run_init_mvm_ucode(struct iwl_mvm *mvm, bool read_nvm)
{
	struct iwl_notification_wait calib_wait;
	static const u8 init_complete[] = {
		INIT_COMPLETE_NOTIF,
		CALIB_RES_NOTIF_PHY_DB
	};
	int ret;

	lockdep_assert_held(&mvm->mutex);

	if (WARN_ON_ONCE(mvm->init_ucode_complete))
		return 0;

	iwl_init_notification_wait(&mvm->notif_wait,
				   &calib_wait,
				   init_complete,
				   ARRAY_SIZE(init_complete),
				   iwl_wait_phy_db_entry,
				   mvm->phy_db);

	/* Will also start the device */
	ret = iwl_mvm_load_ucode_wait_alive(mvm, IWL_UCODE_INIT);
	if (ret) {
		IWL_ERR(mvm, "Failed to start INIT ucode: %d\n", ret);
		goto error;
	}

	ret = iwl_send_bt_prio_tbl(mvm);
	if (ret)
		goto error;

	/* Read the NVM only at driver load time, no need to do this twice */
	if (read_nvm) {
		/* Read nvm */
		ret = iwl_nvm_init(mvm);
		if (ret) {
			IWL_ERR(mvm, "Failed to read NVM: %d\n", ret);
			goto error;
		}
	}

	/* In case we read the NVM from external file, load it to the NIC */
	if (iwlwifi_mod_params.nvm_file)
		iwl_mvm_load_nvm_to_nic(mvm);

	ret = iwl_nvm_check_version(mvm->nvm_data, mvm->trans);
	WARN_ON(ret);

	/*
	 * abort after reading the nvm in case RF Kill is on, we will complete
	 * the init seq later when RF kill will switch to off
	 */
	if (iwl_mvm_is_radio_killed(mvm)) {
		IWL_DEBUG_RF_KILL(mvm,
				  "jump over all phy activities due to RF kill\n");
		iwl_remove_notification(&mvm->notif_wait, &calib_wait);
		ret = 1;
		goto out;
	}

	/* Send TX valid antennas before triggering calibrations */
	ret = iwl_send_tx_ant_cfg(mvm, mvm->fw->valid_tx_ant);
	if (ret)
		goto error;

	/*
	 * Send phy configurations command to init uCode
	 * to start the 16.0 uCode init image internal calibrations.
	 */
	ret = iwl_send_phy_cfg_cmd(mvm);
	if (ret) {
		IWL_ERR(mvm, "Failed to run INIT calibrations: %d\n",
			ret);
		goto error;
	}

	/*
	 * Some things may run in the background now, but we
	 * just wait for the calibration complete notification.
	 */
	ret = iwl_wait_notification(&mvm->notif_wait, &calib_wait,
			MVM_UCODE_CALIB_TIMEOUT);
	if (!ret)
		mvm->init_ucode_complete = true;
	goto out;

error:
	iwl_remove_notification(&mvm->notif_wait, &calib_wait);
out:
	if (iwlmvm_mod_params.init_dbg && !mvm->nvm_data) {
		/* we want to debug INIT and we have no NVM - fake */
		mvm->nvm_data = kzalloc(sizeof(struct iwl_nvm_data) +
					sizeof(struct ieee80211_channel) +
					sizeof(struct ieee80211_rate),
					GFP_KERNEL);
		if (!mvm->nvm_data)
			return -ENOMEM;
		mvm->nvm_data->bands[0].channels = mvm->nvm_data->channels;
		mvm->nvm_data->bands[0].n_channels = 1;
		mvm->nvm_data->bands[0].n_bitrates = 1;
		mvm->nvm_data->bands[0].bitrates =
			(void *)mvm->nvm_data->channels + 1;
		mvm->nvm_data->bands[0].bitrates->hw_value = 10;
	}

	return ret;
}

int iwl_mvm_up(struct iwl_mvm *mvm)
{
	int ret, i;
	struct ieee80211_channel *chan;
	struct cfg80211_chan_def chandef;

	lockdep_assert_held(&mvm->mutex);

	ret = iwl_trans_start_hw(mvm->trans);
	if (ret)
		return ret;

	/*
	 * If we haven't completed the run of the init ucode during
	 * module loading, load init ucode now
	 * (for example, if we were in RFKILL)
	 */
	if (!mvm->init_ucode_complete) {
		ret = iwl_run_init_mvm_ucode(mvm, false);
		if (ret && !iwlmvm_mod_params.init_dbg) {
			IWL_ERR(mvm, "Failed to run INIT ucode: %d\n", ret);
			/* this can't happen */
			if (WARN_ON(ret > 0))
				ret = -ERFKILL;
			goto error;
		}
		if (!iwlmvm_mod_params.init_dbg) {
			/*
			 * should stop and start HW since that INIT
			 * image just loaded
			 */
			iwl_trans_stop_device(mvm->trans);
			ret = iwl_trans_start_hw(mvm->trans);
			if (ret)
				return ret;
		}
	}

	if (iwlmvm_mod_params.init_dbg)
		return 0;

	ret = iwl_mvm_load_ucode_wait_alive(mvm, IWL_UCODE_REGULAR);
	if (ret) {
		IWL_ERR(mvm, "Failed to start RT ucode: %d\n", ret);
		goto error;
	}

	ret = iwl_mvm_sf_update(mvm, NULL, false);
	if (ret)
		IWL_ERR(mvm, "Failed to initialize Smart Fifo\n");

	ret = iwl_send_tx_ant_cfg(mvm, mvm->fw->valid_tx_ant);
	if (ret)
		goto error;

	ret = iwl_send_bt_prio_tbl(mvm);
	if (ret)
		goto error;

	ret = iwl_send_bt_init_conf(mvm);
	if (ret)
		goto error;

	/* Send phy db control command and then phy db calibration*/
	ret = iwl_send_phy_db_data(mvm->phy_db);
	if (ret)
		goto error;

	ret = iwl_send_phy_cfg_cmd(mvm);
	if (ret)
		goto error;

	/* init the fw <-> mac80211 STA mapping */
	for (i = 0; i < IWL_MVM_STATION_COUNT; i++)
		RCU_INIT_POINTER(mvm->fw_id_to_mac_id[i], NULL);

	/* Add auxiliary station for scanning */
	ret = iwl_mvm_add_aux_sta(mvm);
	if (ret)
		goto error;

	/* Add all the PHY contexts */
	chan = &mvm->hw->wiphy->bands[IEEE80211_BAND_2GHZ]->channels[0];
	cfg80211_chandef_create(&chandef, chan, NL80211_CHAN_NO_HT);
	for (i = 0; i < NUM_PHY_CTX; i++) {
		/*
		 * The channel used here isn't relevant as it's
		 * going to be overwritten in the other flows.
		 * For now use the first channel we have.
		 */
		ret = iwl_mvm_phy_ctxt_add(mvm, &mvm->phy_ctxts[i],
					   &chandef, 1, 1);
		if (ret)
			goto error;
	}

	/* Initialize tx backoffs to the minimal possible */
	iwl_mvm_tt_tx_backoff(mvm, 0);

	if (!(mvm->fw->ucode_capa.flags & IWL_UCODE_TLV_FLAGS_PM_CMD_SUPPORT)) {
		ret = iwl_power_legacy_set_cam_mode(mvm);
		if (ret)
			goto error;
	}

	ret = iwl_mvm_power_update_device(mvm);
	if (ret)
		goto error;

	/* allow FW/transport low power modes if not during restart */
	if (!test_bit(IWL_MVM_STATUS_IN_HW_RESTART, &mvm->status))
		iwl_mvm_unref(mvm, IWL_MVM_REF_UCODE_DOWN);

	IWL_DEBUG_INFO(mvm, "RT uCode started.\n");
	return 0;
 error:
	iwl_trans_stop_device(mvm->trans);
	return ret;
}

int iwl_mvm_load_d3_fw(struct iwl_mvm *mvm)
{
	int ret, i;

	lockdep_assert_held(&mvm->mutex);

	ret = iwl_trans_start_hw(mvm->trans);
	if (ret)
		return ret;

	ret = iwl_mvm_load_ucode_wait_alive(mvm, IWL_UCODE_WOWLAN);
	if (ret) {
		IWL_ERR(mvm, "Failed to start WoWLAN firmware: %d\n", ret);
		goto error;
	}

	ret = iwl_send_tx_ant_cfg(mvm, mvm->fw->valid_tx_ant);
	if (ret)
		goto error;

	/* Send phy db control command and then phy db calibration*/
	ret = iwl_send_phy_db_data(mvm->phy_db);
	if (ret)
		goto error;

	ret = iwl_send_phy_cfg_cmd(mvm);
	if (ret)
		goto error;

	/* init the fw <-> mac80211 STA mapping */
	for (i = 0; i < IWL_MVM_STATION_COUNT; i++)
		RCU_INIT_POINTER(mvm->fw_id_to_mac_id[i], NULL);

	/* Add auxiliary station for scanning */
	ret = iwl_mvm_add_aux_sta(mvm);
	if (ret)
		goto error;

	return 0;
 error:
	iwl_trans_stop_device(mvm->trans);
	return ret;
}

int iwl_mvm_rx_card_state_notif(struct iwl_mvm *mvm,
				    struct iwl_rx_cmd_buffer *rxb,
				    struct iwl_device_cmd *cmd)
{
	struct iwl_rx_packet *pkt = rxb_addr(rxb);
	struct iwl_card_state_notif *card_state_notif = (void *)pkt->data;
	u32 flags = le32_to_cpu(card_state_notif->flags);

	IWL_DEBUG_RF_KILL(mvm, "Card state received: HW:%s SW:%s CT:%s\n",
			  (flags & HW_CARD_DISABLED) ? "Kill" : "On",
			  (flags & SW_CARD_DISABLED) ? "Kill" : "On",
			  (flags & CT_KILL_CARD_DISABLED) ?
			  "Reached" : "Not reached");

	return 0;
}

int iwl_mvm_rx_radio_ver(struct iwl_mvm *mvm, struct iwl_rx_cmd_buffer *rxb,
			 struct iwl_device_cmd *cmd)
{
	struct iwl_rx_packet *pkt = rxb_addr(rxb);
	struct iwl_radio_version_notif *radio_version = (void *)pkt->data;

	/* TODO: what to do with that? */
	IWL_DEBUG_INFO(mvm,
		       "Radio version: flavor: 0x%08x, step 0x%08x, dash 0x%08x\n",
		       le32_to_cpu(radio_version->radio_flavor),
		       le32_to_cpu(radio_version->radio_step),
		       le32_to_cpu(radio_version->radio_dash));
	return 0;
}<|MERGE_RESOLUTION|>--- conflicted
+++ resolved
@@ -130,10 +130,6 @@
 	} else {
 		palive2 = (void *)pkt->data;
 
-<<<<<<< HEAD
-		mvm->support_umac_log = true;
-=======
->>>>>>> 4e3b3bcd
 		mvm->error_event_table =
 			le32_to_cpu(palive2->error_event_table_ptr);
 		mvm->log_event_table =
@@ -144,12 +140,9 @@
 
 		alive_data->valid = le16_to_cpu(palive2->status) ==
 				    IWL_ALIVE_STATUS_OK;
-<<<<<<< HEAD
-=======
 		if (mvm->umac_error_event_table)
 			mvm->support_umac_log = true;
 
->>>>>>> 4e3b3bcd
 		IWL_DEBUG_FW(mvm,
 			     "Alive VER2 ucode status 0x%04x revision 0x%01X 0x%01X flags 0x%01X\n",
 			     le16_to_cpu(palive2->status), palive2->ver_type,
