/*
 *  Sysfs interface for the universal power supply monitor class
 *
 *  Copyright © 2007  David Woodhouse <dwmw2@infradead.org>
 *  Copyright © 2007  Anton Vorontsov <cbou@mail.ru>
 *  Copyright © 2004  Szabolcs Gyurko
 *  Copyright © 2003  Ian Molton <spyro@f2s.com>
 *
 *  Modified: 2004, Oct     Szabolcs Gyurko
 *
 *  You may use this code as per GPL version 2
 */

#include <linux/ctype.h>
#include <linux/device.h>
#include <linux/power_supply.h>
#include <linux/slab.h>
#include <linux/stat.h>

#include "power_supply.h"

/*
 * This is because the name "current" breaks the device attr macro.
 * The "current" word resolves to "(get_current())" so instead of
 * "current" "(get_current())" appears in the sysfs.
 *
 * The source of this definition is the device.h which calls __ATTR
 * macro in sysfs.h which calls the __stringify macro.
 *
 * Only modification that the name is not tried to be resolved
 * (as a macro let's say).
 */

#define POWER_SUPPLY_ATTR(_name)					\
{									\
	.attr = { .name = #_name },					\
	.show = power_supply_show_property,				\
	.store = power_supply_store_property,				\
}

static struct device_attribute power_supply_attrs[];

static const char * const power_supply_type_text[] = {
	"Unknown", "Battery", "UPS", "Mains", "USB",
	"USB_DCP", "USB_CDP", "USB_ACA", "BMS", "MISC",
	"Wireless", "HV_Wireless", "PMA_Wireless", "CARDOCK", "UARTOFF", "OTG", "LAN_HUB",
	"MHL_500", "MHL_900", "MHL_1500", "MHL_USB",
	"SMART_OTG", "SMART_NOTG", "POWER_SHARING",
	"HV_Mains", "HV_Mains_12V", "HV_Prepare_Mains", "HV_ERR", "MHL_USB_100", "MHL_2000",
	"HV_Unknown", "MDOCK_TA", "HMT_CONNECTED", "HMT_CHARGE", "Wireless_Pack", "Wireless_Pack_TA",
	"Wireless_Stand", "HV_Wireless_Stand", "PDIC", "HV_Mains_CHG_LIMIT","QC_20","QC_30","Pogo"
};

static const char * const power_supply_status_text[] = {
	"Unknown", "Charging", "Discharging", "Not charging", "Full"
};

static const char * const power_supply_charge_type_text[] = {
	"Unknown", "N/A", "Trickle", "Fast"
};

static const char * const power_supply_health_text[] = {
	"Unknown", "Good", "Overheat", "Dead", "Over voltage",
	"Unspecified failure", "Cold", "Watchdog timer expire",
<<<<<<< HEAD
	"Safety timer expire", "Under voltage"
=======
	"Safety timer expire", "Over current", "Warm", "Cool", "Hot"
>>>>>>> 8a685dfc
};

static const char * const power_supply_technology_text[] = {
	"Unknown", "NiMH", "Li-ion", "Li-poly", "LiFe", "NiCd",
	"LiMn"
};

static const char * const power_supply_capacity_level_text[] = {
	"Unknown", "Critical", "Low", "Normal", "High", "Full"
};

static const char * const power_supply_scope_text[] = {
	"Unknown", "System", "Device"
};

static ssize_t power_supply_show_property(struct device *dev,
					  struct device_attribute *attr,
					  char *buf) {
	ssize_t ret = 0;
	struct power_supply *psy = dev_get_drvdata(dev);
	const ptrdiff_t off = attr - power_supply_attrs;
	union power_supply_propval value;

	if (off == POWER_SUPPLY_PROP_TYPE) {
		value.intval = psy->desc->type;
	} else {
		ret = power_supply_get_property(psy, off, &value);

		if (ret < 0) {
			if (ret == -ENODATA)
				dev_dbg(dev, "driver has no data for `%s' property\n",
					attr->attr.name);
			else if (ret != -ENODEV && ret != -EAGAIN)
				dev_err_ratelimited(dev,
					"driver failed to report `%s' property: %zd\n",
					attr->attr.name, ret);
			return ret;
		}
	}

	if (off == POWER_SUPPLY_PROP_STATUS)
		return sprintf(buf, "%s\n",
			       power_supply_status_text[value.intval]);
	else if (off == POWER_SUPPLY_PROP_CHARGE_TYPE)
		return sprintf(buf, "%s\n",
			       power_supply_charge_type_text[value.intval]);
	else if (off == POWER_SUPPLY_PROP_HEALTH)
		return sprintf(buf, "%s\n",
			       power_supply_health_text[value.intval]);
	else if (off == POWER_SUPPLY_PROP_TECHNOLOGY)
		return sprintf(buf, "%s\n",
			       power_supply_technology_text[value.intval]);
	else if (off == POWER_SUPPLY_PROP_CAPACITY_LEVEL)
		return sprintf(buf, "%s\n",
			       power_supply_capacity_level_text[value.intval]);
	else if (off == POWER_SUPPLY_PROP_TYPE)
		return sprintf(buf, "%s\n",
			       power_supply_type_text[value.intval]);
	else if (off == POWER_SUPPLY_PROP_SCOPE)
		return sprintf(buf, "%s\n",
			       power_supply_scope_text[value.intval]);
	else if (off >= POWER_SUPPLY_PROP_MODEL_NAME)
		return sprintf(buf, "%s\n", value.strval);

	if (off == POWER_SUPPLY_PROP_CHARGE_COUNTER_EXT)
		return sprintf(buf, "%lld\n", value.int64val);
	else
		return sprintf(buf, "%d\n", value.intval);
}

static ssize_t power_supply_store_property(struct device *dev,
					   struct device_attribute *attr,
					   const char *buf, size_t count) {
	ssize_t ret;
	struct power_supply *psy = dev_get_drvdata(dev);
	const ptrdiff_t off = attr - power_supply_attrs;
	union power_supply_propval value;

	/* maybe it is a enum property? */
	switch (off) {
	case POWER_SUPPLY_PROP_STATUS:
		ret = sysfs_match_string(power_supply_status_text, buf);
		break;
	case POWER_SUPPLY_PROP_CHARGE_TYPE:
		ret = sysfs_match_string(power_supply_charge_type_text, buf);
		break;
	case POWER_SUPPLY_PROP_HEALTH:
		ret = sysfs_match_string(power_supply_health_text, buf);
		break;
	case POWER_SUPPLY_PROP_TECHNOLOGY:
		ret = sysfs_match_string(power_supply_technology_text, buf);
		break;
	case POWER_SUPPLY_PROP_CAPACITY_LEVEL:
		ret = sysfs_match_string(power_supply_capacity_level_text, buf);
		break;
	case POWER_SUPPLY_PROP_SCOPE:
		ret = sysfs_match_string(power_supply_scope_text, buf);
		break;
	default:
		ret = -EINVAL;
	}

	/*
	 * If no match was found, then check to see if it is an integer.
	 * Integer values are valid for enums in addition to the text value.
	 */
	if (ret < 0) {
		long long_val;

		ret = kstrtol(buf, 10, &long_val);
		if (ret < 0)
			return ret;

		ret = long_val;
	}

	value.intval = ret;

	ret = power_supply_set_property(psy, off, &value);
	if (ret < 0)
		return ret;

	return count;
}

/* Must be in the same order as POWER_SUPPLY_PROP_* */
static struct device_attribute power_supply_attrs[] = {
	/* Properties of type `int' */
	POWER_SUPPLY_ATTR(status),
	POWER_SUPPLY_ATTR(charge_type),
	POWER_SUPPLY_ATTR(health),
	POWER_SUPPLY_ATTR(present),
	POWER_SUPPLY_ATTR(online),
	POWER_SUPPLY_ATTR(authentic),
	POWER_SUPPLY_ATTR(charging_enabled),
	POWER_SUPPLY_ATTR(technology),
	POWER_SUPPLY_ATTR(cycle_count),
	POWER_SUPPLY_ATTR(voltage_max),
	POWER_SUPPLY_ATTR(voltage_min),
	POWER_SUPPLY_ATTR(voltage_max_design),
	POWER_SUPPLY_ATTR(voltage_min_design),
	POWER_SUPPLY_ATTR(voltage_now),
	POWER_SUPPLY_ATTR(voltage_avg),
	POWER_SUPPLY_ATTR(voltage_ocv),
	POWER_SUPPLY_ATTR(voltage_boot),
	POWER_SUPPLY_ATTR(input_voltage_regulation),
	POWER_SUPPLY_ATTR(current_max),
	POWER_SUPPLY_ATTR(current_now),
	POWER_SUPPLY_ATTR(current_avg),
	POWER_SUPPLY_ATTR(current_full),
	POWER_SUPPLY_ATTR(current_boot),
	POWER_SUPPLY_ATTR(power_design),
	POWER_SUPPLY_ATTR(power_now),
	POWER_SUPPLY_ATTR(power_avg),
	POWER_SUPPLY_ATTR(filter_cfg),
	POWER_SUPPLY_ATTR(charge_full_design),
	POWER_SUPPLY_ATTR(charge_empty_design),
	POWER_SUPPLY_ATTR(charge_full),
	POWER_SUPPLY_ATTR(charge_empty),
	POWER_SUPPLY_ATTR(charge_now),
	POWER_SUPPLY_ATTR(charge_avg),
	POWER_SUPPLY_ATTR(charge_counter),
	POWER_SUPPLY_ATTR(charge_otg_control),
	POWER_SUPPLY_ATTR(charge_powered_otg_control),
	POWER_SUPPLY_ATTR(charge_uno_control),
	POWER_SUPPLY_ATTR(constant_charge_current),
	POWER_SUPPLY_ATTR(constant_charge_current_max),
	POWER_SUPPLY_ATTR(constant_charge_voltage),
	POWER_SUPPLY_ATTR(constant_charge_voltage_max),
	POWER_SUPPLY_ATTR(charge_control_limit),
	POWER_SUPPLY_ATTR(charge_control_limit_max),
	POWER_SUPPLY_ATTR(input_current_limit),
	POWER_SUPPLY_ATTR(charge_counter_shadow),
	POWER_SUPPLY_ATTR(energy_full_design),
	POWER_SUPPLY_ATTR(energy_empty_design),
	POWER_SUPPLY_ATTR(energy_full),
	POWER_SUPPLY_ATTR(energy_empty),
	POWER_SUPPLY_ATTR(energy_now),
	POWER_SUPPLY_ATTR(energy_avg),
	POWER_SUPPLY_ATTR(capacity),
	POWER_SUPPLY_ATTR(capacity_alert_min),
	POWER_SUPPLY_ATTR(capacity_alert_max),
	POWER_SUPPLY_ATTR(capacity_level),
	POWER_SUPPLY_ATTR(temp),
	POWER_SUPPLY_ATTR(temp_max),
	POWER_SUPPLY_ATTR(temp_min),
	POWER_SUPPLY_ATTR(temp_alert_min),
	POWER_SUPPLY_ATTR(temp_alert_max),
	POWER_SUPPLY_ATTR(temp_ambient),
	POWER_SUPPLY_ATTR(temp_ambient_alert_min),
	POWER_SUPPLY_ATTR(temp_ambient_alert_max),
	POWER_SUPPLY_ATTR(time_to_empty_now),
	POWER_SUPPLY_ATTR(time_to_empty_avg),
	POWER_SUPPLY_ATTR(time_to_full_now),
	POWER_SUPPLY_ATTR(time_to_full_avg),
	POWER_SUPPLY_ATTR(type),
	POWER_SUPPLY_ATTR(scope),
	POWER_SUPPLY_ATTR(precharge_current),
	POWER_SUPPLY_ATTR(charge_term_current),
	POWER_SUPPLY_ATTR(calibrate),
	/* Local extensions */
	POWER_SUPPLY_ATTR(usb_hc),
	POWER_SUPPLY_ATTR(usb_otg),
	POWER_SUPPLY_ATTR(charge_enabled),
<<<<<<< HEAD
	POWER_SUPPLY_ATTR(usbpd_reset),
	POWER_SUPPLY_ATTR(fuelgauge_reset),
=======
>>>>>>> 8a685dfc
	/* Local extensions of type int64_t */
	POWER_SUPPLY_ATTR(charge_counter_ext),
	/* Properties of type `const char *' */
	POWER_SUPPLY_ATTR(model_name),
	POWER_SUPPLY_ATTR(manufacturer),
	POWER_SUPPLY_ATTR(serial_number),
	POWER_SUPPLY_ATTR(afc_charger_mode),
	POWER_SUPPLY_ATTR(tdie),
	POWER_SUPPLY_ATTR(fast_iavg),
	POWER_SUPPLY_ATTR(soh),
	POWER_SUPPLY_ATTR(factory_mode),
	POWER_SUPPLY_ATTR(vchgin),
	POWER_SUPPLY_ATTR(vwcin),
	POWER_SUPPLY_ATTR(vbyp),
	POWER_SUPPLY_ATTR(vsys),
	POWER_SUPPLY_ATTR(vbat),
	POWER_SUPPLY_ATTR(vgpadc),
	POWER_SUPPLY_ATTR(vcc1),
	POWER_SUPPLY_ATTR(vcc2),
	POWER_SUPPLY_ATTR(ichgin),
	POWER_SUPPLY_ATTR(iwcin),
	POWER_SUPPLY_ATTR(iotg),
	POWER_SUPPLY_ATTR(itx),
	POWER_SUPPLY_ATTR(co_enable),
	POWER_SUPPLY_ATTR(rr_enable),
	POWER_SUPPLY_ATTR(pm_factory),
};

static struct attribute *
__power_supply_attrs[ARRAY_SIZE(power_supply_attrs) + 1];

static umode_t power_supply_attr_is_visible(struct kobject *kobj,
					   struct attribute *attr,
					   int attrno)
{
	struct device *dev = container_of(kobj, struct device, kobj);
	struct power_supply *psy = dev_get_drvdata(dev);
	umode_t mode = S_IRUSR | S_IRGRP | S_IROTH;
	int i;

	if (attrno == POWER_SUPPLY_PROP_TYPE)
		return mode;

	for (i = 0; i < psy->desc->num_properties; i++) {
		int property = psy->desc->properties[i];

		if (property == attrno) {
			if (psy->desc->property_is_writeable &&
			    psy->desc->property_is_writeable(psy, property) > 0)
				mode |= S_IWUSR;

			return mode;
		}
	}

	return 0;
}

static struct attribute_group power_supply_attr_group = {
	.attrs = __power_supply_attrs,
	.is_visible = power_supply_attr_is_visible,
};

static const struct attribute_group *power_supply_attr_groups[] = {
	&power_supply_attr_group,
	NULL,
};

void power_supply_init_attrs(struct device_type *dev_type)
{
	int i;

	dev_type->groups = power_supply_attr_groups;

	for (i = 0; i < ARRAY_SIZE(power_supply_attrs); i++)
		__power_supply_attrs[i] = &power_supply_attrs[i].attr;
}

static char *kstruprdup(const char *str, gfp_t gfp)
{
	char *ret, *ustr;

	ustr = ret = kmalloc(strlen(str) + 1, gfp);

	if (!ret)
		return NULL;

	while (*str)
		*ustr++ = toupper(*str++);

	*ustr = 0;

	return ret;
}

int power_supply_uevent(struct device *dev, struct kobj_uevent_env *env)
{
	struct power_supply *psy = dev_get_drvdata(dev);
	int ret = 0, j;
	char *prop_buf;
	char *attrname;

	if (!psy || !psy->desc) {
		dev_dbg(dev, "No power supply yet\n");
		return ret;
	}

	ret = add_uevent_var(env, "POWER_SUPPLY_NAME=%s", psy->desc->name);
	if (ret)
		return ret;

	prop_buf = (char *)get_zeroed_page(GFP_KERNEL);
	if (!prop_buf)
		return -ENOMEM;

	for (j = 0; j < psy->desc->num_properties; j++) {
		struct device_attribute *attr;
		char *line;

		attr = &power_supply_attrs[psy->desc->properties[j]];

		ret = power_supply_show_property(dev, attr, prop_buf);
		if (ret == -ENODEV || ret == -ENODATA) {
			/* When a battery is absent, we expect -ENODEV. Don't abort;
			   send the uevent with at least the the PRESENT=0 property */
			ret = 0;
			continue;
		}

		if (ret < 0)
			goto out;

		line = strchr(prop_buf, '\n');
		if (line)
			*line = 0;

		attrname = kstruprdup(attr->attr.name, GFP_KERNEL);
		if (!attrname) {
			ret = -ENOMEM;
			goto out;
		}

		ret = add_uevent_var(env, "POWER_SUPPLY_%s=%s", attrname, prop_buf);
		kfree(attrname);
		if (ret)
			goto out;
	}

out:
	free_page((unsigned long)prop_buf);

	return ret;
}<|MERGE_RESOLUTION|>--- conflicted
+++ resolved
@@ -62,11 +62,7 @@
 static const char * const power_supply_health_text[] = {
 	"Unknown", "Good", "Overheat", "Dead", "Over voltage",
 	"Unspecified failure", "Cold", "Watchdog timer expire",
-<<<<<<< HEAD
-	"Safety timer expire", "Under voltage"
-=======
 	"Safety timer expire", "Over current", "Warm", "Cool", "Hot"
->>>>>>> 8a685dfc
 };
 
 static const char * const power_supply_technology_text[] = {
@@ -271,11 +267,8 @@
 	POWER_SUPPLY_ATTR(usb_hc),
 	POWER_SUPPLY_ATTR(usb_otg),
 	POWER_SUPPLY_ATTR(charge_enabled),
-<<<<<<< HEAD
 	POWER_SUPPLY_ATTR(usbpd_reset),
 	POWER_SUPPLY_ATTR(fuelgauge_reset),
-=======
->>>>>>> 8a685dfc
 	/* Local extensions of type int64_t */
 	POWER_SUPPLY_ATTR(charge_counter_ext),
 	/* Properties of type `const char *' */
