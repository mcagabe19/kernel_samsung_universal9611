/* linux/drivers/iommu/exynos_iommu.c
 *
 * Copyright (c) 2011 Samsung Electronics Co., Ltd.
 *		http://www.samsung.com
 *
 * This program is free software; you can redistribute it and/or modify
 * it under the terms of the GNU General Public License version 2 as
 * published by the Free Software Foundation.
 */

#include <linux/clk.h>
#include <linux/dma-mapping.h>
#include <linux/debugfs.h>
#include <linux/err.h>
#include <linux/highmem.h>
#include <linux/io.h>
#include <linux/iommu.h>
#include <linux/interrupt.h>
#include <linux/list.h>
#include <linux/of.h>
#include <linux/of_iommu.h>
#include <linux/of_platform.h>
#include <linux/platform_device.h>
#include <linux/pm_runtime.h>
#include <linux/slab.h>
#include <linux/smc.h>
#include <linux/swap.h>
#include <linux/swapops.h>

#include <asm/cacheflush.h>
#include <asm/pgtable.h>

#include <dt-bindings/sysmmu/sysmmu.h>

#include "exynos-iommu.h"
#include "exynos-iommu-reg.h"

/* Default IOVA region: [0x1000000, 0xD0000000) */
#define IOVA_START		0x10000000
#define IOVA_END		0xD0000000
#define IOVA_OVFL(addr, size)	((((addr) + (size)) > 0xFFFFFFFF) ||	\
				((addr) + (size) < (addr)))

static struct kmem_cache *lv2table_kmem_cache;

static struct sysmmu_drvdata *sysmmu_drvdata_list;
static struct exynos_iommu_owner *sysmmu_owner_list;

struct sysmmu_list_data {
	struct device *sysmmu;
	struct list_head node;
};

struct exynos_client {
	struct list_head list;
	struct device_node *master_np;
	struct exynos_iovmm *vmm_data;
};
static LIST_HEAD(exynos_client_list);
static DEFINE_SPINLOCK(exynos_client_lock);

struct owner_fault_info {
	struct device *master;
	struct notifier_block nb;
};

static struct dentry *exynos_sysmmu_debugfs_root;

int exynos_client_add(struct device_node *np, struct exynos_iovmm *vmm_data)
{
	struct exynos_client *client = kzalloc(sizeof(*client), GFP_KERNEL);

	if (!client)
		return -ENOMEM;

	INIT_LIST_HEAD(&client->list);
	client->master_np = np;
	client->vmm_data = vmm_data;
	spin_lock(&exynos_client_lock);
	list_add_tail(&client->list, &exynos_client_list);
	spin_unlock(&exynos_client_lock);

	return 0;
}

static int iova_from_sent(sysmmu_pte_t *base, sysmmu_pte_t *sent)
{
	return ((unsigned long)sent - (unsigned long)base) *
				(SECT_SIZE / sizeof(sysmmu_pte_t));
}

#define has_sysmmu(dev)		((dev)->archdata.iommu != NULL)

/* For ARM64 only */
static inline void pgtable_flush(void *vastart, void *vaend)
{
	__dma_flush_area(vastart, vaend - vastart);
}

void exynos_sysmmu_tlb_invalidate(struct iommu_domain *iommu_domain,
					dma_addr_t d_start, size_t size)
{
	struct exynos_iommu_domain *domain = to_exynos_domain(iommu_domain);
	struct exynos_iommu_owner *owner;
	struct sysmmu_list_data *list;
	sysmmu_iova_t start = (sysmmu_iova_t)d_start;
	unsigned long flags;

	spin_lock_irqsave(&domain->lock, flags);
	list_for_each_entry(owner, &domain->clients_list, client) {
		list_for_each_entry(list, &owner->sysmmu_list, node) {
			struct sysmmu_drvdata *drvdata = dev_get_drvdata(list->sysmmu);

			spin_lock(&drvdata->lock);
			if (!is_runtime_active_or_enabled(drvdata) ||
					!is_sysmmu_active(drvdata)) {
				spin_unlock(&drvdata->lock);
				dev_dbg(drvdata->sysmmu,
					"Skip TLB invalidation %#zx@%#x\n",
							size, start);
				continue;
			}

			dev_dbg(drvdata->sysmmu,
				"TLB invalidation %#zx@%#x\n", size, start);

			__sysmmu_tlb_invalidate(drvdata, start, size);

			spin_unlock(&drvdata->lock);
		}
	}
	spin_unlock_irqrestore(&domain->lock, flags);
}

static void sysmmu_get_interrupt_info(struct sysmmu_drvdata *data,
			int *flags, unsigned long *addr, bool is_secure)
{
	unsigned long itype;
	u32 info;

	itype =  __ffs(__sysmmu_get_intr_status(data, is_secure));
	if (WARN_ON(!(itype < SYSMMU_FAULT_UNKNOWN)))
		itype = SYSMMU_FAULT_UNKNOWN;
	else
		*addr = __sysmmu_get_fault_address(data, is_secure);

	info = __sysmmu_get_fault_trans_info(data, is_secure);
	*flags = MMU_IS_READ_FAULT(info) ?
		IOMMU_FAULT_READ : IOMMU_FAULT_WRITE;
	*flags |= SYSMMU_FAULT_FLAG(itype);
}

irqreturn_t exynos_sysmmu_irq_secure(int irq, void *dev_id)
{
	struct sysmmu_drvdata *drvdata = dev_id;
	unsigned long addr = -1;
	int flags = 0;

	dev_err(drvdata->sysmmu, "Secure irq occured!\n");
	if (!drvdata->securebase) {
		dev_err(drvdata->sysmmu, "Unknown interrupt occurred\n");
		BUG();
	} else {
		dev_err(drvdata->sysmmu, "Secure base = %#lx\n",
				(unsigned long)drvdata->securebase);
	}

	sysmmu_get_interrupt_info(drvdata, &flags, &addr, true);
	show_secure_fault_information(drvdata, flags, addr);
	atomic_notifier_call_chain(&drvdata->fault_notifiers, addr, &flags);

	BUG();

	return IRQ_HANDLED;
}

static irqreturn_t exynos_sysmmu_irq(int irq, void *dev_id)
{
	struct sysmmu_drvdata *drvdata = dev_id;
	unsigned long addr = -1;
	int flags = 0, ret;

	dev_info(drvdata->sysmmu, "%s:%d: irq(%d) happened\n", __func__, __LINE__, irq);

	WARN(!is_sysmmu_active(drvdata),
		"Fault occurred while System MMU %s is not enabled!\n",
		dev_name(drvdata->sysmmu));

	sysmmu_get_interrupt_info(drvdata, &flags, &addr, false);
	ret = show_fault_information(drvdata, flags, addr);
	if (ret == -EAGAIN)
		return IRQ_HANDLED;
	atomic_notifier_call_chain(&drvdata->fault_notifiers, addr, &flags);

	panic("Unrecoverable System MMU Fault!!");

	return IRQ_HANDLED;
}

static int sysmmu_get_hw_info(struct sysmmu_drvdata *data)
{
	struct tlb_props *tlb_props = &data->tlb_props;

	data->version = __sysmmu_get_hw_version(data);

	/*
	 * If CAPA1 doesn't exist, sysmmu uses TLB way dedication.
	 * If CAPA1[31:28] is zero, sysmmu uses TLB port dedication.
	 */
	if (!__sysmmu_has_capa1(data))
		tlb_props->flags |= TLB_TYPE_WAY;
	else if (__sysmmu_get_capa_type(data) == 0)
		tlb_props->flags |= TLB_TYPE_PORT;

	return 0;
}

static int __init __sysmmu_secure_irq_init(struct device *sysmmu,
				     struct sysmmu_drvdata *drvdata)
{
	struct platform_device *pdev = to_platform_device(sysmmu);
	u32 secure_reg;
	int ret;

	ret = platform_get_irq(pdev, 1);
	if (ret <= 0) {
		dev_err(sysmmu, "Unable to find secure IRQ resource\n");
		return -EINVAL;
	}
	dev_info(sysmmu, "Registering secure irq %d\n", ret);

	ret = devm_request_irq(sysmmu, ret, exynos_sysmmu_irq_secure, 0,
			dev_name(sysmmu), drvdata);
	if (ret) {
		dev_err(sysmmu, "Failed to register secure irq handler\n");
		return ret;
	}

	ret = of_property_read_u32(sysmmu->of_node,
				"sysmmu,secure_base", &secure_reg);
	if (!ret) {
		drvdata->securebase = secure_reg;
		dev_info(sysmmu, "Secure base = %#x\n", drvdata->securebase);
	} else {
		dev_err(sysmmu, "Failed to get secure register\n");
		return ret;
	}

	return ret;
}

static int __init sysmmu_parse_tlb_way_dt(struct device *sysmmu,
				struct sysmmu_drvdata *drvdata)
{
	const char *props_name = "sysmmu,tlb_property";
	struct tlb_props *tlb_props = &drvdata->tlb_props;
	struct tlb_priv_id *priv_id_cfg = NULL;
	struct tlb_priv_addr *priv_addr_cfg = NULL;
	int i, cnt, priv_id_cnt = 0, priv_addr_cnt = 0;
	unsigned int priv_id_idx = 0, priv_addr_idx = 0;
	unsigned int prop;
	int ret;

	/* Parsing TLB way properties */
	cnt = of_property_count_u32_elems(sysmmu->of_node, props_name);
	for (i = 0; i < cnt; i+=2) {
		ret = of_property_read_u32_index(sysmmu->of_node,
			props_name, i, &prop);
		if (ret) {
			dev_err(sysmmu, "failed to get property."
				       "cnt = %d, ret = %d\n", i, ret);
			return -EINVAL;
		}

		switch (prop & WAY_TYPE_MASK) {
		case _PRIVATE_WAY_ID:
			priv_id_cnt++;
			tlb_props->flags |= TLB_WAY_PRIVATE_ID;
			break;
		case _PRIVATE_WAY_ADDR:
			priv_addr_cnt++;
			tlb_props->flags |= TLB_WAY_PRIVATE_ADDR;
			break;
		case _PUBLIC_WAY:
			tlb_props->flags |= TLB_WAY_PUBLIC;
			tlb_props->way_props.public_cfg = (prop & ~WAY_TYPE_MASK);
			break;
		default:
			dev_err(sysmmu, "Undefined properties!: %#x\n", prop);
			break;
		}
	}

	if (priv_id_cnt) {
		priv_id_cfg = kzalloc(sizeof(*priv_id_cfg) * priv_id_cnt,
								GFP_KERNEL);
		if (!priv_id_cfg)
			return -ENOMEM;
	}

	if (priv_addr_cnt) {
		priv_addr_cfg = kzalloc(sizeof(*priv_addr_cfg) * priv_addr_cnt,
								GFP_KERNEL);
		if (!priv_addr_cfg) {
			ret = -ENOMEM;
			goto err_priv_id;
		}
	}

	for (i = 0; i < cnt; i+=2) {
		ret = of_property_read_u32_index(sysmmu->of_node,
			props_name, i, &prop);
		if (ret) {
			dev_err(sysmmu, "failed to get property again? "
				       "cnt = %d, ret = %d\n", i, ret);
			ret = -EINVAL;
			goto err_priv_addr;
		}

		switch (prop & WAY_TYPE_MASK) {
		case _PRIVATE_WAY_ID:
			BUG_ON(!priv_id_cfg || priv_id_idx >= priv_id_cnt);

			priv_id_cfg[priv_id_idx].cfg = prop & ~WAY_TYPE_MASK;
			ret = of_property_read_u32_index(sysmmu->of_node,
				props_name, i+1, &priv_id_cfg[priv_id_idx].id);
			if (ret) {
				dev_err(sysmmu, "failed to get id property"
						"cnt = %d, ret = %d\n", i, ret);
				goto err_priv_addr;
			}
			priv_id_idx++;
			break;
		case _PRIVATE_WAY_ADDR:
			BUG_ON(!priv_addr_cfg || priv_addr_idx >= priv_addr_cnt);

			priv_addr_cfg[priv_addr_idx].cfg = prop & ~WAY_TYPE_MASK;
			priv_addr_idx++;
			break;
		case _PUBLIC_WAY:
			break;
		}
	}

	tlb_props->way_props.priv_id_cfg = priv_id_cfg;
	tlb_props->way_props.priv_id_cnt = priv_id_cnt;

	tlb_props->way_props.priv_addr_cfg = priv_addr_cfg;
	tlb_props->way_props.priv_addr_cnt = priv_addr_cnt;

	return 0;

err_priv_addr:
	if (priv_addr_cfg)
		kfree(priv_addr_cfg);
err_priv_id:
	if (priv_id_cfg)
		kfree(priv_id_cfg);

	return ret;
}

static int __init sysmmu_parse_tlb_port_dt(struct device *sysmmu,
				struct sysmmu_drvdata *drvdata)
{
	const char *props_name = "sysmmu,tlb_property";
	const char *slot_props_name = "sysmmu,slot_property";
	struct tlb_props *tlb_props = &drvdata->tlb_props;
	struct tlb_port_cfg *port_cfg = NULL;
	unsigned int *slot_cfg = NULL;
	int i, cnt, ret;
	int port_id_cnt = 0;

	cnt = of_property_count_u32_elems(sysmmu->of_node, slot_props_name);
	if (cnt > 0) {
		slot_cfg = kzalloc(sizeof(*slot_cfg) * cnt, GFP_KERNEL);
		if (!slot_cfg)
			return -ENOMEM;

		for (i = 0; i < cnt; i++) {
			ret = of_property_read_u32_index(sysmmu->of_node,
					slot_props_name, i, &slot_cfg[i]);
			if (ret) {
				dev_err(sysmmu, "failed to get slot property."
						"cnt = %d, ret = %d\n", i, ret);
				ret = -EINVAL;
				goto err_slot_prop;
			}
		}

		tlb_props->port_props.slot_cnt = cnt;
		tlb_props->port_props.slot_cfg = slot_cfg;
	}

	cnt = of_property_count_u32_elems(sysmmu->of_node, props_name);
	if (!cnt || cnt < 0) {
		dev_info(sysmmu, "No TLB port propeties found.\n");
		return 0;
	}

	port_cfg = kzalloc(sizeof(*port_cfg) * (cnt/2), GFP_KERNEL);
	if (!port_cfg) {
		ret = -ENOMEM;
		goto err_slot_prop;
	}

	for (i = 0; i < cnt; i+=2) {
		ret = of_property_read_u32_index(sysmmu->of_node,
			props_name, i, &port_cfg[port_id_cnt].cfg);
		if (ret) {
			dev_err(sysmmu, "failed to get cfg property."
				       "cnt = %d, ret = %d\n", i, ret);
			ret = -EINVAL;
			goto err_port_prop;
		}

		ret = of_property_read_u32_index(sysmmu->of_node,
			props_name, i+1, &port_cfg[port_id_cnt].id);
		if (ret) {
			dev_err(sysmmu, "failed to get id property."
				       "cnt = %d, ret = %d\n", i, ret);
			ret = -EINVAL;
			goto err_port_prop;
		}
		port_id_cnt++;
	}

	tlb_props->port_props.port_id_cnt = port_id_cnt;
	tlb_props->port_props.port_cfg = port_cfg;

	return 0;

err_port_prop:
	kfree(port_cfg);

err_slot_prop:
	kfree(slot_cfg);

	return ret;
}

static int __init sysmmu_parse_dt(struct device *sysmmu,
				struct sysmmu_drvdata *drvdata)
{
	unsigned int qos = DEFAULT_QOS_VALUE;
	int ret;

	/* Parsing QoS */
	ret = of_property_read_u32_index(sysmmu->of_node, "qos", 0, &qos);
	if (!ret && (qos > 15)) {
		dev_err(sysmmu, "Invalid QoS value %d, use default.\n", qos);
		qos = DEFAULT_QOS_VALUE;
	}
	drvdata->qos = qos;

	/* Secure IRQ */
	if (of_find_property(sysmmu->of_node, "sysmmu,secure-irq", NULL)) {
		ret = __sysmmu_secure_irq_init(sysmmu, drvdata);
		if (ret) {
			dev_err(sysmmu, "Failed to init secure irq\n");
			return ret;
		}
	}

	if (of_property_read_bool(sysmmu->of_node, "sysmmu,no-suspend"))
		dev_pm_syscore_device(sysmmu, true);

	if (of_property_read_bool(sysmmu->of_node, "sysmmu,hold-rpm-on-boot"))
		drvdata->hold_rpm_on_boot = true;

	if (of_property_read_bool(sysmmu->of_node, "sysmmu,no-rpm-control"))
		drvdata->no_rpm_control = SYSMMU_STATE_DISABLED;

	if (IS_TLB_WAY_TYPE(drvdata)) {
		ret = sysmmu_parse_tlb_way_dt(sysmmu, drvdata);
		if (ret)
			dev_err(sysmmu, "Failed to parse TLB way property\n");
	} else if (IS_TLB_PORT_TYPE(drvdata)) {
		ret = sysmmu_parse_tlb_port_dt(sysmmu, drvdata);
		if (ret)
			dev_err(sysmmu, "Failed to parse TLB port property\n");
	};

	return ret;
}

static struct iommu_ops exynos_iommu_ops;
static int __init exynos_sysmmu_probe(struct platform_device *pdev)
{
	int irq, ret;
	struct device *dev = &pdev->dev;
	struct sysmmu_drvdata *data;
	struct resource *res;

	data = devm_kzalloc(dev, sizeof(*data), GFP_KERNEL);
	if (!data)
		return -ENOMEM;

	res = platform_get_resource(pdev, IORESOURCE_MEM, 0);
	if (!res) {
		dev_err(dev, "Failed to get resource info\n");
		return -ENOENT;
	}

	data->sfrbase = devm_ioremap_resource(dev, res);
	if (IS_ERR(data->sfrbase))
		return PTR_ERR(data->sfrbase);

	irq = platform_get_irq(pdev, 0);
	if (irq <= 0) {
		dev_err(dev, "Unable to find IRQ resource\n");
		return irq;
	}

	ret = devm_request_irq(dev, irq, exynos_sysmmu_irq, 0,
				dev_name(dev), data);
	if (ret) {
		dev_err(dev, "Unabled to register handler of irq %d\n", irq);
		return ret;
	}

	data->clk = devm_clk_get(dev, "aclk");
	if (IS_ERR(data->clk)) {
		dev_err(dev, "Failed to get clock!\n");
		return PTR_ERR(data->clk);
	} else  {
		ret = clk_prepare(data->clk);
		if (ret) {
			dev_err(dev, "Failed to prepare clk\n");
			return ret;
		}
	}

	data->sysmmu = dev;
	spin_lock_init(&data->lock);
	ATOMIC_INIT_NOTIFIER_HEAD(&data->fault_notifiers);

	platform_set_drvdata(pdev, data);

	ret = exynos_iommu_init_event_log(SYSMMU_DRVDATA_TO_LOG(data),
				SYSMMU_LOG_LEN);
	if (!ret)
		sysmmu_add_log_to_debugfs(exynos_sysmmu_debugfs_root,
				SYSMMU_DRVDATA_TO_LOG(data), dev_name(dev));
	else
		return ret;

	ret = sysmmu_get_hw_info(data);
	if (ret) {
		dev_err(dev, "Failed to get h/w info\n");
		return ret;
	}

	ret = sysmmu_parse_dt(data->sysmmu, data);
	if (ret) {
		dev_err(dev, "Failed to parse DT\n");
		return ret;
	}

	if (!sysmmu_drvdata_list) {
		sysmmu_drvdata_list = data;
	} else {
		data->next = sysmmu_drvdata_list->next;
		sysmmu_drvdata_list->next = data;
	}

	iommu_device_set_ops(&data->iommu, &exynos_iommu_ops);
	iommu_device_set_fwnode(&data->iommu, &dev->of_node->fwnode);

	ret = iommu_device_register(&data->iommu);
<<<<<<< HEAD
	if (ret) {
		dev_err(dev, "Failed to register device\n");
		return ret;
	}
=======
	if (ret)
		goto err_iommu_register;
>>>>>>> 0188a7a0

	pm_runtime_enable(dev);

	if (data->hold_rpm_on_boot)
		pm_runtime_get_sync(dev);

	dev_info(data->sysmmu, "is probed. Version %d.%d.%d\n",
			MMU_MAJ_VER(data->version),
			MMU_MIN_VER(data->version),
			MMU_REV_VER(data->version));

	return 0;
}

static bool __sysmmu_disable(struct sysmmu_drvdata *drvdata)
{
	bool disabled;
	unsigned long flags;

	spin_lock_irqsave(&drvdata->lock, flags);

	disabled = set_sysmmu_inactive(drvdata);

	if (disabled) {
		drvdata->pgtable = 0;

		if (is_sysmmu_runtime_active(drvdata))
			__sysmmu_disable_nocount(drvdata);

		dev_dbg(drvdata->sysmmu, "Disabled\n");
	} else  {
		dev_dbg(drvdata->sysmmu, "%d times left to disable\n",
					drvdata->activations);
	}

	spin_unlock_irqrestore(&drvdata->lock, flags);

	return disabled;
}

static void sysmmu_disable_from_master(struct device *master)
{
	unsigned long flags;
	struct exynos_iommu_owner *owner = master->archdata.iommu;
	struct sysmmu_list_data *list;
	struct sysmmu_drvdata *drvdata;

	BUG_ON(!has_sysmmu(master));

	spin_lock_irqsave(&owner->lock, flags);
	list_for_each_entry(list, &owner->sysmmu_list, node) {
		drvdata = dev_get_drvdata(list->sysmmu);
		__sysmmu_disable(drvdata);
	}
	spin_unlock_irqrestore(&owner->lock, flags);
}

static int __sysmmu_enable(struct sysmmu_drvdata *drvdata, phys_addr_t pgtable)
{
	int ret = 0;
	unsigned long flags;

	spin_lock_irqsave(&drvdata->lock, flags);
	if (set_sysmmu_active(drvdata)) {
		drvdata->pgtable = pgtable;

		if (is_sysmmu_runtime_active(drvdata))
			__sysmmu_enable_nocount(drvdata);

		dev_dbg(drvdata->sysmmu, "Enabled\n");
	} else {
		ret = (pgtable == drvdata->pgtable) ? 1 : -EBUSY;

		dev_dbg(drvdata->sysmmu, "already enabled\n");
	}

	if (WARN_ON(ret < 0))
		set_sysmmu_inactive(drvdata); /* decrement count */

	spin_unlock_irqrestore(&drvdata->lock, flags);

	return ret;
}

static int sysmmu_enable_from_master(struct device *master,
				struct exynos_iommu_domain *domain)
{
	int ret = 0;
	unsigned long flags;
	struct exynos_iommu_owner *owner = master->archdata.iommu;
	struct sysmmu_list_data *list;
	struct sysmmu_drvdata *drvdata;
	phys_addr_t pgtable = virt_to_phys(domain->pgtable);

	spin_lock_irqsave(&owner->lock, flags);
	list_for_each_entry(list, &owner->sysmmu_list, node) {
		drvdata = dev_get_drvdata(list->sysmmu);
		ret = __sysmmu_enable(drvdata, pgtable);

		/* rollback if enable is failed */
		if (ret < 0) {
			list_for_each_entry_continue_reverse(list,
						&owner->sysmmu_list, node) {
				drvdata = dev_get_drvdata(list->sysmmu);
				__sysmmu_disable(drvdata);
			}
			break;
		}
		if (drvdata->hold_rpm_on_boot) {
			pm_runtime_put(drvdata->sysmmu);
			drvdata->hold_rpm_on_boot = false;
		}
	}
	spin_unlock_irqrestore(&owner->lock, flags);

	return ret;
}

void exynos_sysmmu_control(struct device *master, bool enable)
{
	unsigned long flags;
	struct exynos_iommu_owner *owner = master->archdata.iommu;
	struct sysmmu_list_data *list;
	struct sysmmu_drvdata *drvdata;

	BUG_ON(!has_sysmmu(master));

	spin_lock_irqsave(&owner->lock, flags);
	list_for_each_entry(list, &owner->sysmmu_list, node) {
		drvdata = dev_get_drvdata(list->sysmmu);
		spin_lock(&drvdata->lock);
		if (!drvdata->no_rpm_control) {
			spin_unlock(&drvdata->lock);
			continue;
		}
		if (enable) {
			__sysmmu_enable_nocount(drvdata);
			drvdata->no_rpm_control = SYSMMU_STATE_ENABLED;
		} else {
			__sysmmu_disable_nocount(drvdata);
			drvdata->no_rpm_control = SYSMMU_STATE_DISABLED;
		}
		spin_unlock(&drvdata->lock);
	}
	spin_unlock_irqrestore(&owner->lock, flags);
}

#ifdef CONFIG_PM_SLEEP
static int exynos_sysmmu_suspend(struct device *dev)
{
	unsigned long flags;
	struct sysmmu_drvdata *drvdata = dev_get_drvdata(dev);

	spin_lock_irqsave(&drvdata->lock, flags);
	if (is_sysmmu_active(drvdata) &&
			is_sysmmu_runtime_active(drvdata)) {
		__sysmmu_disable_nocount(drvdata);
		drvdata->is_suspended = true;
	}
	spin_unlock_irqrestore(&drvdata->lock, flags);

	return 0;

err_iommu_register:
	iommu_device_sysfs_remove(&data->iommu);
	return ret;
}

static int exynos_sysmmu_resume(struct device *dev)
{
	unsigned long flags;
	struct sysmmu_drvdata *drvdata = dev_get_drvdata(dev);

	spin_lock_irqsave(&drvdata->lock, flags);
	if (drvdata->is_suspended && !drvdata->no_rpm_control) {
		__sysmmu_enable_nocount(drvdata);
		drvdata->is_suspended = false;
	}
	spin_unlock_irqrestore(&drvdata->lock, flags);

	return 0;
}
#endif

int exynos_iommu_runtime_suspend(struct device *sysmmu)
{
	unsigned long flags;
	struct sysmmu_drvdata *drvdata = dev_get_drvdata(sysmmu);

	SYSMMU_EVENT_LOG_POWEROFF(SYSMMU_DRVDATA_TO_LOG(drvdata));
	spin_lock_irqsave(&drvdata->lock, flags);
	if (put_sysmmu_runtime_active(drvdata) && is_sysmmu_active(drvdata))
		__sysmmu_disable_nocount(drvdata);
	spin_unlock_irqrestore(&drvdata->lock, flags);

	return 0;
}

int exynos_iommu_runtime_resume(struct device *sysmmu)
{
	unsigned long flags;
	struct sysmmu_drvdata *drvdata = dev_get_drvdata(sysmmu);

	SYSMMU_EVENT_LOG_POWERON(SYSMMU_DRVDATA_TO_LOG(drvdata));
	spin_lock_irqsave(&drvdata->lock, flags);
	if (get_sysmmu_runtime_active(drvdata) && is_sysmmu_active(drvdata))
		__sysmmu_enable_nocount(drvdata);
	spin_unlock_irqrestore(&drvdata->lock, flags);

	return 0;
}

static const struct dev_pm_ops sysmmu_pm_ops = {
	SET_RUNTIME_PM_OPS(exynos_iommu_runtime_suspend,
				exynos_iommu_runtime_resume, NULL)
	SET_LATE_SYSTEM_SLEEP_PM_OPS(exynos_sysmmu_suspend, exynos_sysmmu_resume)
};

static const struct of_device_id sysmmu_of_match[] = {
	{ .compatible	= "samsung,exynos-sysmmu", },
	{ },
};

static struct platform_driver exynos_sysmmu_driver __refdata = {
	.probe	= exynos_sysmmu_probe,
	.driver	= {
		.name		= "exynos-sysmmu",
		.of_match_table	= sysmmu_of_match,
		.pm		= &sysmmu_pm_ops,
	}
};

static struct iommu_domain *exynos_iommu_domain_alloc(unsigned type)
{
	struct exynos_iommu_domain *domain;

	if (type != IOMMU_DOMAIN_UNMANAGED)
		return NULL;

	domain = kzalloc(sizeof(*domain), GFP_KERNEL);
	if (!domain)
		return NULL;

	domain->pgtable = (sysmmu_pte_t *)__get_free_pages(GFP_KERNEL | __GFP_ZERO, 2);
	if (!domain->pgtable)
		goto err_pgtable;

	domain->lv2entcnt = (atomic_t *)__get_free_pages(GFP_KERNEL | __GFP_ZERO, 2);
	if (!domain->lv2entcnt)
		goto err_counter;

	if (exynos_iommu_init_event_log(IOMMU_PRIV_TO_LOG(domain), IOMMU_LOG_LEN))
		goto err_init_event_log;

	pgtable_flush(domain->pgtable, domain->pgtable + NUM_LV1ENTRIES);

	spin_lock_init(&domain->lock);
	spin_lock_init(&domain->pgtablelock);
	INIT_LIST_HEAD(&domain->clients_list);

	/* TODO: get geometry from device tree */
	domain->domain.geometry.aperture_start = 0;
	domain->domain.geometry.aperture_end   = ~0UL;
	domain->domain.geometry.force_aperture = true;

	return &domain->domain;

err_init_event_log:
	free_pages((unsigned long)domain->lv2entcnt, 2);
err_counter:
	free_pages((unsigned long)domain->pgtable, 2);
err_pgtable:
	kfree(domain);
	return NULL;
}

static void exynos_iommu_domain_free(struct iommu_domain *iommu_domain)
{
	struct exynos_iommu_domain *domain = to_exynos_domain(iommu_domain);
	struct exynos_iommu_owner *owner;
	unsigned long flags;
	int i;

	WARN_ON(!list_empty(&domain->clients_list));

	spin_lock_irqsave(&domain->lock, flags);

	list_for_each_entry(owner, &domain->clients_list, client)
		sysmmu_disable_from_master(owner->master);

	while (!list_empty(&domain->clients_list))
		list_del_init(domain->clients_list.next);

	spin_unlock_irqrestore(&domain->lock, flags);

	for (i = 0; i < NUM_LV1ENTRIES; i++)
		if (lv1ent_page(domain->pgtable + i))
			kmem_cache_free(lv2table_kmem_cache,
				phys_to_virt(lv2table_base(domain->pgtable + i)));

	free_pages((unsigned long)domain->pgtable, 2);
	free_pages((unsigned long)domain->lv2entcnt, 2);
	kfree(domain);
}

static int exynos_iommu_attach_device(struct iommu_domain *iommu_domain,
				   struct device *master)
{
	struct exynos_iommu_domain *domain = to_exynos_domain(iommu_domain);
	struct exynos_iommu_owner *owner;
	phys_addr_t pagetable = virt_to_phys(domain->pgtable);
	unsigned long flags;
	int ret = -ENODEV;

	if (!has_sysmmu(master)) {
		dev_err(master, "has no sysmmu device.\n");
		return -ENODEV;
	}

	spin_lock_irqsave(&domain->lock, flags);
	list_for_each_entry(owner, &domain->clients_list, client) {
		if (owner->master == master) {
			dev_err(master, "is already attached!\n");
			spin_unlock_irqrestore(&domain->lock, flags);
			return -EEXIST;
		}
	}
	/* owner is under domain. */
	owner = master->archdata.iommu;
	list_add_tail(&owner->client, &domain->clients_list);
	spin_unlock_irqrestore(&domain->lock, flags);

	ret = sysmmu_enable_from_master(master, domain);
	if (ret < 0) {
		dev_err(master, "%s: Failed to attach IOMMU with pgtable %pa\n",
					__func__, &pagetable);
		return ret;
	}

	dev_dbg(master, "%s: Attached IOMMU with pgtable %pa %s\n",
		__func__, &pagetable, (ret == 0) ? "" : ", again");
	SYSMMU_EVENT_LOG_IOMMU_ATTACH(IOMMU_PRIV_TO_LOG(domain), master);

	return 0;
}

static void exynos_iommu_detach_device(struct iommu_domain *iommu_domain,
				    struct device *master)
{
	struct exynos_iommu_domain *domain = to_exynos_domain(iommu_domain);
	phys_addr_t pagetable = virt_to_phys(domain->pgtable);
	struct exynos_iommu_owner *owner, *tmp_owner;
	unsigned long flags;
	bool found = false;

	if (!has_sysmmu(master))
		return;

	spin_lock_irqsave(&domain->lock, flags);
	list_for_each_entry_safe(owner, tmp_owner,
				&domain->clients_list, client) {
		if (owner->master == master) {
			sysmmu_disable_from_master(master);
			list_del_init(&owner->client);
			found = true;
		}
	}
	spin_unlock_irqrestore(&domain->lock, flags);

	if (found) {
		dev_dbg(master, "%s: Detached IOMMU with pgtable %pa\n",
					__func__, &pagetable);
		SYSMMU_EVENT_LOG_IOMMU_DETACH(IOMMU_PRIV_TO_LOG(domain), master);
	} else {
		dev_err(master, "%s: No IOMMU is attached\n", __func__);
	}
}

static sysmmu_pte_t *alloc_lv2entry(struct exynos_iommu_domain *domain,
				sysmmu_pte_t *sent, sysmmu_iova_t iova,
				atomic_t *pgcounter, gfp_t gfpmask)
{
	if (lv1ent_section(sent)) {
		WARN(1, "Trying mapping on %#08x mapped with 1MiB page", iova);
		return ERR_PTR(-EADDRINUSE);
	}

	if (lv1ent_fault(sent)) {
		unsigned long flags;
		sysmmu_pte_t *pent = NULL;

		if (!(gfpmask & __GFP_ATOMIC)) {
			pent = kmem_cache_zalloc(lv2table_kmem_cache, gfpmask);
			if (!pent)
				return ERR_PTR(-ENOMEM);
		}

		spin_lock_irqsave(&domain->pgtablelock, flags);
		if (lv1ent_fault(sent)) {
			if (!pent) {
				pent = kmem_cache_zalloc(lv2table_kmem_cache, gfpmask);
				if (!pent) {
					spin_unlock_irqrestore(&domain->pgtablelock, flags);
					return ERR_PTR(-ENOMEM);
				}
			}

			*sent = mk_lv1ent_page(virt_to_phys(pent));
			kmemleak_ignore(pent);
			atomic_set(pgcounter, NUM_LV2ENTRIES);
			pgtable_flush(pent, pent + NUM_LV2ENTRIES);
			pgtable_flush(sent, sent + 1);
			SYSMMU_EVENT_LOG_IOMMU_ALLOCSLPD(IOMMU_PRIV_TO_LOG(domain),
					iova & SECT_MASK, *sent);
		} else {
			/* Pre-allocated entry is not used, so free it. */
			kmem_cache_free(lv2table_kmem_cache, pent);
		}
		spin_unlock_irqrestore(&domain->pgtablelock, flags);
	}

	return page_entry(sent, iova);
}
static void clear_lv2_page_table(sysmmu_pte_t *ent, int n)
{
	if (n > 0)
		memset(ent, 0, sizeof(*ent) * n);
}

static int lv1set_section(struct exynos_iommu_domain *domain,
			  sysmmu_pte_t *sent, sysmmu_iova_t iova,
			  phys_addr_t paddr, int prot, atomic_t *pgcnt)
{
	bool shareable = !!(prot & IOMMU_CACHE);

	if (lv1ent_section(sent)) {
		WARN(1, "Trying mapping on 1MiB@%#08x that is mapped",
			iova);
		return -EADDRINUSE;
	}

	if (lv1ent_page(sent)) {
		if (WARN_ON(atomic_read(pgcnt) != NUM_LV2ENTRIES)) {
			WARN(1, "Trying mapping on 1MiB@%#08x that is mapped",
				iova);
			return -EADDRINUSE;
		}
		/* TODO: for v7, free lv2 page table */
	}

	*sent = mk_lv1ent_sect(paddr);
	if (shareable)
		set_lv1ent_shareable(sent);
	pgtable_flush(sent, sent + 1);

	return 0;
}

static int lv2set_page(sysmmu_pte_t *pent, phys_addr_t paddr, size_t size,
						int prot, atomic_t *pgcnt)
{
	bool shareable = !!(prot & IOMMU_CACHE);

	if (size == SPAGE_SIZE) {
		if (WARN_ON(!lv2ent_fault(pent)))
			return -EADDRINUSE;

		*pent = mk_lv2ent_spage(paddr);
		if (shareable)
			set_lv2ent_shareable(pent);
		pgtable_flush(pent, pent + 1);
		atomic_dec(pgcnt);
	} else { /* size == LPAGE_SIZE */
		int i;

		for (i = 0; i < SPAGES_PER_LPAGE; i++, pent++) {
			if (WARN_ON(!lv2ent_fault(pent))) {
				clear_lv2_page_table(pent - i, i);
				return -EADDRINUSE;
			}

			*pent = mk_lv2ent_lpage(paddr);
			if (shareable)
				set_lv2ent_shareable(pent);
		}
		pgtable_flush(pent - SPAGES_PER_LPAGE, pent);
		atomic_sub(SPAGES_PER_LPAGE, pgcnt);
	}

	return 0;
}
static int exynos_iommu_map(struct iommu_domain *iommu_domain,
			    unsigned long l_iova, phys_addr_t paddr, size_t size,
			    int prot)
{
	struct exynos_iommu_domain *domain = to_exynos_domain(iommu_domain);
	sysmmu_pte_t *entry;
	sysmmu_iova_t iova = (sysmmu_iova_t)l_iova;
	int ret = -ENOMEM;

	BUG_ON(domain->pgtable == NULL);

	entry = section_entry(domain->pgtable, iova);

	if (size == SECT_SIZE) {
		ret = lv1set_section(domain, entry, iova, paddr, prot,
				     &domain->lv2entcnt[lv1ent_offset(iova)]);
	} else {
		sysmmu_pte_t *pent;

		pent = alloc_lv2entry(domain, entry, iova,
			      &domain->lv2entcnt[lv1ent_offset(iova)], GFP_KERNEL);

		if (IS_ERR(pent))
			ret = PTR_ERR(pent);
		else
			ret = lv2set_page(pent, paddr, size, prot,
				       &domain->lv2entcnt[lv1ent_offset(iova)]);
	}

	if (ret)
		pr_err("%s: Failed(%d) to map %#zx bytes @ %#x\n",
			__func__, ret, size, iova);

	return ret;
}

static size_t exynos_iommu_unmap(struct iommu_domain *iommu_domain,
				 unsigned long l_iova, size_t size)
{
	struct exynos_iommu_domain *domain = to_exynos_domain(iommu_domain);
	sysmmu_iova_t iova = (sysmmu_iova_t)l_iova;
	sysmmu_pte_t *sent, *pent;
	size_t err_pgsize;
	atomic_t *lv2entcnt = &domain->lv2entcnt[lv1ent_offset(iova)];

	BUG_ON(domain->pgtable == NULL);

	sent = section_entry(domain->pgtable, iova);

	if (lv1ent_section(sent)) {
		if (WARN_ON(size < SECT_SIZE)) {
			err_pgsize = SECT_SIZE;
			goto err;
		}

		*sent = 0;
		pgtable_flush(sent, sent + 1);
		size = SECT_SIZE;
		goto done;
	}

	if (unlikely(lv1ent_fault(sent))) {
		if (size > SECT_SIZE)
			size = SECT_SIZE;
		goto done;
	}

	/* lv1ent_page(sent) == true here */

	pent = page_entry(sent, iova);

	if (unlikely(lv2ent_fault(pent))) {
		size = SPAGE_SIZE;
		goto done;
	}

	if (lv2ent_small(pent)) {
		*pent = 0;
		size = SPAGE_SIZE;
		pgtable_flush(pent, pent + 1);
		atomic_inc(lv2entcnt);
		goto unmap_flpd;
	}

	/* lv1ent_large(pent) == true here */
	if (WARN_ON(size < LPAGE_SIZE)) {
		err_pgsize = LPAGE_SIZE;
		goto err;
	}

	clear_lv2_page_table(pent, SPAGES_PER_LPAGE);
	pgtable_flush(pent, pent + SPAGES_PER_LPAGE);
	size = LPAGE_SIZE;
	atomic_add(SPAGES_PER_LPAGE, lv2entcnt);

unmap_flpd:
	/* TODO: for v7, remove all */
	if (atomic_read(lv2entcnt) == NUM_LV2ENTRIES) {
		unsigned long flags;
		spin_lock_irqsave(&domain->pgtablelock, flags);
		if (atomic_read(lv2entcnt) == NUM_LV2ENTRIES) {
			kmem_cache_free(lv2table_kmem_cache,
					page_entry(sent, 0));
			atomic_set(lv2entcnt, 0);

			SYSMMU_EVENT_LOG_IOMMU_FREESLPD(
				IOMMU_PRIV_TO_LOG(domain),
				iova_from_sent(domain->pgtable, sent), *sent);

			*sent = 0;
		}
		spin_unlock_irqrestore(&domain->pgtablelock, flags);
	}

done:
	/* TLB invalidation is performed by IOVMM */

	return size;
err:
	pr_err("%s: Failed: size(%#zx) @ %#x is smaller than page size %#zx\n",
		__func__, size, iova, err_pgsize);

	return 0;
}

static phys_addr_t exynos_iommu_iova_to_phys(struct iommu_domain *iommu_domain,
					  dma_addr_t d_iova)
{
	struct exynos_iommu_domain *domain = to_exynos_domain(iommu_domain);
	sysmmu_iova_t iova = (sysmmu_iova_t)d_iova;
	sysmmu_pte_t *entry;
	phys_addr_t phys = 0;

	entry = section_entry(domain->pgtable, iova);

	if (lv1ent_section(entry)) {
		phys = section_phys(entry) + section_offs(iova);
	} else if (lv1ent_page(entry)) {
		entry = page_entry(entry, iova);

		if (lv2ent_large(entry))
			phys = lpage_phys(entry) + lpage_offs(iova);
		else if (lv2ent_small(entry))
			phys = spage_phys(entry) + spage_offs(iova);
	}

	return phys;
}

static int exynos_iommu_of_xlate(struct device *master,
				 struct of_phandle_args *spec)
{
	struct exynos_iommu_owner *owner = master->archdata.iommu;
	struct platform_device *sysmmu_pdev = of_find_device_by_node(spec->np);
	struct sysmmu_drvdata *data;
	struct device *sysmmu;
	struct exynos_client *client, *buf_client;
	struct sysmmu_list_data *list_data;

	if (!sysmmu_pdev)
		return -ENODEV;

	data = platform_get_drvdata(sysmmu_pdev);
	if (!data)
		return -ENODEV;

	sysmmu = data->sysmmu;
	if (!owner) {
		owner = kzalloc(sizeof(*owner), GFP_KERNEL);
		if (!owner)
			return -ENOMEM;

		INIT_LIST_HEAD(&owner->sysmmu_list);
		INIT_LIST_HEAD(&owner->client);
		master->archdata.iommu = owner;
		owner->master = master;
		spin_lock_init(&owner->lock);

		list_for_each_entry_safe(client, buf_client,
					&exynos_client_list, list) {
			if (client->master_np == master->of_node) {
				owner->domain = client->vmm_data->domain;
				owner->vmm_data = client->vmm_data;
				list_del(&client->list);
				kfree(client);
			}
		}

		/* HACK: Make relationship between group and master */
		master->iommu_group = owner->vmm_data->group;

		if (!sysmmu_owner_list) {
			sysmmu_owner_list = owner;
		} else {
			owner->next = sysmmu_owner_list->next;
			sysmmu_owner_list->next = owner;
		}
	}

	list_for_each_entry(list_data, &owner->sysmmu_list, node)
		if (list_data->sysmmu == sysmmu)
			return 0;

	list_data = devm_kzalloc(sysmmu, sizeof(*list_data), GFP_KERNEL);
	if (!list_data)
		return -ENOMEM;

	INIT_LIST_HEAD(&list_data->node);
	list_data->sysmmu = sysmmu;

	/*
	 * Use device link to make relationship between SysMMU and master.
	 * SysMMU device is supplier, and master device is consumer.
	 * This relationship guarantees that supplier is enabled before
	 * consumer, and it is disabled after consumer.
	 */
	device_link_add(master, sysmmu, DL_FLAG_PM_RUNTIME);

	/*
	 * System MMUs are attached in the order of the presence
	 * in device tree
	 */
	list_add_tail(&list_data->node, &owner->sysmmu_list);
	dev_info(master, "is owner of %s\n", dev_name(sysmmu));

	return 0;
}

static struct iommu_ops exynos_iommu_ops = {
	.domain_alloc = exynos_iommu_domain_alloc,
	.domain_free = exynos_iommu_domain_free,
	.attach_dev = exynos_iommu_attach_device,
	.detach_dev = exynos_iommu_detach_device,
	.map = exynos_iommu_map,
	.unmap = exynos_iommu_unmap,
	.map_sg = default_iommu_map_sg,
	.iova_to_phys = exynos_iommu_iova_to_phys,
	.pgsize_bitmap = SECT_SIZE | LPAGE_SIZE | SPAGE_SIZE,
	.of_xlate = exynos_iommu_of_xlate,
};

void exynos_sysmmu_show_status(struct device *master)
{
	struct exynos_iommu_owner *owner;
	struct sysmmu_list_data *list;

	if (!has_sysmmu(master)) {
		dev_err(master, "has no sysmmu!\n");
		return;
	}

	owner = master->archdata.iommu;
	list_for_each_entry(list, &owner->sysmmu_list, node) {
		unsigned long flags;
		struct sysmmu_drvdata *drvdata;

		drvdata = dev_get_drvdata(list->sysmmu);

		spin_lock_irqsave(&drvdata->lock, flags);
		if (!is_sysmmu_active(drvdata) ||
				!is_runtime_active_or_enabled(drvdata)) {
			dev_info(drvdata->sysmmu,
				"%s: SysMMU is not active\n", __func__);
			spin_unlock_irqrestore(&drvdata->lock, flags);
			continue;
		}

		dev_info(drvdata->sysmmu, "Dumping status.\n");
		dump_sysmmu_status(drvdata, 0);

		spin_unlock_irqrestore(&drvdata->lock, flags);
	}
}

static int sysmmu_fault_notifier(struct notifier_block *nb,
				     unsigned long fault_addr, void *data)
{
	struct owner_fault_info *info;
	struct exynos_iommu_owner *owner = NULL;

	info = container_of(nb, struct owner_fault_info, nb);
	owner = info->master->archdata.iommu;

	if (owner && owner->fault_handler)
		owner->fault_handler(owner->domain, owner->master,
			fault_addr, *(int *)data, owner->token);

	return 0;
}

int exynos_iommu_add_fault_handler(struct device *master,
			     iommu_fault_handler_t handler, void *token)
{
	struct exynos_iommu_owner *owner = master->archdata.iommu;
	struct sysmmu_list_data *list;
	struct sysmmu_drvdata *drvdata;
	struct owner_fault_info *info;
	unsigned long flags;

	if (!has_sysmmu(master)) {
		dev_info(master, "%s doesn't have sysmmu\n", dev_name(master));
		return -ENODEV;
	}

	spin_lock_irqsave(&owner->lock, flags);

	owner->fault_handler = handler;
	owner->token = token;

	list_for_each_entry(list, &owner->sysmmu_list, node) {
		info = kzalloc(sizeof(*info), GFP_ATOMIC);
		if (!info) {
			spin_unlock_irqrestore(&owner->lock, flags);
			return -ENOMEM;
		}
		info->master = master;
		info->nb.notifier_call = sysmmu_fault_notifier;

		drvdata = dev_get_drvdata(list->sysmmu);

		atomic_notifier_chain_register(
				&drvdata->fault_notifiers, &info->nb);
		dev_info(master, "Fault handler is registered for %s\n",
						dev_name(list->sysmmu));
	}

	spin_unlock_irqrestore(&owner->lock, flags);

	return 0;
}

int sysmmu_set_prefetch_buffer_property(struct device *dev,
			unsigned int inplanes, unsigned int onplanes,
			unsigned int ipoption[], unsigned int opoption[])
{
	/* DUMMY */
	dev_info(dev, "Called prefetch buffer property\n");

	return 0;
}

static int __init exynos_iommu_create_domain(void)
{
	struct device_node *domain_np;
	int ret;

	for_each_compatible_node(domain_np, NULL, "samsung,exynos-iommu-bus") {
		struct device_node *np;
		struct exynos_iovmm *vmm = NULL;
		struct exynos_iommu_domain *domain;
		unsigned int start = IOVA_START, end = IOVA_END;
		dma_addr_t d_addr;
		size_t d_size;
		int i = 0;

		ret = of_get_dma_window(domain_np, NULL, 0, NULL, &d_addr, &d_size);
		if (!ret) {
			if (d_addr == 0 || IOVA_OVFL(d_addr, d_size)) {
				pr_err("Failed to get valid dma ranges,\n");
				pr_err("Domain %s, range %pad++%#zx]\n",
					domain_np->name, &d_addr, d_size);
				of_node_put(domain_np);
				return -EINVAL;
			}
			start = d_addr;
			end = d_addr + d_size;
		}
		pr_info("DMA ranges for domain %s. [%#x..%#x]\n",
					domain_np->name, start, end);

		while ((np = of_parse_phandle(domain_np, "domain-clients", i++))) {
			if (!vmm) {
				vmm = exynos_create_single_iovmm(np->name,
								start, end);
				if (IS_ERR(vmm)) {
					pr_err("%s: Failed to create IOVM space\
							of %s\n",
							__func__, np->name);
					of_node_put(np);
					of_node_put(domain_np);
					return -ENOMEM;
				}

				/* HACK: Make one group for one domain */
				domain = to_exynos_domain(vmm->domain);
				vmm->group = iommu_group_alloc();
				iommu_attach_group(vmm->domain, vmm->group);
			}
			/* Relationship between domain and client is added. */
			ret = exynos_client_add(np, vmm);
			if (ret) {
				pr_err("Failed to adding client[%s] to domain %s\n",
						np->name, domain_np->name);
				of_node_put(np);
				of_node_put(domain_np);
				return -ENOMEM;
			} else {
				pr_info("Added client.%d[%s] into domain %s\n",
						i, np->name, domain_np->name);
			}
			of_node_put(np);
		}
		of_node_put(domain_np);
	}

	return 0;
}

static int __init exynos_iommu_init(void)
{
	struct device_node *np;
	int ret;

	np = of_find_matching_node(NULL, sysmmu_of_match);
	if (!np)
		return 0;

	of_node_put(np);

	lv2table_kmem_cache = kmem_cache_create("exynos-iommu-lv2table",
				LV2TABLE_SIZE, LV2TABLE_SIZE, 0, NULL);
	if (!lv2table_kmem_cache) {
		pr_err("%s: Failed to create kmem cache\n", __func__);
		return -ENOMEM;
	}

	exynos_sysmmu_debugfs_root = debugfs_create_dir("sysmmu", NULL);
	if (!exynos_sysmmu_debugfs_root)
		pr_err("%s: Failed to create debugfs entry\n", __func__);

	ret = platform_driver_register(&exynos_sysmmu_driver);
	if (ret) {
		pr_err("%s: Failed to register driver\n", __func__);
		goto err_reg_driver;
	}

	ret = bus_set_iommu(&platform_bus_type, &exynos_iommu_ops);
	if (ret) {
		pr_err("%s: Failed to register exynos-iommu driver.\n",
								__func__);
		goto err_set_iommu;
	}
	ret = exynos_iommu_create_domain();
	if (ret) {
		pr_err("%s: Failed to create domain\n", __func__);
		goto err_create_domain;
	}

	return 0;

err_create_domain:
	bus_set_iommu(&platform_bus_type, NULL);
err_set_iommu:
	platform_driver_unregister(&exynos_sysmmu_driver);
err_reg_driver:
	kmem_cache_destroy(lv2table_kmem_cache);
	return ret;
}
subsys_initcall_sync(exynos_iommu_init);

IOMMU_OF_DECLARE(exynos_iommu_of, "samsung,exynos-sysmmu", NULL);

static int mm_fault_translate(int fault)
{
	if (fault & VM_FAULT_OOM)
		return -ENOMEM;
	else if (fault & (VM_FAULT_SIGBUS | VM_FAULT_SIGSEGV))
		return -EBUSY;
	else if (fault & (VM_FAULT_HWPOISON | VM_FAULT_HWPOISON_LARGE))
		return -EFAULT;
	else if (fault & VM_FAULT_FALLBACK)
		return -EAGAIN;

	return -EFAULT;
}

static sysmmu_pte_t *alloc_lv2entry_userptr(struct exynos_iommu_domain *domain,
						sysmmu_iova_t iova)
{
	return alloc_lv2entry(domain, section_entry(domain->pgtable, iova),
			iova, &domain->lv2entcnt[lv1ent_offset(iova)], GFP_ATOMIC);
}

static int sysmmu_map_pte(struct mm_struct *mm,
		pmd_t *pmd, unsigned long addr, unsigned long end,
		struct exynos_iommu_domain *domain, sysmmu_iova_t iova, int prot)
{
	pte_t *pte;
	int ret = 0;
	spinlock_t *ptl;
	bool write = !!(prot & IOMMU_WRITE);
	bool pfnmap = !!(prot & IOMMU_PFNMAP);
	bool shareable = !!(prot & IOMMU_CACHE);
	unsigned int fault_flag = write ? FAULT_FLAG_WRITE : 0;
	sysmmu_pte_t *ent, *ent_beg;

	pte = pte_alloc_map_lock(mm, pmd, addr, &ptl);
	if (!pte)
		return -ENOMEM;

	ent = alloc_lv2entry_userptr(domain, iova);
	if (IS_ERR(ent)) {
		ret = PTR_ERR(ent);
		goto err;
	}

	ent_beg = ent;

	do {
		if (pte_none(*pte) || !pte_present(*pte) ||
					(write && !pte_write(*pte))) {
			int cnt = 0;
			int maxcnt = 1;

			if (pfnmap) {
				ret = -EFAULT;
				goto err;
			}

			while (cnt++ < maxcnt) {
				spin_unlock(ptl);
				/* find_vma() always successes */
				ret = handle_mm_fault(find_vma(mm, addr),
						addr, fault_flag);
				spin_lock(ptl);
				if (ret & VM_FAULT_ERROR) {
					ret = mm_fault_translate(ret);
					goto err;
				} else {
					ret = 0;
				}
				/*
				 * the racing between handle_mm_fault() and the
				 * page reclamation may cause handle_mm_fault()
				 * to return 0 even though it failed to page in.
				 * This behavior expect the process to access
				 * the paged out entry again then give
				 * handle_mm_fault() a chance again to page in
				 * the entry.
				 */
				if (is_swap_pte(*pte)) {
					BUG_ON(maxcnt > 8);
					maxcnt++;
				}
			}
		}

		BUG_ON(!lv2ent_fault(ent));

		*ent = mk_lv2ent_spage(pte_pfn(*pte) << PAGE_SHIFT);

		if (!pfnmap)
			get_page(pte_page(*pte));
		else
			mk_lv2ent_pfnmap(ent);

		if (shareable)
			set_lv2ent_shareable(ent);

		ent++;
		iova += (sysmmu_iova_t)PAGE_SIZE;

		if ((iova & SECT_MASK) != ((iova - 1) & SECT_MASK)) {
			pgtable_flush(ent_beg, ent);

			ent = alloc_lv2entry_userptr(domain, iova);
			if (IS_ERR(ent)) {
				ret = PTR_ERR(ent);
				goto err;
			}
			ent_beg = ent;
		}
	} while (pte++, addr += PAGE_SIZE, addr != end);

	pgtable_flush(ent_beg, ent);
err:
	pte_unmap_unlock(pte - 1, ptl);
	return ret;
}

static inline int sysmmu_map_pmd(struct mm_struct *mm,
		pud_t *pud, unsigned long addr, unsigned long end,
		struct exynos_iommu_domain *domain, sysmmu_iova_t iova, int prot)
{
	pmd_t *pmd;
	unsigned long next;

	pmd = pmd_alloc(mm, pud, addr);
	if (!pmd)
		return -ENOMEM;

	do {
		next = pmd_addr_end(addr, end);
		if (sysmmu_map_pte(mm, pmd, addr, next, domain, iova, prot))
			return -ENOMEM;
		iova += (sysmmu_iova_t)(next - addr);
	} while (pmd++, addr = next, addr != end);
	return 0;
}
static inline int sysmmu_map_pud(struct mm_struct *mm,
		pgd_t *pgd, unsigned long addr, unsigned long end,
		struct exynos_iommu_domain *domain, sysmmu_iova_t iova, int prot)
{
	pud_t *pud;
	unsigned long next;

	pud = pud_alloc(mm, pgd, addr);
	if (!pud)
		return -ENOMEM;
	do {
		next = pud_addr_end(addr, end);
		if (sysmmu_map_pmd(mm, pud, addr, next, domain, iova, prot))
			return -ENOMEM;
		iova += (sysmmu_iova_t)(next - addr);
	} while (pud++, addr = next, addr != end);
	return 0;
}
int exynos_iommu_map_userptr(struct iommu_domain *dom, unsigned long addr,
			      dma_addr_t d_iova, size_t size, int prot)
{
	struct exynos_iommu_domain *domain = to_exynos_domain(dom);
	struct mm_struct *mm = current->mm;
	unsigned long end = addr + size;
	dma_addr_t start = d_iova;
	sysmmu_iova_t iova = (sysmmu_iova_t)d_iova;
	unsigned long next;
	pgd_t *pgd;
	int ret;

	BUG_ON(!!((iova | addr | size) & ~PAGE_MASK));

	pgd = pgd_offset(mm, addr);

	do {
		next = pgd_addr_end(addr, end);
		ret = sysmmu_map_pud(mm, pgd, addr, next, domain, iova, prot);
		if (ret)
			goto err;
		iova += (sysmmu_iova_t)(next - addr);
	} while (pgd++, addr = next, addr != end);

	return 0;
err:
	/* unroll */
	exynos_iommu_unmap_userptr(dom, start, size);
	return ret;
}

#define sect_offset(iova)	((iova) & ~SECT_MASK)
#define lv2ents_within(iova)	((SECT_SIZE - sect_offset(iova)) >> SPAGE_ORDER)

void exynos_iommu_unmap_userptr(struct iommu_domain *dom,
				dma_addr_t d_iova, size_t size)
{
	struct exynos_iommu_domain *domain = to_exynos_domain(dom);
	sysmmu_iova_t iova = (sysmmu_iova_t)d_iova;
	sysmmu_pte_t *sent = section_entry(domain->pgtable, iova);
	unsigned int entries = (unsigned int)(size >> SPAGE_ORDER);
	dma_addr_t start = d_iova;

	while (entries > 0) {
		unsigned int lv2ents, i;
		sysmmu_pte_t *pent;

		/* ignore fault entries */
		if (lv1ent_fault(sent)) {
			lv2ents = min_t(unsigned int, entries, NUM_LV1ENTRIES);
			entries -= lv2ents;
			iova += lv2ents << SPAGE_ORDER;
			sent++;
			continue;
		}

		BUG_ON(!lv1ent_page(sent));

		lv2ents = min_t(unsigned int, lv2ents_within(iova), entries);

		pent = page_entry(sent, iova);
		for (i = 0; i < lv2ents; i++, pent++) {
			/* ignore fault entries */
			if (lv2ent_fault(pent))
				continue;

			BUG_ON(!lv2ent_small(pent));

			if (!lv2ent_pfnmap(pent))
				put_page(phys_to_page(spage_phys(pent)));

			*pent = 0;
		}

		pgtable_flush(pent - lv2ents, pent);

		entries -= lv2ents;
		iova += lv2ents << SPAGE_ORDER;
		sent++;
	}

	exynos_sysmmu_tlb_invalidate(dom, start, size);
}

typedef void (*syncop)(const void *, size_t, int);

static size_t sysmmu_dma_sync_page(phys_addr_t phys, off_t off,
				  size_t pgsize, size_t size,
				  syncop op, enum dma_data_direction dir)
{
	size_t len;
	size_t skip_pages = off >> PAGE_SHIFT;
	struct page *page;

	off = off & ~PAGE_MASK;
	page = phys_to_page(phys) + skip_pages;
	len = min(pgsize - off, size);
	size = len;

	while (len > 0) {
		size_t sz;

		sz = min(PAGE_SIZE, len + off) - off;
		op(kmap(page) + off, sz, dir);
		kunmap(page++);
		len -= sz;
		off = 0;
	}

	return size;
}

static void exynos_iommu_sync(sysmmu_pte_t *pgtable, dma_addr_t iova,
			size_t len, syncop op, enum dma_data_direction dir)
{
	while (len > 0) {
		sysmmu_pte_t *entry;
		size_t done;

		entry = section_entry(pgtable, iova);
		switch (*entry & FLPD_FLAG_MASK) {
		case SECT_FLAG:
			done = sysmmu_dma_sync_page(section_phys(entry),
					section_offs(iova), SECT_SIZE,
					len, op, dir);
			break;
		case SLPD_FLAG:
			entry = page_entry(entry, iova);
			switch (*entry & SLPD_FLAG_MASK) {
			case LPAGE_FLAG:
				done = sysmmu_dma_sync_page(lpage_phys(entry),
						lpage_offs(iova), LPAGE_SIZE,
						len, op, dir);
				break;
			case SPAGE_FLAG:
				done = sysmmu_dma_sync_page(spage_phys(entry),
						spage_offs(iova), SPAGE_SIZE,
						len, op, dir);
				break;
			default: /* fault */
				return;
			}
			break;
		default: /* fault */
			return;
		}

		iova += done;
		len -= done;
	}
}

static sysmmu_pte_t *sysmmu_get_pgtable(struct device *dev)
{
	struct exynos_iommu_owner *owner = dev->archdata.iommu;
	struct exynos_iommu_domain *domain = to_exynos_domain(owner->domain);

	return domain->pgtable;
}

void exynos_iommu_sync_for_device(struct device *dev, dma_addr_t iova,
				  size_t len, enum dma_data_direction dir)
{
	exynos_iommu_sync(sysmmu_get_pgtable(dev),
			iova, len, __dma_map_area, dir);
}

void exynos_iommu_sync_for_cpu(struct device *dev, dma_addr_t iova, size_t len,
				enum dma_data_direction dir)
{
	if (dir == DMA_TO_DEVICE)
		return;

	exynos_iommu_sync(sysmmu_get_pgtable(dev),
			iova, len, __dma_unmap_area, dir);
}<|MERGE_RESOLUTION|>--- conflicted
+++ resolved
@@ -568,15 +568,10 @@
 	iommu_device_set_fwnode(&data->iommu, &dev->of_node->fwnode);
 
 	ret = iommu_device_register(&data->iommu);
-<<<<<<< HEAD
 	if (ret) {
 		dev_err(dev, "Failed to register device\n");
-		return ret;
-	}
-=======
-	if (ret)
 		goto err_iommu_register;
->>>>>>> 0188a7a0
+	}
 
 	pm_runtime_enable(dev);
 
@@ -589,6 +584,10 @@
 			MMU_REV_VER(data->version));
 
 	return 0;
+
+err_iommu_register:
+	iommu_device_sysfs_remove(&data->iommu);
+	return ret;
 }
 
 static bool __sysmmu_disable(struct sysmmu_drvdata *drvdata)
@@ -739,10 +738,6 @@
 	spin_unlock_irqrestore(&drvdata->lock, flags);
 
 	return 0;
-
-err_iommu_register:
-	iommu_device_sysfs_remove(&data->iommu);
-	return ret;
 }
 
 static int exynos_sysmmu_resume(struct device *dev)
