--- conflicted
+++ resolved
@@ -964,7 +964,6 @@
 }
 #endif
 
-<<<<<<< HEAD
 static const char *system_state_show[SYSTEM_END] = {
 	"SYSTEM_BOOTING",
 	"SYSTEM_SCHEDULING",
@@ -973,7 +972,7 @@
 	"SYSTEM_POWER_OFF",
 	"SYSTEM_RESTART",
 };
-=======
+
 /*
  * The number of CPUs online, not counting this CPU (which may not be
  * fully online and so not counted in num_online_cpus()).
@@ -984,7 +983,6 @@
 
 	return num_online_cpus() - this_cpu_online;
 }
->>>>>>> ccc0db65
 
 void smp_send_stop(void)
 {
