# SPDX-License-Identifier: GPL-2.0
#
# Building a vDSO image for AArch64.
#
# Author: Will Deacon <will.deacon@arm.com>
# Heavily based on the vDSO Makefiles for other archs.
#

obj-vdso := gettimeofday.o note.o sigreturn.o

# Build rules
targets := $(obj-vdso) vdso.so vdso.so.dbg
obj-vdso := $(addprefix $(obj)/, $(obj-vdso))

ldflags-y := -shared -nostdlib -soname=linux-vdso.so.1  --hash-style=sysv \
<<<<<<< HEAD
		--build-id $(call ld-option,-n) -T
ccflags-y += $(DISABLE_LTO)
=======
		--build-id -n -T
ccflags-y += $(DISABLE_LTO)

CFLAGS_REMOVE_vgettimeofday.o += $(CC_FLAGS_SCS)
>>>>>>> 8a685dfc

# Disable gcov profiling for VDSO code
GCOV_PROFILE := n

obj-y += vdso.o
extra-y += vdso.lds
CPPFLAGS_vdso.lds += -P -C -U$(ARCH)

# Force dependency (incbin is bad)
$(obj)/vdso.o : $(obj)/vdso.so

# Link rule for the .so file, .lds has to be first
$(obj)/vdso.so.dbg: $(src)/vdso.lds $(obj-vdso)
	$(call if_changed,ld)

# Strip rule for the .so file
$(obj)/%.so: OBJCOPYFLAGS := -S
$(obj)/%.so: $(obj)/%.so.dbg FORCE
	$(call if_changed,objcopy)

# Generate VDSO offsets using helper script
gen-vdsosym := $(srctree)/$(src)/gen_vdso_offsets.sh
quiet_cmd_vdsosym = VDSOSYM $@
define cmd_vdsosym
	$(NM) $< | $(gen-vdsosym) | LC_ALL=C sort > $@
endef

include/generated/vdso-offsets.h: $(obj)/vdso.so.dbg FORCE
	$(call if_changed,vdsosym)

# Assembly rules for the .S files
$(obj-vdso): %.o: %.S FORCE
	$(call if_changed_dep,vdsoas)

# Actual build commands
quiet_cmd_vdsoas = VDSOA   $@
      cmd_vdsoas = $(CC) $(a_flags) -c -o $@ $<

# Install commands for the unstripped file
quiet_cmd_vdso_install = INSTALL $@
      cmd_vdso_install = cp $(obj)/$@.dbg $(MODLIB)/vdso/$@

vdso.so: $(obj)/vdso.so.dbg
	@mkdir -p $(MODLIB)/vdso
	$(call cmd,vdso_install)

vdso_install: vdso.so<|MERGE_RESOLUTION|>--- conflicted
+++ resolved
@@ -13,15 +13,10 @@
 obj-vdso := $(addprefix $(obj)/, $(obj-vdso))
 
 ldflags-y := -shared -nostdlib -soname=linux-vdso.so.1  --hash-style=sysv \
-<<<<<<< HEAD
-		--build-id $(call ld-option,-n) -T
-ccflags-y += $(DISABLE_LTO)
-=======
 		--build-id -n -T
 ccflags-y += $(DISABLE_LTO)
 
 CFLAGS_REMOVE_vgettimeofday.o += $(CC_FLAGS_SCS)
->>>>>>> 8a685dfc
 
 # Disable gcov profiling for VDSO code
 GCOV_PROFILE := n
