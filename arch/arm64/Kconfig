config ARM64
	def_bool y
	select ACPI_CCA_REQUIRED if ACPI
	select ACPI_GENERIC_GSI if ACPI
	select ACPI_GTDT if ACPI
	select ACPI_IORT if ACPI
	select ACPI_REDUCED_HARDWARE_ONLY if ACPI
	select ACPI_MCFG if ACPI
	select ACPI_SPCR_TABLE if ACPI
	select ARCH_CLOCKSOURCE_DATA
	select ARCH_HAS_DEBUG_VIRTUAL
	select ARCH_HAS_DEVMEM_IS_ALLOWED
	select ARCH_HAS_ACPI_TABLE_UPGRADE if ACPI
	select ARCH_HAS_ELF_RANDOMIZE
	select ARCH_HAS_FORTIFY_SOURCE
	select ARCH_HAS_GCOV_PROFILE_ALL
	select ARCH_HAS_GIGANTIC_PAGE if (MEMORY_ISOLATION && COMPACTION) || CMA
	select ARCH_HAS_KCOV
	select ARCH_HAS_SET_MEMORY
	select ARCH_HAS_SG_CHAIN
	select ARCH_HAS_STRICT_KERNEL_RWX
	select ARCH_HAS_STRICT_MODULE_RWX
	select ARCH_HAS_TICK_BROADCAST if GENERIC_CLOCKEVENTS_BROADCAST
	select ARCH_HAVE_NMI_SAFE_CMPXCHG if ACPI_APEI_SEA
	select ARCH_USE_CMPXCHG_LOCKREF
	select ARCH_SUPPORTS_MEMORY_FAILURE
	select ARCH_SUPPORTS_LTO_CLANG
<<<<<<< HEAD
=======
	select ARCH_SUPPORTS_THINLTO
	select ARCH_SUPPORTS_SHADOW_CALL_STACK
>>>>>>> 8a685dfc
	select ARCH_SUPPORTS_ATOMIC_RMW
	select ARCH_SUPPORTS_NUMA_BALANCING
	select ARCH_WANT_COMPAT_IPC_PARSE_VERSION
	select ARCH_WANT_FRAME_POINTERS
	select ARCH_HAS_UBSAN_SANITIZE_ALL
	select ARM_AMBA
	select ARM_ARCH_TIMER
	select ARM_GIC
	select AUDIT_ARCH_COMPAT_GENERIC
	select ARM_GIC_V2M if PCI
	select ARM_GIC_V3
	select ARM_GIC_V3_ITS if PCI
	select ARM_PSCI_FW
	select BUILDTIME_EXTABLE_SORT
	select CLONE_BACKWARDS
	select COMMON_CLK
	select CPU_PM if (SUSPEND || CPU_IDLE)
	select DCACHE_WORD_ACCESS
	select EDAC_SUPPORT
	select FRAME_POINTER
	select GENERIC_ALLOCATOR
	select GENERIC_ARCH_TOPOLOGY
	select GENERIC_CLOCKEVENTS
	select GENERIC_CLOCKEVENTS_BROADCAST
	select GENERIC_CPU_AUTOPROBE
	select GENERIC_CPU_VULNERABILITIES
	select GENERIC_EARLY_IOREMAP
	select GENERIC_IDLE_POLL_SETUP
	select GENERIC_IRQ_PROBE
	select GENERIC_IRQ_SHOW
	select GENERIC_IRQ_SHOW_LEVEL
	select GENERIC_PCI_IOMAP
	select GENERIC_SCHED_CLOCK
	select GENERIC_SMP_IDLE_THREAD
	select GENERIC_STRNCPY_FROM_USER
	select GENERIC_STRNLEN_USER
	select GENERIC_TIME_VSYSCALL
	select GENERIC_CPU_VULNERABILITIES
	select HANDLE_DOMAIN_IRQ
	select HARDIRQS_SW_RESEND
	select HAVE_ACPI_APEI if (ACPI && EFI)
	select HAVE_ALIGNED_STRUCT_PAGE if SLUB
	select HAVE_ARCH_AUDITSYSCALL
	select HAVE_ARCH_BITREVERSE
	select HAVE_ARCH_HUGE_VMAP
	select HAVE_ARCH_JUMP_LABEL
	select HAVE_ARCH_KASAN if !(ARM64_16K_PAGES && ARM64_VA_BITS_48)
	select HAVE_ARCH_KASAN_SW_TAGS if HAVE_ARCH_KASAN
	select HAVE_ARCH_KGDB
	select HAVE_ARCH_MMAP_RND_BITS
	select HAVE_ARCH_MMAP_RND_COMPAT_BITS if COMPAT
	select HAVE_ARCH_SECCOMP_FILTER
	select HAVE_ARCH_TRACEHOOK
	select HAVE_ARCH_TRANSPARENT_HUGEPAGE
	select HAVE_ARCH_VMAP_STACK
	select HAVE_ARM_SMCCC
	select HAVE_EBPF_JIT
	select HAVE_C_RECORDMCOUNT
	select HAVE_CC_STACKPROTECTOR
	select HAVE_CMPXCHG_DOUBLE
	select HAVE_CMPXCHG_LOCAL
	select HAVE_CONTEXT_TRACKING
	select HAVE_DEBUG_BUGVERBOSE
	select HAVE_DEBUG_KMEMLEAK
	select HAVE_DMA_API_DEBUG
	select HAVE_DMA_CONTIGUOUS
	select HAVE_DYNAMIC_FTRACE
	select HAVE_EFFICIENT_UNALIGNED_ACCESS
	select HAVE_FTRACE_MCOUNT_RECORD
	select HAVE_FUNCTION_TRACER
	select HAVE_FUNCTION_GRAPH_TRACER if !SHADOW_CALL_STACK
	select HAVE_GCC_PLUGINS
	select HAVE_GENERIC_DMA_COHERENT
	select HAVE_HW_BREAKPOINT if PERF_EVENTS
	select HAVE_IRQ_TIME_ACCOUNTING
	select HAVE_MEMBLOCK
	select HAVE_MEMBLOCK_NODE_MAP if NUMA
	select HAVE_NMI if ACPI_APEI_SEA
	select HAVE_PATA_PLATFORM
	select HAVE_PERF_EVENTS
	select HAVE_PERF_REGS
	select HAVE_PERF_USER_STACK_DUMP
	select HAVE_REGS_AND_STACK_ACCESS_API
	select HAVE_RCU_TABLE_FREE
	select HAVE_SYSCALL_TRACEPOINTS
	select HAVE_KPROBES
	select HAVE_KRETPROBES
	select IOMMU_DMA if IOMMU_SUPPORT
	select IRQ_DOMAIN
	select IRQ_FORCED_THREADING
	select MODULES_USE_ELF_RELA
	select NO_BOOTMEM
	select OF
	select OF_EARLY_FLATTREE
	select OF_RESERVED_MEM
	select PCI_ECAM if ACPI
	select POWER_RESET
	select POWER_SUPPLY
	select SPARSE_IRQ
	select SYSCTL_EXCEPTION_TRACE
	select THREAD_INFO_IN_TASK
	help
	  ARM 64-bit (AArch64) Linux support.

config 64BIT
	def_bool y

config ARCH_PHYS_ADDR_T_64BIT
	def_bool y

config MMU
	def_bool y

config ARM64_PAGE_SHIFT
	int
	default 16 if ARM64_64K_PAGES
	default 14 if ARM64_16K_PAGES
	default 12

config ARM64_CONT_SHIFT
	int
	default 5 if ARM64_64K_PAGES
	default 7 if ARM64_16K_PAGES
	default 4

config ARCH_MMAP_RND_BITS_MIN
       default 14 if ARM64_64K_PAGES
       default 16 if ARM64_16K_PAGES
       default 18

# max bits determined by the following formula:
#  VA_BITS - PAGE_SHIFT - 3
config ARCH_MMAP_RND_BITS_MAX
       default 19 if ARM64_VA_BITS=36
       default 24 if ARM64_VA_BITS=39
       default 27 if ARM64_VA_BITS=42
       default 30 if ARM64_VA_BITS=47
       default 29 if ARM64_VA_BITS=48 && ARM64_64K_PAGES
       default 31 if ARM64_VA_BITS=48 && ARM64_16K_PAGES
       default 33 if ARM64_VA_BITS=48
       default 14 if ARM64_64K_PAGES
       default 16 if ARM64_16K_PAGES
       default 18

config ARCH_MMAP_RND_COMPAT_BITS_MIN
       default 7 if ARM64_64K_PAGES
       default 9 if ARM64_16K_PAGES
       default 11

config ARCH_MMAP_RND_COMPAT_BITS_MAX
       default 16

config NO_IOPORT_MAP
	def_bool y if !PCI

config STACKTRACE_SUPPORT
	def_bool y

config ILLEGAL_POINTER_VALUE
	hex
	default 0xdead000000000000

config LOCKDEP_SUPPORT
	def_bool y

config TRACE_IRQFLAGS_SUPPORT
	def_bool y

config RWSEM_XCHGADD_ALGORITHM
	def_bool y

config GENERIC_BUG
	def_bool y
	depends on BUG

config GENERIC_BUG_RELATIVE_POINTERS
	def_bool y
	depends on GENERIC_BUG

config GENERIC_HWEIGHT
	def_bool y

config GENERIC_CSUM
        def_bool y

config GENERIC_CALIBRATE_DELAY
	def_bool y

config HAVE_GENERIC_GUP
	def_bool y

config ARCH_DMA_ADDR_T_64BIT
	def_bool y

config NEED_DMA_MAP_STATE
	def_bool y

config NEED_SG_DMA_LENGTH
	def_bool y

config SMP
	def_bool y

config SWIOTLB
	def_bool y

config IOMMU_HELPER
	def_bool SWIOTLB

config KERNEL_MODE_NEON
	def_bool y

config FIX_EARLYCON_MEM
	def_bool y

config PGTABLE_LEVELS
	int
	default 2 if ARM64_16K_PAGES && ARM64_VA_BITS_36
	default 2 if ARM64_64K_PAGES && ARM64_VA_BITS_42
	default 3 if ARM64_64K_PAGES && ARM64_VA_BITS_48
	default 3 if ARM64_4K_PAGES && ARM64_VA_BITS_39
	default 3 if ARM64_16K_PAGES && ARM64_VA_BITS_47
	default 4 if !ARM64_64K_PAGES && ARM64_VA_BITS_48

config ARCH_SUPPORTS_UPROBES
	def_bool y

config ARCH_PROC_KCORE_TEXT
	def_bool y

source "init/Kconfig"

source "kernel/Kconfig.freezer"

source "arch/arm64/Kconfig.platforms"

menu "Bus support"

config PCI
	bool "PCI support"
	help
	  This feature enables support for PCI bus system. If you say Y
	  here, the kernel will include drivers and infrastructure code
	  to support PCI bus devices.

config PCI_DOMAINS
	def_bool PCI

config PCI_DOMAINS_GENERIC
	def_bool PCI

config PCI_SYSCALL
	def_bool PCI

source "drivers/pci/Kconfig"

endmenu

menu "Kernel Features"

menu "ARM errata workarounds via the alternatives framework"

config ARM64_ERRATUM_826319
	bool "Cortex-A53: 826319: System might deadlock if a write cannot complete until read data is accepted"
	default y
	help
	  This option adds an alternative code sequence to work around ARM
	  erratum 826319 on Cortex-A53 parts up to r0p2 with an AMBA 4 ACE or
	  AXI master interface and an L2 cache.

	  If a Cortex-A53 uses an AMBA AXI4 ACE interface to other processors
	  and is unable to accept a certain write via this interface, it will
	  not progress on read data presented on the read data channel and the
	  system can deadlock.

	  The workaround promotes data cache clean instructions to
	  data cache clean-and-invalidate.
	  Please note that this does not necessarily enable the workaround,
	  as it depends on the alternative framework, which will only patch
	  the kernel if an affected CPU is detected.

	  If unsure, say Y.

config ARM64_ERRATUM_827319
	bool "Cortex-A53: 827319: Data cache clean instructions might cause overlapping transactions to the interconnect"
	default y
	help
	  This option adds an alternative code sequence to work around ARM
	  erratum 827319 on Cortex-A53 parts up to r0p2 with an AMBA 5 CHI
	  master interface and an L2 cache.

	  Under certain conditions this erratum can cause a clean line eviction
	  to occur at the same time as another transaction to the same address
	  on the AMBA 5 CHI interface, which can cause data corruption if the
	  interconnect reorders the two transactions.

	  The workaround promotes data cache clean instructions to
	  data cache clean-and-invalidate.
	  Please note that this does not necessarily enable the workaround,
	  as it depends on the alternative framework, which will only patch
	  the kernel if an affected CPU is detected.

	  If unsure, say Y.

config ARM64_ERRATUM_824069
	bool "Cortex-A53: 824069: Cache line might not be marked as clean after a CleanShared snoop"
	default y
	help
	  This option adds an alternative code sequence to work around ARM
	  erratum 824069 on Cortex-A53 parts up to r0p2 when it is connected
	  to a coherent interconnect.

	  If a Cortex-A53 processor is executing a store or prefetch for
	  write instruction at the same time as a processor in another
	  cluster is executing a cache maintenance operation to the same
	  address, then this erratum might cause a clean cache line to be
	  incorrectly marked as dirty.

	  The workaround promotes data cache clean instructions to
	  data cache clean-and-invalidate.
	  Please note that this option does not necessarily enable the
	  workaround, as it depends on the alternative framework, which will
	  only patch the kernel if an affected CPU is detected.

	  If unsure, say Y.

config ARM64_ERRATUM_819472
	bool "Cortex-A53: 819472: Store exclusive instructions might cause data corruption"
	default y
	help
	  This option adds an alternative code sequence to work around ARM
	  erratum 819472 on Cortex-A53 parts up to r0p1 with an L2 cache
	  present when it is connected to a coherent interconnect.

	  If the processor is executing a load and store exclusive sequence at
	  the same time as a processor in another cluster is executing a cache
	  maintenance operation to the same address, then this erratum might
	  cause data corruption.

	  The workaround promotes data cache clean instructions to
	  data cache clean-and-invalidate.
	  Please note that this does not necessarily enable the workaround,
	  as it depends on the alternative framework, which will only patch
	  the kernel if an affected CPU is detected.

	  If unsure, say Y.

config ARM64_ERRATUM_832075
	bool "Cortex-A57: 832075: possible deadlock on mixing exclusive memory accesses with device loads"
	default y
	help
	  This option adds an alternative code sequence to work around ARM
	  erratum 832075 on Cortex-A57 parts up to r1p2.

	  Affected Cortex-A57 parts might deadlock when exclusive load/store
	  instructions to Write-Back memory are mixed with Device loads.

	  The workaround is to promote device loads to use Load-Acquire
	  semantics.
	  Please note that this does not necessarily enable the workaround,
	  as it depends on the alternative framework, which will only patch
	  the kernel if an affected CPU is detected.

	  If unsure, say Y.

config ARM64_ERRATUM_834220
	bool "Cortex-A57: 834220: Stage 2 translation fault might be incorrectly reported in presence of a Stage 1 fault"
	depends on KVM
	default y
	help
	  This option adds an alternative code sequence to work around ARM
	  erratum 834220 on Cortex-A57 parts up to r1p2.

	  Affected Cortex-A57 parts might report a Stage 2 translation
	  fault as the result of a Stage 1 fault for load crossing a
	  page boundary when there is a permission or device memory
	  alignment fault at Stage 1 and a translation fault at Stage 2.

	  The workaround is to verify that the Stage 1 translation
	  doesn't generate a fault before handling the Stage 2 fault.
	  Please note that this does not necessarily enable the workaround,
	  as it depends on the alternative framework, which will only patch
	  the kernel if an affected CPU is detected.

	  If unsure, say Y.

config ARM64_ERRATUM_845719
	bool "Cortex-A53: 845719: a load might read incorrect data"
	depends on COMPAT
	default y
	help
	  This option adds an alternative code sequence to work around ARM
	  erratum 845719 on Cortex-A53 parts up to r0p4.

	  When running a compat (AArch32) userspace on an affected Cortex-A53
	  part, a load at EL0 from a virtual address that matches the bottom 32
	  bits of the virtual address used by a recent load at (AArch64) EL1
	  might return incorrect data.

	  The workaround is to write the contextidr_el1 register on exception
	  return to a 32-bit task.
	  Please note that this does not necessarily enable the workaround,
	  as it depends on the alternative framework, which will only patch
	  the kernel if an affected CPU is detected.

	  If unsure, say Y.

config ARM64_ERRATUM_843419
	bool "Cortex-A53: 843419: A load or store might access an incorrect address"
<<<<<<< HEAD
	default y if !LTO_CLANG
=======
>>>>>>> 8a685dfc
	select ARM64_MODULE_CMODEL_LARGE if MODULES
	help
	  This option links the kernel with '--fix-cortex-a53-843419' and
	  builds modules using the large memory model in order to avoid the use
	  of the ADRP instruction, which can cause a subsequent memory access
	  to use an incorrect address on Cortex-A53 parts up to r0p4.

	  If unsure, say Y.

config ARM64_ERRATUM_1024718
	bool "Cortex-A55: 1024718: Update of DBM/AP bits without break before make might result in incorrect update"
	default y
	help
	  This option adds work around for Arm Cortex-A55 Erratum 1024718.

	  Affected Cortex-A55 cores (all revisions) could cause incorrect
	  update of the hardware dirty bit when the DBM/AP bits are updated
	  without a break-before-make. The work around is to disable the usage
	  of hardware DBM locally on the affected cores. CPUs not affected by
	  erratum will continue to use the feature.

	  If unsure, say Y.

config ARM64_ERRATUM_1188873
	bool "Cortex-A76: MRC read following MRRC read of specific Generic Timer in AArch32 might give incorrect result"
	default y
	depends on COMPAT
	select ARM_ARCH_TIMER_OOL_WORKAROUND
	help
	  This option adds work arounds for ARM Cortex-A76 erratum 1188873

	  Affected Cortex-A76 cores (r0p0, r1p0, r2p0) could cause
	  register corruption when accessing the timer registers from
	  AArch32 userspace.

	  If unsure, say Y.

config ARM64_ERRATUM_1742098
	bool "Cortex-A57/A72: 1742098: ELR recorded incorrectly on interrupt taken between cryptographic instructions in a sequence"
	depends on COMPAT
	default y
	help
	  This option removes the AES hwcap for aarch32 user-space to
	  workaround erratum 1742098 on Cortex-A57 and Cortex-A72.

	  Affected parts may corrupt the AES state if an interrupt is
	  taken between a pair of AES instructions. These instructions
	  are only present if the cryptography extensions are present.
	  All software should have a fallback implementation for CPUs
	  that don't implement the cryptography extensions.

	  If unsure, say Y.

config CAVIUM_ERRATUM_22375
	bool "Cavium erratum 22375, 24313"
	default y
	help
	  Enable workaround for erratum 22375, 24313.

	  This implements two gicv3-its errata workarounds for ThunderX. Both
	  with small impact affecting only ITS table allocation.

	    erratum 22375: only alloc 8MB table size
	    erratum 24313: ignore memory access type

	  The fixes are in ITS initialization and basically ignore memory access
	  type and table size provided by the TYPER and BASER registers.

	  If unsure, say Y.

config CAVIUM_ERRATUM_23144
	bool "Cavium erratum 23144: ITS SYNC hang on dual socket system"
	depends on NUMA
	default y
	help
	  ITS SYNC command hang for cross node io and collections/cpu mapping.

	  If unsure, say Y.

config CAVIUM_ERRATUM_23154
	bool "Cavium erratum 23154: Access to ICC_IAR1_EL1 is not sync'ed"
	default y
	help
	  The gicv3 of ThunderX requires a modified version for
	  reading the IAR status to ensure data synchronization
	  (access to icc_iar1_el1 is not sync'ed before and after).

	  If unsure, say Y.

config CAVIUM_ERRATUM_27456
	bool "Cavium erratum 27456: Broadcast TLBI instructions may cause icache corruption"
	default y
	help
	  On ThunderX T88 pass 1.x through 2.1 parts, broadcast TLBI
	  instructions may cause the icache to become corrupted if it
	  contains data for a non-current ASID.  The fix is to
	  invalidate the icache when changing the mm context.

	  If unsure, say Y.

config CAVIUM_ERRATUM_30115
	bool "Cavium erratum 30115: Guest may disable interrupts in host"
	default y
	help
	  On ThunderX T88 pass 1.x through 2.2, T81 pass 1.0 through
	  1.2, and T83 Pass 1.0, KVM guest execution may disable
	  interrupts in host. Trapping both GICv3 group-0 and group-1
	  accesses sidesteps the issue.

	  If unsure, say Y.

config QCOM_FALKOR_ERRATUM_1003
	bool "Falkor E1003: Incorrect translation due to ASID change"
	default y
	help
	  On Falkor v1, an incorrect ASID may be cached in the TLB when ASID
	  and BADDR are changed together in TTBRx_EL1. Since we keep the ASID
	  in TTBR1_EL1, this situation only occurs in the entry trampoline and
	  then only for entries in the walk cache, since the leaf translation
	  is unchanged. Work around the erratum by invalidating the walk cache
	  entries for the trampoline before entering the kernel proper.

config QCOM_FALKOR_ERRATUM_1009
	bool "Falkor E1009: Prematurely complete a DSB after a TLBI"
	default y
	help
	  On Falkor v1, the CPU may prematurely complete a DSB following a
	  TLBI xxIS invalidate maintenance operation. Repeat the TLBI operation
	  one more time to fix the issue.

	  If unsure, say Y.

config QCOM_QDF2400_ERRATUM_0065
	bool "QDF2400 E0065: Incorrect GITS_TYPER.ITT_Entry_size"
	default y
	help
	  On Qualcomm Datacenter Technologies QDF2400 SoC, ITS hardware reports
	  ITE size incorrectly. The GITS_TYPER.ITT_Entry_size field should have
	  been indicated as 16Bytes (0xf), not 8Bytes (0x7).

	  If unsure, say Y.

config QCOM_FALKOR_ERRATUM_E1041
	bool "Falkor E1041: Speculative instruction fetches might cause errant memory access"
	default y
	help
	  Falkor CPU may speculatively fetch instructions from an improper
	  memory location when MMU translation is changed from SCTLR_ELn[M]=1
	  to SCTLR_ELn[M]=0. Prefix an ISB instruction to fix the problem.

	  If unsure, say Y.

endmenu


choice
	prompt "Page size"
	default ARM64_4K_PAGES
	help
	  Page size (translation granule) configuration.

config ARM64_4K_PAGES
	bool "4KB"
	help
	  This feature enables 4KB pages support.

config ARM64_16K_PAGES
	bool "16KB"
	help
	  The system will use 16KB pages support. AArch32 emulation
	  requires applications compiled with 16K (or a multiple of 16K)
	  aligned segments.

config ARM64_64K_PAGES
	bool "64KB"
	help
	  This feature enables 64KB pages support (4KB by default)
	  allowing only two levels of page tables and faster TLB
	  look-up. AArch32 emulation requires applications compiled
	  with 64K aligned segments.

endchoice

choice
	prompt "Virtual address space size"
	default ARM64_VA_BITS_39 if ARM64_4K_PAGES
	default ARM64_VA_BITS_47 if ARM64_16K_PAGES
	default ARM64_VA_BITS_42 if ARM64_64K_PAGES
	help
	  Allows choosing one of multiple possible virtual address
	  space sizes. The level of translation table is determined by
	  a combination of page size and virtual address space size.

config ARM64_VA_BITS_36
	bool "36-bit" if EXPERT
	depends on ARM64_16K_PAGES

config ARM64_VA_BITS_39
	bool "39-bit"
	depends on ARM64_4K_PAGES

config ARM64_VA_BITS_42
	bool "42-bit"
	depends on ARM64_64K_PAGES

config ARM64_VA_BITS_47
	bool "47-bit"
	depends on ARM64_16K_PAGES

config ARM64_VA_BITS_48
	bool "48-bit"

endchoice

config ARM64_VA_BITS
	int
	default 36 if ARM64_VA_BITS_36
	default 39 if ARM64_VA_BITS_39
	default 42 if ARM64_VA_BITS_42
	default 47 if ARM64_VA_BITS_47
	default 48 if ARM64_VA_BITS_48

config CPU_BIG_ENDIAN
       bool "Build big-endian kernel"
       help
         Say Y if you plan on running a kernel in big-endian mode.

config SCHED_MC
	bool "Multi-core scheduler support"
	help
	  Multi-core scheduler support improves the CPU scheduler's decision
	  making when dealing with multi-core CPU chips at a cost of slightly
	  increased overhead in some places. If unsure say N here.

config SCHED_SMT
	bool "SMT scheduler support"
	help
	  Improves the CPU scheduler's decision making when dealing with
	  MultiThreading at a cost of slightly increased overhead in some
	  places. If unsure say N here.

config NR_CPUS
	int "Maximum number of CPUs (2-4096)"
	range 2 4096
	# These have to remain sorted largest to smallest
	default "64"

config HOTPLUG_CPU
	bool "Support for hot-pluggable CPUs"
	select GENERIC_IRQ_MIGRATION
	help
	  Say Y here to experiment with turning CPUs off and on.  CPUs
	  can be controlled through /sys/devices/system/cpu.

# Common NUMA Features
config NUMA
	bool "Numa Memory Allocation and Scheduler Support"
	select ACPI_NUMA if ACPI
	select OF_NUMA
	help
	  Enable NUMA (Non Uniform Memory Access) support.

	  The kernel will try to allocate memory used by a CPU on the
	  local memory of the CPU and add some more
	  NUMA awareness to the kernel.

config NODES_SHIFT
	int "Maximum NUMA Nodes (as a power of 2)"
	range 1 10
	default "2"
	depends on NEED_MULTIPLE_NODES
	help
	  Specify the maximum number of NUMA Nodes available on the target
	  system.  Increases memory reserved to accommodate various tables.

config USE_PERCPU_NUMA_NODE_ID
	def_bool y
	depends on NUMA

config HAVE_SETUP_PER_CPU_AREA
	def_bool y
	depends on NUMA

config NEED_PER_CPU_EMBED_FIRST_CHUNK
	def_bool y
	depends on NUMA

config HOLES_IN_ZONE
	def_bool y

source kernel/Kconfig.preempt
source kernel/Kconfig.hz

config ARCH_SUPPORTS_DEBUG_PAGEALLOC
	def_bool y

config ARCH_HAS_HOLES_MEMORYMODEL
	def_bool y if SPARSEMEM

config ARCH_SPARSEMEM_ENABLE
	def_bool y
	select SPARSEMEM_VMEMMAP_ENABLE

config ARCH_SPARSEMEM_DEFAULT
	def_bool ARCH_SPARSEMEM_ENABLE

config ARCH_SELECT_MEMORY_MODEL
	def_bool ARCH_SPARSEMEM_ENABLE

config HAVE_ARCH_PFN_VALID
	def_bool ARCH_HAS_HOLES_MEMORYMODEL || !SPARSEMEM

config HW_PERF_EVENTS
	def_bool y
	depends on ARM_PMU

config SYS_SUPPORTS_HUGETLBFS
	def_bool y

config ARCH_WANT_HUGE_PMD_SHARE
	def_bool y if ARM64_4K_PAGES || (ARM64_16K_PAGES && !ARM64_VA_BITS_36)

config ARCH_HAS_CACHE_LINE_SIZE
	def_bool y

source "mm/Kconfig"

config SECCOMP
	bool "Enable seccomp to safely compute untrusted bytecode"
	---help---
	  This kernel feature is useful for number crunching applications
	  that may need to compute untrusted bytecode during their
	  execution. By using pipes or other transports made available to
	  the process as file descriptors supporting the read/write
	  syscalls, it's possible to isolate those applications in
	  their own address space using seccomp. Once seccomp is
	  enabled via prctl(PR_SET_SECCOMP), it cannot be disabled
	  and the task is only allowed to execute a few safe syscalls
	  defined by each seccomp mode.

config PARAVIRT
	bool "Enable paravirtualization code"
	help
	  This changes the kernel so it can modify itself when it is run
	  under a hypervisor, potentially improving performance significantly
	  over full virtualization.

config PARAVIRT_TIME_ACCOUNTING
	bool "Paravirtual steal time accounting"
	select PARAVIRT
	default n
	help
	  Select this option to enable fine granularity task steal time
	  accounting. Time spent executing other tasks in parallel with
	  the current vCPU is discounted from the vCPU power. To account for
	  that, there can be a small performance impact.

	  If in doubt, say N here.

config KEXEC
	depends on PM_SLEEP_SMP
	select KEXEC_CORE
	bool "kexec system call"
	---help---
	  kexec is a system call that implements the ability to shutdown your
	  current kernel, and to start another kernel.  It is like a reboot
	  but it is independent of the system firmware.   And like a reboot
	  you can start any kernel with it, not just Linux.

config CRASH_DUMP
	bool "Build kdump crash kernel"
	help
	  Generate crash dump after being started by kexec. This should
	  be normally only set in special crash dump kernels which are
	  loaded in the main kernel with kexec-tools into a specially
	  reserved region and then later executed after a crash by
	  kdump/kexec.

	  For more details see Documentation/kdump/kdump.txt

config XEN_DOM0
	def_bool y
	depends on XEN

config XEN
	bool "Xen guest support on ARM64"
	depends on ARM64 && OF
	select SWIOTLB_XEN
	select PARAVIRT
	help
	  Say Y if you want to run Linux in a Virtual Machine on Xen on ARM64.

config FORCE_MAX_ZONEORDER
	int
	default "14" if (ARM64_64K_PAGES && TRANSPARENT_HUGEPAGE)
	default "12" if (ARM64_16K_PAGES && TRANSPARENT_HUGEPAGE)
	default "11"
	help
	  The kernel memory allocator divides physically contiguous memory
	  blocks into "zones", where each zone is a power of two number of
	  pages.  This option selects the largest power of two that the kernel
	  keeps in the memory allocator.  If you need to allocate very large
	  blocks of physically contiguous memory, then you may need to
	  increase this value.

	  This config option is actually maximum order plus one. For example,
	  a value of 11 means that the largest free memory block is 2^10 pages.

	  We make sure that we can allocate upto a HugePage size for each configuration.
	  Hence we have :
		MAX_ORDER = (PMD_SHIFT - PAGE_SHIFT) + 1 => PAGE_SHIFT - 2

	  However for 4K, we choose a higher default value, 11 as opposed to 10, giving us
	  4M allocations matching the default size used by generic code.

config UNMAP_KERNEL_AT_EL0
	bool "Unmap kernel when running in userspace (aka \"KAISER\")" if EXPERT
	default n
	help
	  Speculation attacks against some high-performance processors can
	  be used to bypass MMU permission checks and leak kernel data to
	  userspace. This can be defended against by unmapping the kernel
	  when running in userspace, mapping it back in on exception entry
	  via a trampoline page in the vector table.

	  If unsure, say Y.

config HARDEN_BRANCH_PREDICTOR
	bool "Harden the branch predictor against aliasing attacks" if EXPERT
	default y
	help
	  Speculation attacks against some high-performance processors rely on
	  being able to manipulate the branch predictor for a victim context by
	  executing aliasing branches in the attacker context.  Such attacks
	  can be partially mitigated against by clearing internal branch
	  predictor state and limiting the prediction logic in some situations.

	  This config option will take CPU-specific actions to harden the
	  branch predictor against aliasing attacks and may rely on specific
	  instruction sequences or control bits being set by the system
	  firmware.

	  If unsure, say Y.

config ARM64_SSBD
	bool "Speculative Store Bypass Disable" if EXPERT
	default y
	help
	  This enables mitigation of the bypassing of previous stores
	  by speculative loads.

	  If unsure, say Y.

config MITIGATE_SPECTRE_BRANCH_HISTORY
	bool "Mitigate Spectre style attacks against branch history" if EXPERT
	default y
	depends on HARDEN_BRANCH_PREDICTOR || !KVM
	help
	  Speculation attacks against some high-performance processors can
	  make use of branch history to influence future speculation.
	  When taking an exception from user-space, a sequence of branches
	  or a firmware call overwrites the branch history.

config ARM64_TAGGED_ADDR_ABI
	bool "Enable the tagged user addresses syscall ABI"
	default y
	help
	  When this option is enabled, user applications can opt in to a
	  relaxed ABI via prctl() allowing tagged addresses to be passed
	  to system calls as pointer arguments. For details, see
	  Documentation/arm64/tagged-address-abi.rst.

menuconfig ARMV8_DEPRECATED
	bool "Emulate deprecated/obsolete ARMv8 instructions"
	depends on COMPAT
	help
	  Legacy software support may require certain instructions
	  that have been deprecated or obsoleted in the architecture.

	  Enable this config to enable selective emulation of these
	  features.

	  If unsure, say Y

if ARMV8_DEPRECATED

config SWP_EMULATION
	bool "Emulate SWP/SWPB instructions"
	help
	  ARMv8 obsoletes the use of A32 SWP/SWPB instructions such that
	  they are always undefined. Say Y here to enable software
	  emulation of these instructions for userspace using LDXR/STXR.

	  In some older versions of glibc [<=2.8] SWP is used during futex
	  trylock() operations with the assumption that the code will not
	  be preempted. This invalid assumption may be more likely to fail
	  with SWP emulation enabled, leading to deadlock of the user
	  application.

	  NOTE: when accessing uncached shared regions, LDXR/STXR rely
	  on an external transaction monitoring block called a global
	  monitor to maintain update atomicity. If your system does not
	  implement a global monitor, this option can cause programs that
	  perform SWP operations to uncached memory to deadlock.

	  If unsure, say Y

config CP15_BARRIER_EMULATION
	bool "Emulate CP15 Barrier instructions"
	help
	  The CP15 barrier instructions - CP15ISB, CP15DSB, and
	  CP15DMB - are deprecated in ARMv8 (and ARMv7). It is
	  strongly recommended to use the ISB, DSB, and DMB
	  instructions instead.

	  Say Y here to enable software emulation of these
	  instructions for AArch32 userspace code. When this option is
	  enabled, CP15 barrier usage is traced which can help
	  identify software that needs updating.

	  If unsure, say Y

config SETEND_EMULATION
	bool "Emulate SETEND instruction"
	help
	  The SETEND instruction alters the data-endianness of the
	  AArch32 EL0, and is deprecated in ARMv8.

	  Say Y here to enable software emulation of the instruction
	  for AArch32 userspace code.

	  Note: All the cpus on the system must have mixed endian support at EL0
	  for this feature to be enabled. If a new CPU - which doesn't support mixed
	  endian - is hotplugged in after this feature has been enabled, there could
	  be unexpected results in the applications.

	  If unsure, say Y
endif

config ARM64_SW_TTBR0_PAN
	bool "Emulate Privileged Access Never using TTBR0_EL1 switching"
	help
	  Enabling this option prevents the kernel from accessing
	  user-space memory directly by pointing TTBR0_EL1 to a reserved
	  zeroed area and reserved ASID. The user access routines
	  restore the valid TTBR0_EL1 temporarily.

menu "ARMv8.1 architectural features"

config ARM64_HW_AFDBM
	bool "Support for hardware updates of the Access and Dirty page flags"
	default y
	help
	  The ARMv8.1 architecture extensions introduce support for
	  hardware updates of the access and dirty information in page
	  table entries. When enabled in TCR_EL1 (HA and HD bits) on
	  capable processors, accesses to pages with PTE_AF cleared will
	  set this bit instead of raising an access flag fault.
	  Similarly, writes to read-only pages with the DBM bit set will
	  clear the read-only bit (AP[2]) instead of raising a
	  permission fault.

	  Kernels built with this configuration option enabled continue
	  to work on pre-ARMv8.1 hardware and the performance impact is
	  minimal. If unsure, say Y.

config ARM64_PAN
	bool "Enable support for Privileged Access Never (PAN)"
	default y
	help
	 Privileged Access Never (PAN; part of the ARMv8.1 Extensions)
	 prevents the kernel or hypervisor from accessing user-space (EL0)
	 memory directly.

	 Choosing this option will cause any unprotected (not using
	 copy_to_user et al) memory access to fail with a permission fault.

	 The feature is detected at runtime, and will remain as a 'nop'
	 instruction if the cpu does not implement the feature.

config ARM64_LSE_ATOMICS
	bool "Atomic instructions"
	help
	  As part of the Large System Extensions, ARMv8.1 introduces new
	  atomic instructions that are designed specifically to scale in
	  very large systems.

	  Say Y here to make use of these instructions for the in-kernel
	  atomic routines. This incurs a small overhead on CPUs that do
	  not support these instructions and requires the kernel to be
	  built with binutils >= 2.25.

config ARM64_VHE
	bool "Enable support for Virtualization Host Extensions (VHE)"
	default y
	help
	  Virtualization Host Extensions (VHE) allow the kernel to run
	  directly at EL2 (instead of EL1) on processors that support
	  it. This leads to better performance for KVM, as they reduce
	  the cost of the world switch.

	  Selecting this option allows the VHE feature to be detected
	  at runtime, and does not affect processors that do not
	  implement this feature.

endmenu

menu "ARMv8.2 architectural features"

config ARM64_UAO
	bool "Enable support for User Access Override (UAO)"
	default y
	help
	  User Access Override (UAO; part of the ARMv8.2 Extensions)
	  causes the 'unprivileged' variant of the load/store instructions to
	  be overriden to be privileged.

	  This option changes get_user() and friends to use the 'unprivileged'
	  variant of the load/store instructions. This ensures that user-space
	  really did have access to the supplied memory. When addr_limit is
	  set to kernel memory the UAO bit will be set, allowing privileged
	  access to kernel memory.

	  Choosing this option will cause copy_to_user() et al to use user-space
	  memory permissions.

	  The feature is detected at runtime, the kernel will use the
	  regular load/store instructions if the cpu does not implement the
	  feature.

config ARM64_PMEM
	bool "Enable support for persistent memory"
	select ARCH_HAS_PMEM_API
	select ARCH_HAS_UACCESS_FLUSHCACHE
	help
	  Say Y to enable support for the persistent memory API based on the
	  ARMv8.2 DCPoP feature.

	  The feature is detected at runtime, and the kernel will use DC CVAC
	  operations if DC CVAP is not supported (following the behaviour of
	  DC CVAP itself if the system does not define a point of persistence).

endmenu

config ARM64_MODULE_CMODEL_LARGE
	bool

config ARM64_MODULE_PLTS
	bool
	select ARM64_MODULE_CMODEL_LARGE
	select HAVE_MOD_ARCH_SPECIFIC

config RELOCATABLE
	bool
	select ARCH_HAS_RELR
	help
	  This builds the kernel as a Position Independent Executable (PIE),
	  which retains all relocation metadata required to relocate the
	  kernel binary at runtime to a different virtual address than the
	  address it was linked at.
	  Since AArch64 uses the RELA relocation format, this requires a
	  relocation pass at runtime even if the kernel is loaded at the
	  same address it was linked at.

config RANDOMIZE_BASE
	bool "Randomize the address of the kernel image"
	select ARM64_MODULE_PLTS if MODULES
	select RELOCATABLE
	help
	  Randomizes the virtual address at which the kernel image is
	  loaded, as a security feature that deters exploit attempts
	  relying on knowledge of the location of kernel internals.

	  It is the bootloader's job to provide entropy, by passing a
	  random u64 value in /chosen/kaslr-seed at kernel entry.

	  When booting via the UEFI stub, it will invoke the firmware's
	  EFI_RNG_PROTOCOL implementation (if available) to supply entropy
	  to the kernel proper. In addition, it will randomise the physical
	  location of the kernel Image as well.

	  If unsure, say N.

config RANDOMIZE_MODULE_REGION_FULL
	bool "Randomize the module region independently from the core kernel"
	depends on RANDOMIZE_BASE && !LTO_CLANG
	default y
	help
	  Randomizes the location of the module region without considering the
	  location of the core kernel. This way, it is impossible for modules
	  to leak information about the location of core kernel data structures
	  but it does imply that function calls between modules and the core
	  kernel will need to be resolved via veneers in the module PLT.

	  When this option is not set, the module region will be randomized over
	  a limited range that contains the [_stext, _etext] interval of the
	  core kernel, so branch relocations are always in range.

endmenu

menu "Boot options"

config ARM64_ACPI_PARKING_PROTOCOL
	bool "Enable support for the ARM64 ACPI parking protocol"
	depends on ACPI
	help
	  Enable support for the ARM64 ACPI parking protocol. If disabled
	  the kernel will not allow booting through the ARM64 ACPI parking
	  protocol even if the corresponding data is present in the ACPI
	  MADT table.

config CMDLINE
	string "Default kernel command string"
	default ""
	help
	  Provide a set of default command-line options at build time by
	  entering them here. As a minimum, you should specify the the
	  root device (e.g. root=/dev/nfs).

choice
	prompt "Kernel command line type" if CMDLINE != ""
	default CMDLINE_FROM_BOOTLOADER

config CMDLINE_FROM_BOOTLOADER
	bool "Use bootloader kernel arguments if available"
	help
	  Uses the command-line options passed by the boot loader. If
	  the boot loader doesn't provide any, the default kernel command
	  string provided in CMDLINE will be used.

config CMDLINE_EXTEND
	bool "Extend bootloader kernel arguments"
	help
	  The command-line arguments provided by the boot loader will be
	  appended to the default kernel command string.

config CMDLINE_FORCE
	bool "Always use the default kernel command string"
	help
	  Always use the default kernel command string, even if the boot
	  loader passes other arguments to the kernel.
	  This is useful if you cannot or don't want to change the
	  command-line options your boot loader passes to the kernel.
endchoice

config EFI_STUB
	bool

config EFI
	bool "UEFI runtime support"
	depends on OF && !CPU_BIG_ENDIAN
	select LIBFDT
	select UCS2_STRING
	select EFI_PARAMS_FROM_FDT
	select EFI_RUNTIME_WRAPPERS
	select EFI_STUB
	select EFI_ARMSTUB
	default y
	help
	  This option provides support for runtime services provided
	  by UEFI firmware (such as non-volatile variables, realtime
          clock, and platform reset). A UEFI stub is also provided to
	  allow the kernel to be booted as an EFI application. This
	  is only useful on systems that have UEFI firmware.

config DMI
	bool "Enable support for SMBIOS (DMI) tables"
	depends on EFI
	default y
	help
	  This enables SMBIOS/DMI feature for systems.

	  This option is only useful on systems that have UEFI firmware.
	  However, even with this option, the resultant kernel should
	  continue to boot on existing non-UEFI platforms.

config BUILD_ARM64_APPENDED_DTB_IMAGE
	bool "Build a concatenated Image.gz/dtb by default"
	depends on OF
	help
	  Enabling this option will cause a concatenated Image.gz and list of
	  DTBs to be built by default (instead of a standalone Image.gz.)
	  The image will built in arch/arm64/boot/Image.gz-dtb

choice
	prompt "Appended DTB Kernel Image name"
	depends on BUILD_ARM64_APPENDED_DTB_IMAGE
	help
	  Enabling this option will cause a specific kernel image Image or
	  Image.gz to be used for final image creation.
	  The image will built in arch/arm64/boot/IMAGE-NAME-dtb

	config IMG_GZ_DTB
		bool "Image.gz-dtb"
	config IMG_DTB
		bool "Image-dtb"
endchoice

config BUILD_ARM64_APPENDED_KERNEL_IMAGE_NAME
	string
	depends on BUILD_ARM64_APPENDED_DTB_IMAGE
	default "Image.gz-dtb" if IMG_GZ_DTB
	default "Image-dtb" if IMG_DTB

config BUILD_ARM64_APPENDED_DTB_IMAGE_NAMES
	string "Default dtb names"
	depends on BUILD_ARM64_APPENDED_DTB_IMAGE
	help
	  Space separated list of names of dtbs to append when
	  building a concatenated Image.gz-dtb.

<<<<<<< HEAD
config UH
	bool "Enable micro hypervisor feature"
	depends on !SEC_FACTORY
	default n
	help
	  It enables a micro hypervisor.
	  It's samsung's hypervisor.
	  RKP and etc can be loaded on it.
	  please check a memory map for it.

config UH_DEBUG
    bool "Enable micro hypervisor debug feature"
	depends on UH
	default n
	help
	  It's for debugging uH.

config UH_RKP
	bool "Enable RKP (Realtime Kernel Protection) UH feature"
	depends on UH
	default n
	help
	  it protects a kernel text and etc.

config RKP_KDP
	bool "Protection for cred structure"
	depends on !SEC_VTS_TEST
	depends on UH_RKP
	default n
	help
	  Prevents unauthorized cred modification.

config RKP_NS_PROT
	bool "Protection for namespace structure"
	depends on RKP_KDP
	default n
	help
	  Prevents unauthorized namespace modification.

config RKP_DMAP_PROT
	bool "Page Double Mapping protection"
	depends on RKP_KDP
	default n
	help
	  Prevents unauthorized mapping for page table.

config RKP_TEST
	bool "Enable RKP test"
	depends on UH_RKP && !SAMSUNG_PRODUCT_SHIP
	default n
	help
	  enable RKP test.

config KDP_TEST
	bool "Enable KDP test"
	depends on RKP_KDP && RKP_NS_PROT && !SAMSUNG_PRODUCT_SHIP
	default n
	help
	  enable KDP test.

config UH_RKP_FIMC_CHECK
	bool "Select FIMC type"
	depends on UH_RKP
	default n
	help
	  it protects a kernel text and etc.

config UH_LKM_BLOCK
	bool "Block LKM"
	help
	  LKM is not allowed by Samsung security policy.

=======
>>>>>>> 8a685dfc
endmenu

menu "Userspace binary formats"

source "fs/Kconfig.binfmt"

config COMPAT
	bool "Kernel support for 32-bit EL0"
	depends on ARM64_4K_PAGES || EXPERT
	select COMPAT_BINFMT_ELF if BINFMT_ELF
	select HAVE_UID16
	select OLD_SIGSUSPEND3
	select COMPAT_OLD_SIGACTION
	help
	  This option enables support for a 32-bit EL0 running under a 64-bit
	  kernel at EL1. AArch32-specific components such as system calls,
	  the user helper functions, VFP support and the ptrace interface are
	  handled appropriately by the kernel.

	  If you use a page size other than 4KB (i.e, 16KB or 64KB), please be aware
	  that you will only be able to execute AArch32 binaries that were compiled
	  with page size aligned segments.

	  If you want to execute 32-bit userspace applications, say Y.

config SYSVIPC_COMPAT
	def_bool y
	depends on COMPAT && SYSVIPC

endmenu

menu "Power management options"

source "kernel/power/Kconfig"

config ARCH_HIBERNATION_POSSIBLE
	def_bool y
	depends on CPU_PM

config ARCH_HIBERNATION_HEADER
	def_bool y
	depends on HIBERNATION

config ARCH_SUSPEND_POSSIBLE
	def_bool y

endmenu

menu "CPU Power Management"

source "drivers/cpuidle/Kconfig"

source "drivers/cpufreq/Kconfig"

endmenu

source "net/Kconfig"

source "drivers/Kconfig"

source "drivers/firmware/Kconfig"

source "drivers/acpi/Kconfig"

source "fs/Kconfig"

source "arch/arm64/kvm/Kconfig"

source "arch/arm64/Kconfig.debug"

source "security/Kconfig"

source "crypto/Kconfig"
if CRYPTO
source "arch/arm64/crypto/Kconfig"
endif

source "lib/Kconfig"

config FPSIMD_CORRUPTION_DETECT
	bool "Detect for fpsimd has corruption"
	default n
	help
	  If FPSIMD has corruption, use this feature for detect problem.
<|MERGE_RESOLUTION|>--- conflicted
+++ resolved
@@ -25,11 +25,8 @@
 	select ARCH_USE_CMPXCHG_LOCKREF
 	select ARCH_SUPPORTS_MEMORY_FAILURE
 	select ARCH_SUPPORTS_LTO_CLANG
-<<<<<<< HEAD
-=======
 	select ARCH_SUPPORTS_THINLTO
 	select ARCH_SUPPORTS_SHADOW_CALL_STACK
->>>>>>> 8a685dfc
 	select ARCH_SUPPORTS_ATOMIC_RMW
 	select ARCH_SUPPORTS_NUMA_BALANCING
 	select ARCH_WANT_COMPAT_IPC_PARSE_VERSION
@@ -439,10 +436,6 @@
 
 config ARM64_ERRATUM_843419
 	bool "Cortex-A53: 843419: A load or store might access an incorrect address"
-<<<<<<< HEAD
-	default y if !LTO_CLANG
-=======
->>>>>>> 8a685dfc
 	select ARM64_MODULE_CMODEL_LARGE if MODULES
 	help
 	  This option links the kernel with '--fix-cortex-a53-843419' and
@@ -1254,7 +1247,6 @@
 	  Space separated list of names of dtbs to append when
 	  building a concatenated Image.gz-dtb.
 
-<<<<<<< HEAD
 config UH
 	bool "Enable micro hypervisor feature"
 	depends on !SEC_FACTORY
@@ -1327,8 +1319,6 @@
 	help
 	  LKM is not allowed by Samsung security policy.
 
-=======
->>>>>>> 8a685dfc
 endmenu
 
 menu "Userspace binary formats"
