/*
 * common-board-devices.c
 *
 * Copyright (C) 2011 CompuLab, Ltd.
 * Author: Mike Rapoport <mike@compulab.co.il>
 *
 * This program is free software; you can redistribute it and/or
 * modify it under the terms of the GNU General Public License
 * version 2 as published by the Free Software Foundation.
 *
 * This program is distributed in the hope that it will be useful, but
 * WITHOUT ANY WARRANTY; without even the implied warranty of
 * MERCHANTABILITY or FITNESS FOR A PARTICULAR PURPOSE.  See the GNU
 * General Public License for more details.
 *
 * You should have received a copy of the GNU General Public License
 * along with this program; if not, write to the Free Software
 * Foundation, Inc., 51 Franklin St, Fifth Floor, Boston, MA
 * 02110-1301 USA
 *
 */

#include <linux/gpio.h>
#include <linux/spi/spi.h>
#include <linux/spi/ads7846.h>

#include <plat/mcspi.h>
#include <plat/nand.h>

#include "common-board-devices.h"

#if defined(CONFIG_TOUCHSCREEN_ADS7846) || \
	defined(CONFIG_TOUCHSCREEN_ADS7846_MODULE)
static struct omap2_mcspi_device_config ads7846_mcspi_config = {
	.turbo_mode	= 0,
};

/*
 * ADS7846 driver maybe request a gpio according to the value
 * of pdata->get_pendown_state, but we have done this. So set
 * get_pendown_state to avoid twice gpio requesting.
 */
static int omap3_get_pendown_state(void)
{
	return !gpio_get_value(OMAP3_EVM_TS_GPIO);
}

static struct ads7846_platform_data ads7846_config = {
	.x_max			= 0x0fff,
	.y_max			= 0x0fff,
	.x_plate_ohms		= 180,
	.pressure_max		= 255,
	.debounce_max		= 10,
	.debounce_tol		= 3,
	.debounce_rep		= 1,
	.gpio_pendown		= -EINVAL,
	.keep_vref_on		= 1,
	.get_pendown_state	= &omap3_get_pendown_state,
};

static struct spi_board_info ads7846_spi_board_info __initdata = {
	.modalias		= "ads7846",
	.bus_num		= -EINVAL,
	.chip_select		= 0,
	.max_speed_hz		= 1500000,
	.controller_data	= &ads7846_mcspi_config,
	.irq			= -EINVAL,
	.platform_data		= &ads7846_config,
};

void __init omap_ads7846_init(int bus_num, int gpio_pendown, int gpio_debounce,
			      struct ads7846_platform_data *board_pdata)
{
	struct spi_board_info *spi_bi = &ads7846_spi_board_info;
	int err;

<<<<<<< HEAD
	err = gpio_request_one(gpio_pendown, GPIOF_IN, "TSPenDown");
	if (err) {
		pr_err("Couldn't obtain gpio for TSPenDown: %d\n", err);
		return;
=======
	if (gpio_pendown) {
		err = gpio_request_one(gpio_pendown, GPIOF_IN, "TSPenDown");
		if (err) {
			pr_err("Couldn't obtain gpio for TSPenDown: %d\n", err);
			return;
		}

		/* TS GPIOPendown doesn't allow user to change the direction */
		gpio_export(gpio_pendown, false);

		/* Set proper debouce time for ads7846. */
		if (gpio_debounce)
			gpio_set_debounce(gpio_pendown, gpio_debounce);
>>>>>>> d003e098
	}

	if (gpio_debounce)
		gpio_set_debounce(gpio_pendown, gpio_debounce);

	spi_bi->bus_num	= bus_num;
	spi_bi->irq	= gpio_to_irq(gpio_pendown);

	if (board_pdata) {
		board_pdata->gpio_pendown = gpio_pendown;
		spi_bi->platform_data = board_pdata;
		if (board_pdata->get_pendown_state)
			gpio_export(gpio_pendown, 0);
	} else {
		ads7846_config.gpio_pendown = gpio_pendown;
	}

	if (!board_pdata || (board_pdata && !board_pdata->get_pendown_state))
		gpio_free(gpio_pendown);

	spi_register_board_info(&ads7846_spi_board_info, 1);
}
#else
void __init omap_ads7846_init(int bus_num, int gpio_pendown, int gpio_debounce,
			      struct ads7846_platform_data *board_pdata)
{
}
#endif

#if defined(CONFIG_MTD_NAND_OMAP2) || defined(CONFIG_MTD_NAND_OMAP2_MODULE)
static struct omap_nand_platform_data nand_data;

void __init omap_nand_flash_init(int options, struct mtd_partition *parts,
				 int nr_parts)
{
	u8 cs = 0;
	u8 nandcs = GPMC_CS_NUM + 1;

	/* find out the chip-select on which NAND exists */
	while (cs < GPMC_CS_NUM) {
		u32 ret = 0;
		ret = gpmc_cs_read_reg(cs, GPMC_CS_CONFIG1);

		if ((ret & 0xC00) == 0x800) {
			printk(KERN_INFO "Found NAND on CS%d\n", cs);
			if (nandcs > GPMC_CS_NUM)
				nandcs = cs;
		}
		cs++;
	}

	if (nandcs > GPMC_CS_NUM) {
		printk(KERN_INFO "NAND: Unable to find configuration "
				 "in GPMC\n ");
		return;
	}

	if (nandcs < GPMC_CS_NUM) {
		nand_data.cs = nandcs;
		nand_data.parts = parts;
		nand_data.nr_parts = nr_parts;
		nand_data.devsize = options;

		printk(KERN_INFO "Registering NAND on CS%d\n", nandcs);
		if (gpmc_nand_init(&nand_data) < 0)
			printk(KERN_ERR "Unable to register NAND device\n");
	}
}
#else
void __init omap_nand_flash_init(int options, struct mtd_partition *parts,
				 int nr_parts)
{
}
#endif<|MERGE_RESOLUTION|>--- conflicted
+++ resolved
@@ -74,26 +74,10 @@
 	struct spi_board_info *spi_bi = &ads7846_spi_board_info;
 	int err;
 
-<<<<<<< HEAD
 	err = gpio_request_one(gpio_pendown, GPIOF_IN, "TSPenDown");
 	if (err) {
 		pr_err("Couldn't obtain gpio for TSPenDown: %d\n", err);
 		return;
-=======
-	if (gpio_pendown) {
-		err = gpio_request_one(gpio_pendown, GPIOF_IN, "TSPenDown");
-		if (err) {
-			pr_err("Couldn't obtain gpio for TSPenDown: %d\n", err);
-			return;
-		}
-
-		/* TS GPIOPendown doesn't allow user to change the direction */
-		gpio_export(gpio_pendown, false);
-
-		/* Set proper debouce time for ads7846. */
-		if (gpio_debounce)
-			gpio_set_debounce(gpio_pendown, gpio_debounce);
->>>>>>> d003e098
 	}
 
 	if (gpio_debounce)
