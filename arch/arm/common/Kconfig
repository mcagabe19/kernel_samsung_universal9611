# SPDX-License-Identifier: GPL-2.0
config SA1111
	bool
	select DMABOUNCE if !ARCH_PXA

config DMABOUNCE
	bool
	select ZONE_DMA

config SHARP_LOCOMO
	bool

config SHARP_PARAM
	bool

config SHARP_SCOOP
<<<<<<< HEAD
	bool
=======
	bool
>>>>>>> 80f767f3
<|MERGE_RESOLUTION|>--- conflicted
+++ resolved
@@ -14,8 +14,4 @@
 	bool
 
 config SHARP_SCOOP
-<<<<<<< HEAD
-	bool
-=======
-	bool
->>>>>>> 80f767f3
+	bool