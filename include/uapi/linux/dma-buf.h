--- conflicted
+++ resolved
@@ -40,7 +40,6 @@
 #define DMA_BUF_BASE		'b'
 #define DMA_BUF_IOCTL_SYNC	_IOW(DMA_BUF_BASE, 0, struct dma_buf_sync)
 
-<<<<<<< HEAD
 /*
  * create a dma-buf that is a container of the given dma-bufs.
  * The result dma-buf, dmabuf-container has dma_buf_merge.count+1 buffers
@@ -59,13 +58,12 @@
 
 #define DMA_BUF_IOCTL_TRACK			_IO(DMA_BUF_BASE, 8)
 #define DMA_BUF_IOCTL_UNTRACK			_IO(DMA_BUF_BASE, 9)
-=======
+
 /* 32/64bitness of this uapi was botched in android, there's no difference
  * between them in actual uapi, they're just different numbers.
  */
 #define DMA_BUF_SET_NAME	_IOW(DMA_BUF_BASE, 1, const char *)
 #define DMA_BUF_SET_NAME_A	_IOW(DMA_BUF_BASE, 1, u32)
 #define DMA_BUF_SET_NAME_B	_IOW(DMA_BUF_BASE, 1, u64)
->>>>>>> 8a685dfc
 
 #endif