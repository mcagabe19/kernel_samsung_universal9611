--- conflicted
+++ resolved
@@ -93,10 +93,7 @@
 	BPF_PROG_GET_FD_BY_ID,
 	BPF_MAP_GET_FD_BY_ID,
 	BPF_OBJ_GET_INFO_BY_FD,
-<<<<<<< HEAD
-=======
 	BPF_PROG_QUERY,
->>>>>>> dbb6769c
 	BPF_BTF_LOAD = 18,
 };
 
@@ -225,12 +222,9 @@
 /* Specify numa node during map creation */
 #define BPF_F_NUMA_NODE		(1U << 2)
 
-<<<<<<< HEAD
-=======
 /* flags for BPF_PROG_QUERY */
 #define BPF_F_QUERY_EFFECTIVE	(1U << 0)
 
->>>>>>> dbb6769c
 #define BPF_OBJ_NAME_LEN 16U
 
 /* Flags for accessing BPF object */
@@ -277,15 +271,12 @@
 		__u32		kern_version;	/* checked when prog_type=kprobe */
 		__u32		prog_flags;
 		char		prog_name[BPF_OBJ_NAME_LEN];
-<<<<<<< HEAD
-=======
 		__u32		prog_ifindex;	/* ifindex of netdev to prep for */
 		/* For some prog types expected attach type must be known at
 		 * load time to verify attach type specific parts of prog
 		 * (context accesses, allowed helpers, etc).
 		 */
 		__u32		expected_attach_type;
->>>>>>> dbb6769c
 	};
 
 	struct { /* anonymous struct used by BPF_OBJ_* commands */
@@ -328,8 +319,6 @@
 		__aligned_u64	info;
 	} info;
 
-<<<<<<< HEAD
-=======
 	struct { /* anonymous struct used by BPF_PROG_QUERY command */
 		__u32		target_fd;	/* container object to query */
 		__u32		attach_type;
@@ -339,7 +328,6 @@
 		__u32		prog_cnt;
 	} query;
 
->>>>>>> dbb6769c
 	struct { /* anonymous struct for BPF_BTF_LOAD */
 		__aligned_u64	btf;
 		__aligned_u64	btf_log_buf;
@@ -704,8 +692,6 @@
  * 	Return
  * 		0 on success, or a negative error in case of failure.
  *
-<<<<<<< HEAD
-=======
  * int bpf_bind(ctx, addr, addr_len)
  *     Bind socket to address. Only binding to IP is supported, no port can be
  *     set in addr.
@@ -713,7 +699,6 @@
  *     @addr: pointer to struct sockaddr to bind socket to
  *     @addr_len: length of sockaddr structure
  *     Return: 0 on success or negative error code
->>>>>>> dbb6769c
  */
 #define __BPF_FUNC_MAPPER(FN)		\
 	FN(unspec),			\
