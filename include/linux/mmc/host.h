/*
 *  linux/include/linux/mmc/host.h
 *
 * This program is free software; you can redistribute it and/or modify
 * it under the terms of the GNU General Public License version 2 as
 * published by the Free Software Foundation.
 *
 *  Host driver specific definitions.
 */
#ifndef LINUX_MMC_HOST_H
#define LINUX_MMC_HOST_H

#include <linux/sched.h>
#include <linux/device.h>
#include <linux/fault-inject.h>
#include <linux/wakelock.h>

#include <linux/mmc/core.h>
#include <linux/mmc/card.h>
#include <linux/mmc/pm.h>
#include <linux/dma-direction.h>

struct mmc_ios {
	unsigned int	clock;			/* clock rate */
	unsigned short	vdd;

/* vdd stores the bit number of the selected voltage range from below. */

	unsigned char	bus_mode;		/* command output mode */

#define MMC_BUSMODE_OPENDRAIN	1
#define MMC_BUSMODE_PUSHPULL	2

	unsigned char	chip_select;		/* SPI chip select */

#define MMC_CS_DONTCARE		0
#define MMC_CS_HIGH		1
#define MMC_CS_LOW		2

	unsigned char	power_mode;		/* power supply mode */

#define MMC_POWER_OFF		0
#define MMC_POWER_UP		1
#define MMC_POWER_ON		2
#define MMC_POWER_UNDEFINED	3

	unsigned char	bus_width;		/* data bus width */

#define MMC_BUS_WIDTH_1		0
#define MMC_BUS_WIDTH_4		2
#define MMC_BUS_WIDTH_8		3

	unsigned char	timing;			/* timing specification used */

#define MMC_TIMING_LEGACY	0
#define MMC_TIMING_MMC_HS	1
#define MMC_TIMING_SD_HS	2
#define MMC_TIMING_UHS_SDR12	3
#define MMC_TIMING_UHS_SDR25	4
#define MMC_TIMING_UHS_SDR50	5
#define MMC_TIMING_UHS_SDR104	6
#define MMC_TIMING_UHS_DDR50	7
#define MMC_TIMING_MMC_DDR52	8
#define MMC_TIMING_MMC_HS200	9
#define MMC_TIMING_MMC_HS400	10
#define MMC_TIMING_MMC_HS400_ES	11

	unsigned char	signal_voltage;		/* signalling voltage (1.8V or 3.3V) */

#define MMC_SIGNAL_VOLTAGE_330	0
#define MMC_SIGNAL_VOLTAGE_180	1
#define MMC_SIGNAL_VOLTAGE_120	2

	unsigned char	drv_type;		/* driver type (A, B, C, D) */

#define MMC_SET_DRIVER_TYPE_B	0
#define MMC_SET_DRIVER_TYPE_A	1
#define MMC_SET_DRIVER_TYPE_C	2
#define MMC_SET_DRIVER_TYPE_D	3

	bool enhanced_strobe;			/* hs400es selection */
};

struct mmc_host;

struct mmc_host_ops {
	int (*init)(struct mmc_host *host);
	/*
	 * 'enable' is called when the host is claimed and 'disable' is called
	 * when the host is released. 'enable' and 'disable' are deprecated.
	 */
	int (*enable)(struct mmc_host *host);
	int (*disable)(struct mmc_host *host);
	/*
	 * It is optional for the host to implement pre_req and post_req in
	 * order to support double buffering of requests (prepare one
	 * request while another request is active).
	 * pre_req() must always be followed by a post_req().
	 * To undo a call made to pre_req(), call post_req() with
	 * a nonzero err condition.
	 */
	void	(*post_req)(struct mmc_host *host, struct mmc_request *req,
			    int err);
	void	(*pre_req)(struct mmc_host *host, struct mmc_request *req);
	void	(*request)(struct mmc_host *host, struct mmc_request *req);

	/*
	 * Avoid calling the next three functions too often or in a "fast
	 * path", since underlaying controller might implement them in an
	 * expensive and/or slow way. Also note that these functions might
	 * sleep, so don't call them in the atomic contexts!
	 */

	/*
	 * Notes to the set_ios callback:
	 * ios->clock might be 0. For some controllers, setting 0Hz
	 * as any other frequency works. However, some controllers
	 * explicitly need to disable the clock. Otherwise e.g. voltage
	 * switching might fail because the SDCLK is not really quiet.
	 */
	void	(*set_ios)(struct mmc_host *host, struct mmc_ios *ios);

	/*
	 * Return values for the get_ro callback should be:
	 *   0 for a read/write card
	 *   1 for a read-only card
	 *   -ENOSYS when not supported (equal to NULL callback)
	 *   or a negative errno value when something bad happened
	 */
	int	(*get_ro)(struct mmc_host *host);

	/*
	 * Return values for the get_cd callback should be:
	 *   0 for a absent card
	 *   1 for a present card
	 *   -ENOSYS when not supported (equal to NULL callback)
	 *   or a negative errno value when something bad happened
	 */
	int	(*get_cd)(struct mmc_host *host);

	void	(*enable_sdio_irq)(struct mmc_host *host, int enable);
	void	(*ack_sdio_irq)(struct mmc_host *host);

	/* optional callback for HC quirks */
	void	(*init_card)(struct mmc_host *host, struct mmc_card *card);

	int	(*start_signal_voltage_switch)(struct mmc_host *host, struct mmc_ios *ios);

	/* Check if the card is pulling dat[0:3] low */
	int	(*card_busy)(struct mmc_host *host);

	/* The tuning command opcode value is different for SD and eMMC cards */
	int	(*execute_tuning)(struct mmc_host *host, u32 opcode);

	/* Prepare HS400 target operating frequency depending host driver */
	int	(*prepare_hs400_tuning)(struct mmc_host *host, struct mmc_ios *ios);
	/* Prepare enhanced strobe depending host driver */
	void	(*hs400_enhanced_strobe)(struct mmc_host *host,
					 struct mmc_ios *ios);
	int	(*select_drive_strength)(struct mmc_card *card,
					 unsigned int max_dtr, int host_drv,
					 int card_drv, int *drv_type);
	void	(*hw_reset)(struct mmc_host *host);
	void	(*card_event)(struct mmc_host *host);

	/*
	 * Optional callback to support controllers with HW issues for multiple
	 * I/O. Returns the number of supported blocks for the request.
	 */
	int	(*multi_io_quirk)(struct mmc_card *card,
				  unsigned int direction, int blk_size);
	void	(*ssclk_control)(struct mmc_host *host, int enable);
};

struct mmc_cqe_ops {
	/* Allocate resources, and make the CQE operational */
	int	(*cqe_enable)(struct mmc_host *host, struct mmc_card *card);
	/* Free resources, and make the CQE non-operational */
	void	(*cqe_disable)(struct mmc_host *host);
	/*
	 * Issue a read, write or DCMD request to the CQE. Also deal with the
	 * effect of ->cqe_off().
	 */
	int	(*cqe_request)(struct mmc_host *host, struct mmc_request *mrq);
	/* Free resources (e.g. DMA mapping) associated with the request */
	void	(*cqe_post_req)(struct mmc_host *host, struct mmc_request *mrq);
	/*
	 * Prepare the CQE and host controller to accept non-CQ commands. There
	 * is no corresponding ->cqe_on(), instead ->cqe_request() is required
	 * to deal with that.
	 */
	void	(*cqe_off)(struct mmc_host *host);
	/*
	 * Wait for all CQE tasks to complete. Return an error if recovery
	 * becomes necessary.
	 */
	int	(*cqe_wait_for_idle)(struct mmc_host *host);
	/*
	 * Notify CQE that a request has timed out. Return false if the request
	 * completed or true if a timeout happened in which case indicate if
	 * recovery is needed.
	 */
	bool	(*cqe_timeout)(struct mmc_host *host, struct mmc_request *mrq,
			       bool *recovery_needed);
	/*
	 * Stop all CQE activity and prepare the CQE and host controller to
	 * accept recovery commands.
	 */
	void	(*cqe_recovery_start)(struct mmc_host *host);
	/*
	 * Clear the queue and call mmc_cqe_request_done() on all requests.
	 * Requests that errored will have the error set on the mmc_request
	 * (data->error or cmd->error for DCMD).  Requests that did not error
	 * will have zero data bytes transferred.
	 */
	void	(*cqe_recovery_finish)(struct mmc_host *host);
};

struct mmc_async_req {
	/* active mmc request */
	struct mmc_request	*mrq;
	/*
	 * Check error status of completed mmc request.
	 * Returns 0 if success otherwise non zero.
	 */
	enum mmc_blk_status (*err_check)(struct mmc_card *, struct mmc_async_req *);
};

/**
 * struct mmc_slot - MMC slot functions
 *
 * @cd_irq:		MMC/SD-card slot hotplug detection IRQ or -EINVAL
 * @handler_priv:	MMC/SD-card slot context
 *
 * Some MMC/SD host controllers implement slot-functions like card and
 * write-protect detection natively. However, a large number of controllers
 * leave these functions to the CPU. This struct provides a hook to attach
 * such slot-function drivers.
 */
struct mmc_slot {
	int cd_irq;
	bool cd_wake_enabled;
	void *handler_priv;
};

/**
 * mmc_context_info - synchronization details for mmc context
 * @is_done_rcv		wake up reason was done request
 * @is_new_req		wake up reason was new request
 * @is_waiting_last_req	mmc context waiting for single running request
 * @wait		wait queue
 */
struct mmc_context_info {
	bool			is_done_rcv;
	bool			is_new_req;
	bool			is_waiting_last_req;
	wait_queue_head_t	wait;
};

struct regulator;
struct mmc_pwrseq;

struct mmc_supply {
	struct regulator *vmmc;		/* Card power supply */
	struct regulator *vqmmc;	/* Optional Vccq supply */
};

struct mmc_host {
	struct device		*parent;
	struct device		class_dev;
	int			index;
	const struct mmc_host_ops *ops;
	struct mmc_pwrseq	*pwrseq;
	unsigned int		f_min;
	unsigned int		f_max;
	unsigned int		f_init;
	u32			ocr_avail;
	u32			ocr_avail_sdio;	/* SDIO-specific OCR */
	u32			ocr_avail_sd;	/* SD-specific OCR */
	u32			ocr_avail_mmc;	/* MMC-specific OCR */
#ifdef CONFIG_PM_SLEEP
	struct notifier_block	pm_notify;
#endif
	u32			max_current_330;
	u32			max_current_300;
	u32			max_current_180;

#define MMC_VDD_165_195		0x00000080	/* VDD voltage 1.65 - 1.95 */
#define MMC_VDD_20_21		0x00000100	/* VDD voltage 2.0 ~ 2.1 */
#define MMC_VDD_21_22		0x00000200	/* VDD voltage 2.1 ~ 2.2 */
#define MMC_VDD_22_23		0x00000400	/* VDD voltage 2.2 ~ 2.3 */
#define MMC_VDD_23_24		0x00000800	/* VDD voltage 2.3 ~ 2.4 */
#define MMC_VDD_24_25		0x00001000	/* VDD voltage 2.4 ~ 2.5 */
#define MMC_VDD_25_26		0x00002000	/* VDD voltage 2.5 ~ 2.6 */
#define MMC_VDD_26_27		0x00004000	/* VDD voltage 2.6 ~ 2.7 */
#define MMC_VDD_27_28		0x00008000	/* VDD voltage 2.7 ~ 2.8 */
#define MMC_VDD_28_29		0x00010000	/* VDD voltage 2.8 ~ 2.9 */
#define MMC_VDD_29_30		0x00020000	/* VDD voltage 2.9 ~ 3.0 */
#define MMC_VDD_30_31		0x00040000	/* VDD voltage 3.0 ~ 3.1 */
#define MMC_VDD_31_32		0x00080000	/* VDD voltage 3.1 ~ 3.2 */
#define MMC_VDD_32_33		0x00100000	/* VDD voltage 3.2 ~ 3.3 */
#define MMC_VDD_33_34		0x00200000	/* VDD voltage 3.3 ~ 3.4 */
#define MMC_VDD_34_35		0x00400000	/* VDD voltage 3.4 ~ 3.5 */
#define MMC_VDD_35_36		0x00800000	/* VDD voltage 3.5 ~ 3.6 */

	u32			caps;		/* Host capabilities */

#define MMC_CAP_4_BIT_DATA	(1 << 0)	/* Can the host do 4 bit transfers */
#define MMC_CAP_MMC_HIGHSPEED	(1 << 1)	/* Can do MMC high-speed timing */
#define MMC_CAP_SD_HIGHSPEED	(1 << 2)	/* Can do SD high-speed timing */
#define MMC_CAP_SDIO_IRQ	(1 << 3)	/* Can signal pending SDIO IRQs */
#define MMC_CAP_SPI		(1 << 4)	/* Talks only SPI protocols */
#define MMC_CAP_NEEDS_POLL	(1 << 5)	/* Needs polling for card-detection */
#define MMC_CAP_8_BIT_DATA	(1 << 6)	/* Can the host do 8 bit transfers */
#define MMC_CAP_AGGRESSIVE_PM	(1 << 7)	/* Suspend (e)MMC/SD at idle  */
#define MMC_CAP_NONREMOVABLE	(1 << 8)	/* Nonremovable e.g. eMMC */
#define MMC_CAP_WAIT_WHILE_BUSY	(1 << 9)	/* Waits while card is busy */
#define MMC_CAP_ERASE		(1 << 10)	/* Allow erase/trim commands */
#define MMC_CAP_3_3V_DDR	(1 << 11)	/* Host supports eMMC DDR 3.3V */
#define MMC_CAP_1_8V_DDR	(1 << 12)	/* Host supports eMMC DDR 1.8V */
#define MMC_CAP_1_2V_DDR	(1 << 13)	/* Host supports eMMC DDR 1.2V */
#define MMC_CAP_POWER_OFF_CARD	(1 << 14)	/* Can power off after boot */
#define MMC_CAP_BUS_WIDTH_TEST	(1 << 15)	/* CMD14/CMD19 bus width ok */
#define MMC_CAP_UHS_SDR12	(1 << 16)	/* Host supports UHS SDR12 mode */
#define MMC_CAP_UHS_SDR25	(1 << 17)	/* Host supports UHS SDR25 mode */
#define MMC_CAP_UHS_SDR50	(1 << 18)	/* Host supports UHS SDR50 mode */
#define MMC_CAP_UHS_SDR104	(1 << 19)	/* Host supports UHS SDR104 mode */
#define MMC_CAP_UHS_DDR50	(1 << 20)	/* Host supports UHS DDR50 mode */
/* (1 << 21) is free for reuse */
#define MMC_CAP_RUNTIME_RESUME  (1 << 22)
#define MMC_CAP_DRIVER_TYPE_A	(1 << 23)	/* Host supports Driver Type A */
#define MMC_CAP_DRIVER_TYPE_C	(1 << 24)	/* Host supports Driver Type C */
#define MMC_CAP_DRIVER_TYPE_D	(1 << 25)	/* Host supports Driver Type D */
#define MMC_CAP_CD_WAKE		(1 << 28)	/* Enable card detect wake */
#define MMC_CAP_CMD_DURING_TFR	(1 << 29)	/* Commands during data transfer */
#define MMC_CAP_CMD23		(1 << 30)	/* CMD23 supported. */
#define MMC_CAP_HW_RESET	(1 << 31)	/* Hardware reset */

	u32			caps2;		/* More host capabilities */

#define MMC_CAP2_BOOTPART_NOACC	(1 << 0)	/* Boot partition no access */
#define MMC_CAP2_FULL_PWR_CYCLE	(1 << 2)	/* Can do full power cycle */
#define MMC_CAP2_HS200_1_8V_SDR	(1 << 5)        /* can support */
#define MMC_CAP2_HS200_1_2V_SDR	(1 << 6)        /* can support */
#define MMC_CAP2_HS200		(MMC_CAP2_HS200_1_8V_SDR | \
				 MMC_CAP2_HS200_1_2V_SDR)
#define MMC_CAP2_CD_ACTIVE_HIGH	(1 << 10)	/* Card-detect signal active high */
#define MMC_CAP2_RO_ACTIVE_HIGH	(1 << 11)	/* Write-protect signal active high */
#define MMC_CAP2_NO_PRESCAN_POWERUP (1 << 14)	/* Don't power up before scan */
#define MMC_CAP2_HS400_1_8V	(1 << 15)	/* Can support HS400 1.8V */
#define MMC_CAP2_HS400_1_2V	(1 << 16)	/* Can support HS400 1.2V */
#define MMC_CAP2_HS400		(MMC_CAP2_HS400_1_8V | \
				 MMC_CAP2_HS400_1_2V)
#define MMC_CAP2_HSX00_1_2V	(MMC_CAP2_HS200_1_2V_SDR | MMC_CAP2_HS400_1_2V)
#define MMC_CAP2_SDIO_IRQ_NOTHREAD (1 << 17)
#define MMC_CAP2_NO_WRITE_PROTECT (1 << 18)	/* No physical write protect pin, assume that card is always read-write */
#define MMC_CAP2_NO_SDIO	(1 << 19)	/* Do not send SDIO commands during initialization */
#define MMC_CAP2_HS400_ES	(1 << 20)	/* Host supports enhanced strobe */
#define MMC_CAP2_NO_SD		(1 << 21)	/* Do not send SD commands during initialization */
#define MMC_CAP2_NO_MMC		(1 << 22)	/* Do not send (e)MMC commands during initialization */
#define MMC_CAP2_CQE		(1 << 23)	/* Has eMMC command queue engine */
#define MMC_CAP2_CQE_DCMD	(1 << 24)	/* CQE can issue a direct command */
<<<<<<< HEAD
#define MMC_CAP2_DETECT_ON_ERR	(1 << 25)	/* On I/O err check card removal */
=======
#define MMC_CAP2_CRYPTO		(1 << 27)	/* Host supports inline encryption */
>>>>>>> 8a685dfc

	mmc_pm_flag_t		pm_caps;	/* supported pm features */

	/* host specific block data */
	unsigned int		max_seg_size;	/* see blk_queue_max_segment_size */
	unsigned short		max_segs;	/* see blk_queue_max_segments */
	unsigned short		unused;
	unsigned int		max_req_size;	/* maximum number of bytes in one req */
	unsigned int		max_blk_size;	/* maximum size of one mmc block */
	unsigned int		max_blk_count;	/* maximum number of blocks in one req */
	unsigned int		max_busy_timeout; /* max busy timeout in ms */

	/* private data */
	spinlock_t		lock;		/* lock for claim and bus ops */

	struct mmc_ios		ios;		/* current io bus settings */

	/* group bitfields together to minimize padding */
	unsigned int		use_spi_crc:1;
	unsigned int		claimed:1;	/* host exclusively claimed */
	unsigned int		bus_dead:1;	/* bus has been released */
	unsigned int		can_retune:1;	/* re-tuning can be used */
	unsigned int		doing_retune:1;	/* re-tuning in progress */
	unsigned int		retune_now:1;	/* do re-tuning at next req */
	unsigned int		retune_paused:1; /* re-tuning is temporarily disabled */

	int			rescan_disable;	/* disable card detection */
	int			rescan_entered;	/* used with nonremovable devices */

	int			need_retune;	/* re-tuning is needed */
	int			hold_retune;	/* hold off re-tuning */
	unsigned int		retune_period;	/* re-tuning period in secs */
	struct timer_list	retune_timer;	/* for periodic re-tuning */

	bool			trigger_card_event; /* card_event necessary */

	struct mmc_card		*card;		/* device attached to this host */

	wait_queue_head_t	wq;
	struct task_struct	*claimer;	/* task that has host claimed */
	int			claim_cnt;	/* "claim" nesting count */

	struct delayed_work	detect;
	struct wake_lock        detect_wake_lock;
	const char              *wlock_name;
	int			detect_change;	/* card detect flag */
	struct mmc_slot		slot;

	const struct mmc_bus_ops *bus_ops;	/* current bus driver */
	unsigned int		bus_refs;	/* reference counter */

	unsigned int		bus_resume_flags;
#define MMC_BUSRESUME_MANUAL_RESUME (1 << 0)
#define MMC_BUSRESUME_NEEDS_RESUME  (1 << 1)

	unsigned int		sdio_irqs;
	struct task_struct	*sdio_irq_thread;
	struct delayed_work	sdio_irq_work;
	bool			sdio_irq_pending;
	atomic_t		sdio_irq_thread_abort;

	mmc_pm_flag_t		pm_flags;	/* requested pm features */

	struct led_trigger	*led;		/* activity led */

#ifdef CONFIG_REGULATOR
	bool			regulator_enabled; /* regulator state */
#endif
	struct mmc_supply	supply;

	struct dentry		*debugfs_root;

	struct mmc_async_req	*areq;		/* active async req */
	struct mmc_context_info	context_info;	/* async synchronization info */

	/* Ongoing data transfer that allows commands during transfer */
	struct mmc_request	*ongoing_mrq;

#ifdef CONFIG_FAIL_MMC_REQUEST
	struct fault_attr	fail_mmc_request;
#endif

	unsigned int		actual_clock;	/* Actual HC clock rate */

	unsigned int		slotno;	/* used for sdio acpi binding */

	int			dsr_req;	/* DSR value is valid */
	u32			dsr;	/* optional driver stage (DSR) value */

	/* Command Queue Engine (CQE) support */
	const struct mmc_cqe_ops *cqe_ops;
	void			*cqe_private;
	int			cqe_qdepth;
	bool			cqe_enabled;
	bool			cqe_on;
#ifdef CONFIG_MMC_CRYPTO
	struct keyslot_manager	*ksm;
	void *crypto_DO_NOT_USE[7];
#endif /* CONFIG_MMC_CRYPTO */

#ifdef CONFIG_MMC_EMBEDDED_SDIO
	struct {
		struct sdio_cis			*cis;
		struct sdio_cccr		*cccr;
		struct sdio_embedded_func	*funcs;
		int				num_funcs;
	} embedded_sdio_data;
#endif

#ifdef CONFIG_MMC_EMBEDDED_SDIO
	struct {
		struct sdio_cis			*cis;
		struct sdio_cccr		*cccr;
		struct sdio_embedded_func	*funcs;
		int				num_funcs;
	} embedded_sdio_data;
#endif

	int (*sdcard_uevent)(struct mmc_card *card);

	unsigned long		private[0] ____cacheline_aligned;
};

struct device_node;

struct mmc_host *mmc_alloc_host(int extra, struct device *);
int mmc_add_host(struct mmc_host *);
void mmc_remove_host(struct mmc_host *);
void mmc_free_host(struct mmc_host *);
int mmc_of_parse(struct mmc_host *host);
int mmc_of_parse_voltage(struct device_node *np, u32 *mask);

#ifdef CONFIG_MMC_EMBEDDED_SDIO
extern void mmc_set_embedded_sdio_data(struct mmc_host *host,
				       struct sdio_cis *cis,
				       struct sdio_cccr *cccr,
				       struct sdio_embedded_func *funcs,
				       int num_funcs);
#endif

static inline void *mmc_priv(struct mmc_host *host)
{
	return (void *)host->private;
}

#define mmc_host_is_spi(host)	((host)->caps & MMC_CAP_SPI)

#define mmc_dev(x)	((x)->parent)
#define mmc_classdev(x)	(&(x)->class_dev)
#define mmc_hostname(x)	(dev_name(&(x)->class_dev))
#define mmc_bus_needs_resume(host) ((host)->bus_resume_flags & MMC_BUSRESUME_NEEDS_RESUME)
#define mmc_bus_manual_resume(host) ((host)->bus_resume_flags & MMC_BUSRESUME_MANUAL_RESUME)

static inline void mmc_set_bus_resume_policy(struct mmc_host *host, int manual)
{
	if (manual) {
		host->bus_resume_flags |= MMC_BUSRESUME_MANUAL_RESUME;
		host->bus_resume_flags &= ~MMC_BUSRESUME_NEEDS_RESUME;
	} else
		host->bus_resume_flags &= ~MMC_BUSRESUME_MANUAL_RESUME;
}

extern int mmc_resume_bus(struct mmc_host *host);
int mmc_power_save_host(struct mmc_host *host);
int mmc_power_restore_host(struct mmc_host *host);

void mmc_detect_change(struct mmc_host *, unsigned long delay);
void mmc_request_done(struct mmc_host *, struct mmc_request *);
void mmc_command_done(struct mmc_host *host, struct mmc_request *mrq);

static inline void mmc_signal_sdio_irq(struct mmc_host *host)
{
	host->ops->enable_sdio_irq(host, 0);
	host->sdio_irq_pending = true;
	if (host->sdio_irq_thread)
		wake_up_process(host->sdio_irq_thread);
}

void sdio_run_irqs(struct mmc_host *host);
void sdio_signal_irq(struct mmc_host *host);

#ifdef CONFIG_REGULATOR
int mmc_regulator_get_ocrmask(struct regulator *supply);
int mmc_regulator_set_ocr(struct mmc_host *mmc,
			struct regulator *supply,
			unsigned short vdd_bit);
int mmc_regulator_set_vqmmc(struct mmc_host *mmc, struct mmc_ios *ios);
#else
static inline int mmc_regulator_get_ocrmask(struct regulator *supply)
{
	return 0;
}

static inline int mmc_regulator_set_ocr(struct mmc_host *mmc,
				 struct regulator *supply,
				 unsigned short vdd_bit)
{
	return 0;
}

static inline int mmc_regulator_set_vqmmc(struct mmc_host *mmc,
					  struct mmc_ios *ios)
{
	return -EINVAL;
}
#endif

u32 mmc_vddrange_to_ocrmask(int vdd_min, int vdd_max);
int mmc_regulator_get_supply(struct mmc_host *mmc);

static inline int mmc_card_is_removable(struct mmc_host *host)
{
	return !(host->caps & MMC_CAP_NONREMOVABLE);
}

static inline int mmc_card_keep_power(struct mmc_host *host)
{
	return host->pm_flags & MMC_PM_KEEP_POWER;
}

static inline int mmc_card_wake_sdio_irq(struct mmc_host *host)
{
	return host->pm_flags & MMC_PM_WAKE_SDIO_IRQ;
}

/* TODO: Move to private header */
static inline int mmc_card_hs(struct mmc_card *card)
{
	return card->host->ios.timing == MMC_TIMING_SD_HS ||
		card->host->ios.timing == MMC_TIMING_MMC_HS;
}

/* TODO: Move to private header */
static inline int mmc_card_uhs(struct mmc_card *card)
{
	return card->host->ios.timing >= MMC_TIMING_UHS_SDR12 &&
		card->host->ios.timing <= MMC_TIMING_UHS_DDR50;
}

void mmc_retune_timer_stop(struct mmc_host *host);

static inline void mmc_retune_needed(struct mmc_host *host)
{
	if (host->can_retune)
		host->need_retune = 1;
}

static inline bool mmc_can_retune(struct mmc_host *host)
{
	return host->can_retune == 1;
}

static inline enum dma_data_direction mmc_get_dma_dir(struct mmc_data *data)
{
	return data->flags & MMC_DATA_WRITE ? DMA_TO_DEVICE : DMA_FROM_DEVICE;
}

int mmc_send_tuning(struct mmc_host *host, u32 opcode, int *cmd_error);
int mmc_abort_tuning(struct mmc_host *host, u32 opcode);

#endif /* LINUX_MMC_HOST_H */<|MERGE_RESOLUTION|>--- conflicted
+++ resolved
@@ -360,11 +360,8 @@
 #define MMC_CAP2_NO_MMC		(1 << 22)	/* Do not send (e)MMC commands during initialization */
 #define MMC_CAP2_CQE		(1 << 23)	/* Has eMMC command queue engine */
 #define MMC_CAP2_CQE_DCMD	(1 << 24)	/* CQE can issue a direct command */
-<<<<<<< HEAD
 #define MMC_CAP2_DETECT_ON_ERR	(1 << 25)	/* On I/O err check card removal */
-=======
 #define MMC_CAP2_CRYPTO		(1 << 27)	/* Host supports inline encryption */
->>>>>>> 8a685dfc
 
 	mmc_pm_flag_t		pm_caps;	/* supported pm features */
 
@@ -474,15 +471,6 @@
 	} embedded_sdio_data;
 #endif
 
-#ifdef CONFIG_MMC_EMBEDDED_SDIO
-	struct {
-		struct sdio_cis			*cis;
-		struct sdio_cccr		*cccr;
-		struct sdio_embedded_func	*funcs;
-		int				num_funcs;
-	} embedded_sdio_data;
-#endif
-
 	int (*sdcard_uevent)(struct mmc_card *card);
 
 	unsigned long		private[0] ____cacheline_aligned;
