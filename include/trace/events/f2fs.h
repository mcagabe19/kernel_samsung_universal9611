/* SPDX-License-Identifier: GPL-2.0 */
#undef TRACE_SYSTEM
#define TRACE_SYSTEM f2fs

#if !defined(_TRACE_F2FS_H) || defined(TRACE_HEADER_MULTI_READ)
#define _TRACE_F2FS_H

#include <linux/tracepoint.h>

#define show_dev(dev)		MAJOR(dev), MINOR(dev)
#define show_dev_ino(entry)	show_dev(entry->dev), (unsigned long)entry->ino

TRACE_DEFINE_ENUM(NODE);
TRACE_DEFINE_ENUM(DATA);
TRACE_DEFINE_ENUM(META);
TRACE_DEFINE_ENUM(META_FLUSH);
TRACE_DEFINE_ENUM(INMEM);
TRACE_DEFINE_ENUM(INMEM_DROP);
TRACE_DEFINE_ENUM(INMEM_INVALIDATE);
TRACE_DEFINE_ENUM(INMEM_REVOKE);
TRACE_DEFINE_ENUM(IPU);
TRACE_DEFINE_ENUM(OPU);
TRACE_DEFINE_ENUM(HOT);
TRACE_DEFINE_ENUM(WARM);
TRACE_DEFINE_ENUM(COLD);
TRACE_DEFINE_ENUM(CURSEG_HOT_DATA);
TRACE_DEFINE_ENUM(CURSEG_WARM_DATA);
TRACE_DEFINE_ENUM(CURSEG_COLD_DATA);
TRACE_DEFINE_ENUM(CURSEG_HOT_NODE);
TRACE_DEFINE_ENUM(CURSEG_WARM_NODE);
TRACE_DEFINE_ENUM(CURSEG_COLD_NODE);
TRACE_DEFINE_ENUM(NO_CHECK_TYPE);
TRACE_DEFINE_ENUM(GC_GREEDY);
TRACE_DEFINE_ENUM(GC_CB);
TRACE_DEFINE_ENUM(FG_GC);
TRACE_DEFINE_ENUM(BG_GC);
TRACE_DEFINE_ENUM(LFS);
TRACE_DEFINE_ENUM(SSR);
TRACE_DEFINE_ENUM(__REQ_RAHEAD);
TRACE_DEFINE_ENUM(__REQ_SYNC);
TRACE_DEFINE_ENUM(__REQ_IDLE);
TRACE_DEFINE_ENUM(__REQ_PREFLUSH);
TRACE_DEFINE_ENUM(__REQ_FUA);
TRACE_DEFINE_ENUM(__REQ_PRIO);
TRACE_DEFINE_ENUM(__REQ_META);
TRACE_DEFINE_ENUM(CP_UMOUNT);
TRACE_DEFINE_ENUM(CP_FASTBOOT);
TRACE_DEFINE_ENUM(CP_SYNC);
TRACE_DEFINE_ENUM(CP_RECOVERY);
TRACE_DEFINE_ENUM(CP_DISCARD);
TRACE_DEFINE_ENUM(CP_TRIMMED);
TRACE_DEFINE_ENUM(CP_PAUSE);
TRACE_DEFINE_ENUM(CP_RESIZE);

#define show_block_type(type)						\
	__print_symbolic(type,						\
		{ NODE,		"NODE" },				\
		{ DATA,		"DATA" },				\
		{ META,		"META" },				\
		{ META_FLUSH,	"META_FLUSH" },				\
		{ INMEM,	"INMEM" },				\
		{ INMEM_DROP,	"INMEM_DROP" },				\
		{ INMEM_INVALIDATE,	"INMEM_INVALIDATE" },		\
		{ INMEM_REVOKE,	"INMEM_REVOKE" },			\
		{ IPU,		"IN-PLACE" },				\
		{ OPU,		"OUT-OF-PLACE" })

#define show_block_temp(temp)						\
	__print_symbolic(temp,						\
		{ HOT,		"HOT" },				\
		{ WARM,		"WARM" },				\
		{ COLD,		"COLD" })

#define F2FS_OP_FLAGS (REQ_RAHEAD | REQ_SYNC | REQ_META | REQ_PRIO |	\
			REQ_PREFLUSH | REQ_FUA)
#define F2FS_BIO_FLAG_MASK(t)	(t & F2FS_OP_FLAGS)

#define show_bio_type(op,op_flags)	show_bio_op(op),		\
						show_bio_op_flags(op_flags)

#define show_bio_op(op)							\
	__print_symbolic(op,						\
		{ REQ_OP_READ,			"READ" },		\
		{ REQ_OP_WRITE,			"WRITE" },		\
		{ REQ_OP_FLUSH,			"FLUSH" },		\
		{ REQ_OP_DISCARD,		"DISCARD" },		\
		{ REQ_OP_ZONE_REPORT,		"ZONE_REPORT" },	\
		{ REQ_OP_SECURE_ERASE,		"SECURE_ERASE" },	\
		{ REQ_OP_ZONE_RESET,		"ZONE_RESET" },		\
		{ REQ_OP_WRITE_SAME,		"WRITE_SAME" },		\
		{ REQ_OP_WRITE_ZEROES,		"WRITE_ZEROES" })

#define show_bio_op_flags(flags)					\
	__print_flags(F2FS_BIO_FLAG_MASK(flags), "|",			\
		{ REQ_RAHEAD,		"R" },				\
		{ REQ_SYNC,		"S" },				\
		{ REQ_META,		"M" },				\
		{ REQ_PRIO,		"P" },				\
		{ REQ_PREFLUSH,		"PF" },				\
		{ REQ_FUA,		"FUA" })

#define show_data_type(type)						\
	__print_symbolic(type,						\
		{ CURSEG_HOT_DATA, 	"Hot DATA" },			\
		{ CURSEG_WARM_DATA, 	"Warm DATA" },			\
		{ CURSEG_COLD_DATA, 	"Cold DATA" },			\
		{ CURSEG_HOT_NODE, 	"Hot NODE" },			\
		{ CURSEG_WARM_NODE, 	"Warm NODE" },			\
		{ CURSEG_COLD_NODE, 	"Cold NODE" },			\
		{ NO_CHECK_TYPE, 	"No TYPE" })

#define show_file_type(type)						\
	__print_symbolic(type,						\
		{ 0,		"FILE" },				\
		{ 1,		"DIR" })

#define show_gc_type(type)						\
	__print_symbolic(type,						\
		{ FG_GC,	"Foreground GC" },			\
		{ BG_GC,	"Background GC" })

#define show_alloc_mode(type)						\
	__print_symbolic(type,						\
		{ LFS,	"LFS-mode" },					\
		{ SSR,	"SSR-mode" })

#define show_victim_policy(type)					\
	__print_symbolic(type,						\
		{ GC_GREEDY,	"Greedy" },				\
		{ GC_CB,	"Cost-Benefit" })

#define show_cpreason(type)						\
	__print_flags(type, "|",					\
		{ CP_UMOUNT,	"Umount" },				\
		{ CP_FASTBOOT,	"Fastboot" },				\
		{ CP_SYNC,	"Sync" },				\
		{ CP_RECOVERY,	"Recovery" },				\
		{ CP_DISCARD,	"Discard" },				\
		{ CP_PAUSE,	"Pause" },				\
		{ CP_TRIMMED,	"Trimmed" },				\
		{ CP_RESIZE,	"Resize" })

#define show_fsync_cpreason(type)					\
	__print_symbolic(type,						\
		{ CP_NO_NEEDED,		"no needed" },			\
		{ CP_NON_REGULAR,	"non regular" },		\
		{ CP_COMPRESSED,	"compressed" },			\
		{ CP_HARDLINK,		"hardlink" },			\
		{ CP_SB_NEED_CP,	"sb needs cp" },		\
		{ CP_WRONG_PINO,	"wrong pino" },			\
		{ CP_NO_SPC_ROLL,	"no space roll forward" },	\
		{ CP_NODE_NEED_CP,	"node needs cp" },		\
		{ CP_FASTBOOT_MODE,	"fastboot mode" },		\
		{ CP_SPEC_LOG_NUM,	"log type is 2" },		\
		{ CP_RECOVER_DIR,	"dir needs recovery" })

#define show_shutdown_mode(type)					\
	__print_symbolic(type,						\
		{ F2FS_GOING_DOWN_FULLSYNC,	"full sync" },		\
		{ F2FS_GOING_DOWN_METASYNC,	"meta sync" },		\
		{ F2FS_GOING_DOWN_NOSYNC,	"no sync" },		\
		{ F2FS_GOING_DOWN_METAFLUSH,	"meta flush" },		\
		{ F2FS_GOING_DOWN_NEED_FSCK,	"need fsck" })

#define show_compress_algorithm(type)					\
	__print_symbolic(type,						\
		{ COMPRESS_LZO,		"LZO" },			\
		{ COMPRESS_LZ4,		"LZ4" },			\
		{ COMPRESS_ZSTD,	"ZSTD" })

<<<<<<< HEAD
#define show_fsync_cpreason(type)					\
	__print_symbolic(type,						\
		{ CP_NO_NEEDED,		"no needed" },			\
		{ CP_NON_REGULAR,	"non regular" },		\
		{ CP_HARDLINK,		"hardlink" },			\
		{ CP_SB_NEED_CP,	"sb needs cp" },		\
		{ CP_WRONG_PINO,	"wrong pino" },			\
		{ CP_NO_SPC_ROLL,	"no space roll forward" },	\
		{ CP_NODE_NEED_CP,	"node needs cp" },		\
		{ CP_FASTBOOT_MODE,	"fastboot mode" },		\
		{ CP_SPEC_LOG_NUM,	"log type is 2" },		\
		{ CP_RECOVER_DIR,	"dir needs recovery" })

#define show_shutdown_mode(type)					\
	__print_symbolic(type,						\
		{ F2FS_GOING_DOWN_FULLSYNC,	"full sync" },		\
		{ F2FS_GOING_DOWN_METASYNC,	"meta sync" },		\
		{ F2FS_GOING_DOWN_NOSYNC,	"no sync" },		\
		{ F2FS_GOING_DOWN_METAFLUSH,	"meta flush" },		\
		{ F2FS_GOING_DOWN_NEED_FSCK,	"need fsck" })

=======
>>>>>>> 8a685dfc
struct f2fs_sb_info;
struct f2fs_io_info;
struct extent_info;
struct victim_sel_policy;
struct f2fs_map_blocks;

DECLARE_EVENT_CLASS(f2fs__inode,

	TP_PROTO(struct inode *inode),

	TP_ARGS(inode),

	TP_STRUCT__entry(
		__field(dev_t,	dev)
		__field(ino_t,	ino)
		__field(ino_t,	pino)
		__field(umode_t, mode)
		__field(loff_t,	size)
		__field(unsigned int, nlink)
		__field(blkcnt_t, blocks)
		__field(__u8,	advise)
	),

	TP_fast_assign(
		__entry->dev	= inode->i_sb->s_dev;
		__entry->ino	= inode->i_ino;
		__entry->pino	= F2FS_I(inode)->i_pino;
		__entry->mode	= inode->i_mode;
		__entry->nlink	= inode->i_nlink;
		__entry->size	= inode->i_size;
		__entry->blocks	= inode->i_blocks;
		__entry->advise	= F2FS_I(inode)->i_advise;
	),

	TP_printk("dev = (%d,%d), ino = %lu, pino = %lu, i_mode = 0x%hx, "
		"i_size = %lld, i_nlink = %u, i_blocks = %llu, i_advise = 0x%x",
		show_dev_ino(__entry),
		(unsigned long)__entry->pino,
		__entry->mode,
		__entry->size,
		(unsigned int)__entry->nlink,
		(unsigned long long)__entry->blocks,
		(unsigned char)__entry->advise)
);

DECLARE_EVENT_CLASS(f2fs__inode_exit,

	TP_PROTO(struct inode *inode, int ret),

	TP_ARGS(inode, ret),

	TP_STRUCT__entry(
		__field(dev_t,	dev)
		__field(ino_t,	ino)
		__field(int,	ret)
	),

	TP_fast_assign(
		__entry->dev	= inode->i_sb->s_dev;
		__entry->ino	= inode->i_ino;
		__entry->ret	= ret;
	),

	TP_printk("dev = (%d,%d), ino = %lu, ret = %d",
		show_dev_ino(__entry),
		__entry->ret)
);

DEFINE_EVENT(f2fs__inode, f2fs_sync_file_enter,

	TP_PROTO(struct inode *inode),

	TP_ARGS(inode)
);

TRACE_EVENT(f2fs_sync_file_exit,

	TP_PROTO(struct inode *inode, int cp_reason, int datasync, int ret),

	TP_ARGS(inode, cp_reason, datasync, ret),

	TP_STRUCT__entry(
		__field(dev_t,	dev)
		__field(ino_t,	ino)
		__field(int,	cp_reason)
		__field(int,	datasync)
		__field(int,	ret)
	),

	TP_fast_assign(
		__entry->dev		= inode->i_sb->s_dev;
		__entry->ino		= inode->i_ino;
		__entry->cp_reason	= cp_reason;
		__entry->datasync	= datasync;
		__entry->ret		= ret;
	),

	TP_printk("dev = (%d,%d), ino = %lu, cp_reason: %s, "
		"datasync = %d, ret = %d",
		show_dev_ino(__entry),
		show_fsync_cpreason(__entry->cp_reason),
		__entry->datasync,
		__entry->ret)
);

TRACE_EVENT(f2fs_sync_fs,

	TP_PROTO(struct super_block *sb, int wait),

	TP_ARGS(sb, wait),

	TP_STRUCT__entry(
		__field(dev_t,	dev)
		__field(int,	dirty)
		__field(int,	wait)
	),

	TP_fast_assign(
		__entry->dev	= sb->s_dev;
		__entry->dirty	= is_sbi_flag_set(F2FS_SB(sb), SBI_IS_DIRTY);
		__entry->wait	= wait;
	),

	TP_printk("dev = (%d,%d), superblock is %s, wait = %d",
		show_dev(__entry->dev),
		__entry->dirty ? "dirty" : "not dirty",
		__entry->wait)
);

DEFINE_EVENT(f2fs__inode, f2fs_iget,

	TP_PROTO(struct inode *inode),

	TP_ARGS(inode)
);

DEFINE_EVENT(f2fs__inode_exit, f2fs_iget_exit,

	TP_PROTO(struct inode *inode, int ret),

	TP_ARGS(inode, ret)
);

DEFINE_EVENT(f2fs__inode, f2fs_evict_inode,

	TP_PROTO(struct inode *inode),

	TP_ARGS(inode)
);

DEFINE_EVENT(f2fs__inode_exit, f2fs_new_inode,

	TP_PROTO(struct inode *inode, int ret),

	TP_ARGS(inode, ret)
);

TRACE_EVENT(f2fs_unlink_enter,

	TP_PROTO(struct inode *dir, struct dentry *dentry),

	TP_ARGS(dir, dentry),

	TP_STRUCT__entry(
		__field(dev_t,	dev)
		__field(ino_t,	ino)
		__field(loff_t,	size)
		__field(blkcnt_t, blocks)
		__field(const char *,	name)
	),

	TP_fast_assign(
		__entry->dev	= dir->i_sb->s_dev;
		__entry->ino	= dir->i_ino;
		__entry->size	= dir->i_size;
		__entry->blocks	= dir->i_blocks;
		__entry->name	= dentry->d_name.name;
	),

	TP_printk("dev = (%d,%d), dir ino = %lu, i_size = %lld, "
		"i_blocks = %llu, name = %s",
		show_dev_ino(__entry),
		__entry->size,
		(unsigned long long)__entry->blocks,
		__entry->name)
);

DEFINE_EVENT(f2fs__inode_exit, f2fs_unlink_exit,

	TP_PROTO(struct inode *inode, int ret),

	TP_ARGS(inode, ret)
);

DEFINE_EVENT(f2fs__inode_exit, f2fs_drop_inode,

	TP_PROTO(struct inode *inode, int ret),

	TP_ARGS(inode, ret)
);

DEFINE_EVENT(f2fs__inode, f2fs_truncate,

	TP_PROTO(struct inode *inode),

	TP_ARGS(inode)
);

TRACE_EVENT(f2fs_truncate_data_blocks_range,

	TP_PROTO(struct inode *inode, nid_t nid, unsigned int ofs, int free),

	TP_ARGS(inode, nid,  ofs, free),

	TP_STRUCT__entry(
		__field(dev_t,	dev)
		__field(ino_t,	ino)
		__field(nid_t,	nid)
		__field(unsigned int,	ofs)
		__field(int,	free)
	),

	TP_fast_assign(
		__entry->dev	= inode->i_sb->s_dev;
		__entry->ino	= inode->i_ino;
		__entry->nid	= nid;
		__entry->ofs	= ofs;
		__entry->free	= free;
	),

	TP_printk("dev = (%d,%d), ino = %lu, nid = %u, offset = %u, freed = %d",
		show_dev_ino(__entry),
		(unsigned int)__entry->nid,
		__entry->ofs,
		__entry->free)
);

DECLARE_EVENT_CLASS(f2fs__truncate_op,

	TP_PROTO(struct inode *inode, u64 from),

	TP_ARGS(inode, from),

	TP_STRUCT__entry(
		__field(dev_t,	dev)
		__field(ino_t,	ino)
		__field(loff_t,	size)
		__field(blkcnt_t, blocks)
		__field(u64,	from)
	),

	TP_fast_assign(
		__entry->dev	= inode->i_sb->s_dev;
		__entry->ino	= inode->i_ino;
		__entry->size	= inode->i_size;
		__entry->blocks	= inode->i_blocks;
		__entry->from	= from;
	),

	TP_printk("dev = (%d,%d), ino = %lu, i_size = %lld, i_blocks = %llu, "
		"start file offset = %llu",
		show_dev_ino(__entry),
		__entry->size,
		(unsigned long long)__entry->blocks,
		(unsigned long long)__entry->from)
);

DEFINE_EVENT(f2fs__truncate_op, f2fs_truncate_blocks_enter,

	TP_PROTO(struct inode *inode, u64 from),

	TP_ARGS(inode, from)
);

DEFINE_EVENT(f2fs__inode_exit, f2fs_truncate_blocks_exit,

	TP_PROTO(struct inode *inode, int ret),

	TP_ARGS(inode, ret)
);

DEFINE_EVENT(f2fs__truncate_op, f2fs_truncate_inode_blocks_enter,

	TP_PROTO(struct inode *inode, u64 from),

	TP_ARGS(inode, from)
);

DEFINE_EVENT(f2fs__inode_exit, f2fs_truncate_inode_blocks_exit,

	TP_PROTO(struct inode *inode, int ret),

	TP_ARGS(inode, ret)
);

DECLARE_EVENT_CLASS(f2fs__truncate_node,

	TP_PROTO(struct inode *inode, nid_t nid, block_t blk_addr),

	TP_ARGS(inode, nid, blk_addr),

	TP_STRUCT__entry(
		__field(dev_t,	dev)
		__field(ino_t,	ino)
		__field(nid_t,	nid)
		__field(block_t,	blk_addr)
	),

	TP_fast_assign(
		__entry->dev		= inode->i_sb->s_dev;
		__entry->ino		= inode->i_ino;
		__entry->nid		= nid;
		__entry->blk_addr	= blk_addr;
	),

	TP_printk("dev = (%d,%d), ino = %lu, nid = %u, block_address = 0x%llx",
		show_dev_ino(__entry),
		(unsigned int)__entry->nid,
		(unsigned long long)__entry->blk_addr)
);

DEFINE_EVENT(f2fs__truncate_node, f2fs_truncate_nodes_enter,

	TP_PROTO(struct inode *inode, nid_t nid, block_t blk_addr),

	TP_ARGS(inode, nid, blk_addr)
);

DEFINE_EVENT(f2fs__inode_exit, f2fs_truncate_nodes_exit,

	TP_PROTO(struct inode *inode, int ret),

	TP_ARGS(inode, ret)
);

DEFINE_EVENT(f2fs__truncate_node, f2fs_truncate_node,

	TP_PROTO(struct inode *inode, nid_t nid, block_t blk_addr),

	TP_ARGS(inode, nid, blk_addr)
);

TRACE_EVENT(f2fs_truncate_partial_nodes,

	TP_PROTO(struct inode *inode, nid_t nid[], int depth, int err),

	TP_ARGS(inode, nid, depth, err),

	TP_STRUCT__entry(
		__field(dev_t,	dev)
		__field(ino_t,	ino)
		__field(nid_t,	nid[3])
		__field(int,	depth)
		__field(int,	err)
	),

	TP_fast_assign(
		__entry->dev	= inode->i_sb->s_dev;
		__entry->ino	= inode->i_ino;
		__entry->nid[0]	= nid[0];
		__entry->nid[1]	= nid[1];
		__entry->nid[2]	= nid[2];
		__entry->depth	= depth;
		__entry->err	= err;
	),

	TP_printk("dev = (%d,%d), ino = %lu, "
		"nid[0] = %u, nid[1] = %u, nid[2] = %u, depth = %d, err = %d",
		show_dev_ino(__entry),
		(unsigned int)__entry->nid[0],
		(unsigned int)__entry->nid[1],
		(unsigned int)__entry->nid[2],
		__entry->depth,
		__entry->err)
);

TRACE_EVENT(f2fs_file_write_iter,

	TP_PROTO(struct inode *inode, unsigned long offset,
		unsigned long length, int ret),

	TP_ARGS(inode, offset, length, ret),

	TP_STRUCT__entry(
		__field(dev_t,	dev)
		__field(ino_t,	ino)
		__field(unsigned long, offset)
		__field(unsigned long, length)
		__field(int,	ret)
	),

	TP_fast_assign(
		__entry->dev	= inode->i_sb->s_dev;
		__entry->ino	= inode->i_ino;
		__entry->offset	= offset;
		__entry->length	= length;
		__entry->ret	= ret;
	),

	TP_printk("dev = (%d,%d), ino = %lu, "
		"offset = %lu, length = %lu, written(err) = %d",
		show_dev_ino(__entry),
		__entry->offset,
		__entry->length,
		__entry->ret)
);

TRACE_EVENT(f2fs_map_blocks,
	TP_PROTO(struct inode *inode, struct f2fs_map_blocks *map, int ret),

	TP_ARGS(inode, map, ret),

	TP_STRUCT__entry(
		__field(dev_t,	dev)
		__field(ino_t,	ino)
		__field(block_t,	m_lblk)
		__field(block_t,	m_pblk)
		__field(unsigned int,	m_len)
		__field(unsigned int,	m_flags)
		__field(int,	m_seg_type)
		__field(bool,	m_may_create)
		__field(int,	ret)
	),

	TP_fast_assign(
		__entry->dev		= inode->i_sb->s_dev;
		__entry->ino		= inode->i_ino;
		__entry->m_lblk		= map->m_lblk;
		__entry->m_pblk		= map->m_pblk;
		__entry->m_len		= map->m_len;
		__entry->m_flags	= map->m_flags;
		__entry->m_seg_type	= map->m_seg_type;
		__entry->m_may_create	= map->m_may_create;
		__entry->ret		= ret;
	),

	TP_printk("dev = (%d,%d), ino = %lu, file offset = %llu, "
		"start blkaddr = 0x%llx, len = 0x%llx, flags = %u,"
		"seg_type = %d, may_create = %d, err = %d",
		show_dev_ino(__entry),
		(unsigned long long)__entry->m_lblk,
		(unsigned long long)__entry->m_pblk,
		(unsigned long long)__entry->m_len,
		__entry->m_flags,
		__entry->m_seg_type,
		__entry->m_may_create,
		__entry->ret)
);

TRACE_EVENT(f2fs_background_gc,

	TP_PROTO(struct super_block *sb, unsigned int wait_ms,
			unsigned int prefree, unsigned int free),

	TP_ARGS(sb, wait_ms, prefree, free),

	TP_STRUCT__entry(
		__field(dev_t,	dev)
		__field(unsigned int,	wait_ms)
		__field(unsigned int,	prefree)
		__field(unsigned int,	free)
	),

	TP_fast_assign(
		__entry->dev		= sb->s_dev;
		__entry->wait_ms	= wait_ms;
		__entry->prefree	= prefree;
		__entry->free		= free;
	),

	TP_printk("dev = (%d,%d), wait_ms = %u, prefree = %u, free = %u",
		show_dev(__entry->dev),
		__entry->wait_ms,
		__entry->prefree,
		__entry->free)
);

TRACE_EVENT(f2fs_gc_begin,

	TP_PROTO(struct super_block *sb, bool sync, bool background,
			long long dirty_nodes, long long dirty_dents,
			long long dirty_imeta, unsigned int free_sec,
			unsigned int free_seg, int reserved_seg,
			unsigned int prefree_seg),

	TP_ARGS(sb, sync, background, dirty_nodes, dirty_dents, dirty_imeta,
		free_sec, free_seg, reserved_seg, prefree_seg),

	TP_STRUCT__entry(
		__field(dev_t,		dev)
		__field(bool,		sync)
		__field(bool,		background)
		__field(long long,	dirty_nodes)
		__field(long long,	dirty_dents)
		__field(long long,	dirty_imeta)
		__field(unsigned int,	free_sec)
		__field(unsigned int,	free_seg)
		__field(int,		reserved_seg)
		__field(unsigned int,	prefree_seg)
	),

	TP_fast_assign(
		__entry->dev		= sb->s_dev;
		__entry->sync		= sync;
		__entry->background	= background;
		__entry->dirty_nodes	= dirty_nodes;
		__entry->dirty_dents	= dirty_dents;
		__entry->dirty_imeta	= dirty_imeta;
		__entry->free_sec	= free_sec;
		__entry->free_seg	= free_seg;
		__entry->reserved_seg	= reserved_seg;
		__entry->prefree_seg	= prefree_seg;
	),

	TP_printk("dev = (%d,%d), sync = %d, background = %d, nodes = %lld, "
		"dents = %lld, imeta = %lld, free_sec:%u, free_seg:%u, "
		"rsv_seg:%d, prefree_seg:%u",
		show_dev(__entry->dev),
		__entry->sync,
		__entry->background,
		__entry->dirty_nodes,
		__entry->dirty_dents,
		__entry->dirty_imeta,
		__entry->free_sec,
		__entry->free_seg,
		__entry->reserved_seg,
		__entry->prefree_seg)
);

TRACE_EVENT(f2fs_gc_end,

	TP_PROTO(struct super_block *sb, int ret, int seg_freed,
			int sec_freed, long long dirty_nodes,
			long long dirty_dents, long long dirty_imeta,
			unsigned int free_sec, unsigned int free_seg,
			int reserved_seg, unsigned int prefree_seg),

	TP_ARGS(sb, ret, seg_freed, sec_freed, dirty_nodes, dirty_dents,
		dirty_imeta, free_sec, free_seg, reserved_seg, prefree_seg),

	TP_STRUCT__entry(
		__field(dev_t,		dev)
		__field(int,		ret)
		__field(int,		seg_freed)
		__field(int,		sec_freed)
		__field(long long,	dirty_nodes)
		__field(long long,	dirty_dents)
		__field(long long,	dirty_imeta)
		__field(unsigned int,	free_sec)
		__field(unsigned int,	free_seg)
		__field(int,		reserved_seg)
		__field(unsigned int,	prefree_seg)
	),

	TP_fast_assign(
		__entry->dev		= sb->s_dev;
		__entry->ret		= ret;
		__entry->seg_freed	= seg_freed;
		__entry->sec_freed	= sec_freed;
		__entry->dirty_nodes	= dirty_nodes;
		__entry->dirty_dents	= dirty_dents;
		__entry->dirty_imeta	= dirty_imeta;
		__entry->free_sec	= free_sec;
		__entry->free_seg	= free_seg;
		__entry->reserved_seg	= reserved_seg;
		__entry->prefree_seg	= prefree_seg;
	),

	TP_printk("dev = (%d,%d), ret = %d, seg_freed = %d, sec_freed = %d, "
		"nodes = %lld, dents = %lld, imeta = %lld, free_sec:%u, "
		"free_seg:%u, rsv_seg:%d, prefree_seg:%u",
		show_dev(__entry->dev),
		__entry->ret,
		__entry->seg_freed,
		__entry->sec_freed,
		__entry->dirty_nodes,
		__entry->dirty_dents,
		__entry->dirty_imeta,
		__entry->free_sec,
		__entry->free_seg,
		__entry->reserved_seg,
		__entry->prefree_seg)
);

TRACE_EVENT(f2fs_get_victim,

	TP_PROTO(struct super_block *sb, int type, int gc_type,
			struct victim_sel_policy *p, unsigned int pre_victim,
			unsigned int prefree, unsigned int free),

	TP_ARGS(sb, type, gc_type, p, pre_victim, prefree, free),

	TP_STRUCT__entry(
		__field(dev_t,	dev)
		__field(int,	type)
		__field(int,	gc_type)
		__field(int,	alloc_mode)
		__field(int,	gc_mode)
		__field(unsigned int,	victim)
		__field(unsigned int,	cost)
		__field(unsigned int,	ofs_unit)
		__field(unsigned int,	pre_victim)
		__field(unsigned int,	prefree)
		__field(unsigned int,	free)
	),

	TP_fast_assign(
		__entry->dev		= sb->s_dev;
		__entry->type		= type;
		__entry->gc_type	= gc_type;
		__entry->alloc_mode	= p->alloc_mode;
		__entry->gc_mode	= p->gc_mode;
		__entry->victim		= p->min_segno;
		__entry->cost		= p->min_cost;
		__entry->ofs_unit	= p->ofs_unit;
		__entry->pre_victim	= pre_victim;
		__entry->prefree	= prefree;
		__entry->free		= free;
	),

	TP_printk("dev = (%d,%d), type = %s, policy = (%s, %s, %s), "
		"victim = %u, cost = %u, ofs_unit = %u, "
		"pre_victim_secno = %d, prefree = %u, free = %u",
		show_dev(__entry->dev),
		show_data_type(__entry->type),
		show_gc_type(__entry->gc_type),
		show_alloc_mode(__entry->alloc_mode),
		show_victim_policy(__entry->gc_mode),
		__entry->victim,
		__entry->cost,
		__entry->ofs_unit,
		(int)__entry->pre_victim,
		__entry->prefree,
		__entry->free)
);

TRACE_EVENT(f2fs_lookup_start,

	TP_PROTO(struct inode *dir, struct dentry *dentry, unsigned int flags),

	TP_ARGS(dir, dentry, flags),

	TP_STRUCT__entry(
		__field(dev_t,	dev)
		__field(ino_t,	ino)
		__field(const char *,	name)
		__field(unsigned int, flags)
	),

	TP_fast_assign(
		__entry->dev	= dir->i_sb->s_dev;
		__entry->ino	= dir->i_ino;
		__entry->name	= dentry->d_name.name;
		__entry->flags	= flags;
	),

	TP_printk("dev = (%d,%d), pino = %lu, name:%s, flags:%u",
		show_dev_ino(__entry),
		__entry->name,
		__entry->flags)
);

TRACE_EVENT(f2fs_lookup_end,

	TP_PROTO(struct inode *dir, struct dentry *dentry, nid_t ino,
		int err),

	TP_ARGS(dir, dentry, ino, err),

	TP_STRUCT__entry(
		__field(dev_t,	dev)
		__field(ino_t,	ino)
		__field(const char *,	name)
		__field(nid_t,	cino)
		__field(int,	err)
	),

	TP_fast_assign(
		__entry->dev	= dir->i_sb->s_dev;
		__entry->ino	= dir->i_ino;
		__entry->name	= dentry->d_name.name;
		__entry->cino	= ino;
		__entry->err	= err;
	),

	TP_printk("dev = (%d,%d), pino = %lu, name:%s, ino:%u, err:%d",
		show_dev_ino(__entry),
		__entry->name,
		__entry->cino,
		__entry->err)
);

TRACE_EVENT(f2fs_readdir,

	TP_PROTO(struct inode *dir, loff_t start_pos, loff_t end_pos, int err),

	TP_ARGS(dir, start_pos, end_pos, err),

	TP_STRUCT__entry(
		__field(dev_t,	dev)
		__field(ino_t,	ino)
		__field(loff_t,	start)
		__field(loff_t,	end)
		__field(int,	err)
	),

	TP_fast_assign(
		__entry->dev	= dir->i_sb->s_dev;
		__entry->ino	= dir->i_ino;
		__entry->start	= start_pos;
		__entry->end	= end_pos;
		__entry->err	= err;
	),

	TP_printk("dev = (%d,%d), ino = %lu, start_pos:%llu, end_pos:%llu, err:%d",
		show_dev_ino(__entry),
		__entry->start,
		__entry->end,
		__entry->err)
);

TRACE_EVENT(f2fs_fallocate,

	TP_PROTO(struct inode *inode, int mode,
				loff_t offset, loff_t len, int ret),

	TP_ARGS(inode, mode, offset, len, ret),

	TP_STRUCT__entry(
		__field(dev_t,	dev)
		__field(ino_t,	ino)
		__field(int,	mode)
		__field(loff_t,	offset)
		__field(loff_t,	len)
		__field(loff_t, size)
		__field(blkcnt_t, blocks)
		__field(int,	ret)
	),

	TP_fast_assign(
		__entry->dev	= inode->i_sb->s_dev;
		__entry->ino	= inode->i_ino;
		__entry->mode	= mode;
		__entry->offset	= offset;
		__entry->len	= len;
		__entry->size	= inode->i_size;
		__entry->blocks = inode->i_blocks;
		__entry->ret	= ret;
	),

	TP_printk("dev = (%d,%d), ino = %lu, mode = %x, offset = %lld, "
		"len = %lld,  i_size = %lld, i_blocks = %llu, ret = %d",
		show_dev_ino(__entry),
		__entry->mode,
		(unsigned long long)__entry->offset,
		(unsigned long long)__entry->len,
		(unsigned long long)__entry->size,
		(unsigned long long)__entry->blocks,
		__entry->ret)
);

TRACE_EVENT(f2fs_direct_IO_enter,

	TP_PROTO(struct inode *inode, loff_t offset, unsigned long len, int rw),

	TP_ARGS(inode, offset, len, rw),

	TP_STRUCT__entry(
		__field(dev_t,	dev)
		__field(ino_t,	ino)
		__field(loff_t,	pos)
		__field(unsigned long,	len)
		__field(int,	rw)
	),

	TP_fast_assign(
		__entry->dev	= inode->i_sb->s_dev;
		__entry->ino	= inode->i_ino;
		__entry->pos	= offset;
		__entry->len	= len;
		__entry->rw	= rw;
	),

	TP_printk("dev = (%d,%d), ino = %lu pos = %lld len = %lu rw = %d",
		show_dev_ino(__entry),
		__entry->pos,
		__entry->len,
		__entry->rw)
);

TRACE_EVENT(f2fs_direct_IO_exit,

	TP_PROTO(struct inode *inode, loff_t offset, unsigned long len,
		 int rw, int ret),

	TP_ARGS(inode, offset, len, rw, ret),

	TP_STRUCT__entry(
		__field(dev_t,	dev)
		__field(ino_t,	ino)
		__field(loff_t,	pos)
		__field(unsigned long,	len)
		__field(int,	rw)
		__field(int,	ret)
	),

	TP_fast_assign(
		__entry->dev	= inode->i_sb->s_dev;
		__entry->ino	= inode->i_ino;
		__entry->pos	= offset;
		__entry->len	= len;
		__entry->rw	= rw;
		__entry->ret	= ret;
	),

	TP_printk("dev = (%d,%d), ino = %lu pos = %lld len = %lu "
		"rw = %d ret = %d",
		show_dev_ino(__entry),
		__entry->pos,
		__entry->len,
		__entry->rw,
		__entry->ret)
);

TRACE_EVENT(f2fs_reserve_new_blocks,

	TP_PROTO(struct inode *inode, nid_t nid, unsigned int ofs_in_node,
							blkcnt_t count),

	TP_ARGS(inode, nid, ofs_in_node, count),

	TP_STRUCT__entry(
		__field(dev_t,	dev)
		__field(nid_t, nid)
		__field(unsigned int, ofs_in_node)
		__field(blkcnt_t, count)
	),

	TP_fast_assign(
		__entry->dev	= inode->i_sb->s_dev;
		__entry->nid	= nid;
		__entry->ofs_in_node = ofs_in_node;
		__entry->count = count;
	),

	TP_printk("dev = (%d,%d), nid = %u, ofs_in_node = %u, count = %llu",
		show_dev(__entry->dev),
		(unsigned int)__entry->nid,
		__entry->ofs_in_node,
		(unsigned long long)__entry->count)
);

DECLARE_EVENT_CLASS(f2fs__submit_page_bio,

	TP_PROTO(struct page *page, struct f2fs_io_info *fio),

	TP_ARGS(page, fio),

	TP_STRUCT__entry(
		__field(dev_t, dev)
		__field(ino_t, ino)
		__field(pgoff_t, index)
		__field(block_t, old_blkaddr)
		__field(block_t, new_blkaddr)
		__field(int, op)
		__field(int, op_flags)
		__field(int, temp)
		__field(int, type)
	),

	TP_fast_assign(
		__entry->dev		= page_file_mapping(page)->host->i_sb->s_dev;
		__entry->ino		= page_file_mapping(page)->host->i_ino;
		__entry->index		= page->index;
		__entry->old_blkaddr	= fio->old_blkaddr;
		__entry->new_blkaddr	= fio->new_blkaddr;
		__entry->op		= fio->op;
		__entry->op_flags	= fio->op_flags;
		__entry->temp		= fio->temp;
		__entry->type		= fio->type;
	),

	TP_printk("dev = (%d,%d), ino = %lu, page_index = 0x%lx, "
		"oldaddr = 0x%llx, newaddr = 0x%llx, rw = %s(%s), type = %s_%s",
		show_dev_ino(__entry),
		(unsigned long)__entry->index,
		(unsigned long long)__entry->old_blkaddr,
		(unsigned long long)__entry->new_blkaddr,
		show_bio_type(__entry->op, __entry->op_flags),
		show_block_temp(__entry->temp),
		show_block_type(__entry->type))
);

DEFINE_EVENT_CONDITION(f2fs__submit_page_bio, f2fs_submit_page_bio,

	TP_PROTO(struct page *page, struct f2fs_io_info *fio),

	TP_ARGS(page, fio),

	TP_CONDITION(page->mapping)
);

DEFINE_EVENT_CONDITION(f2fs__submit_page_bio, f2fs_submit_page_write,

	TP_PROTO(struct page *page, struct f2fs_io_info *fio),

	TP_ARGS(page, fio),

	TP_CONDITION(page->mapping)
);

DECLARE_EVENT_CLASS(f2fs__bio,

	TP_PROTO(struct super_block *sb, int type, struct bio *bio),

	TP_ARGS(sb, type, bio),

	TP_STRUCT__entry(
		__field(dev_t,	dev)
		__field(dev_t,	target)
		__field(int,	op)
		__field(int,	op_flags)
		__field(int,	type)
		__field(sector_t,	sector)
		__field(unsigned int,	size)
	),

	TP_fast_assign(
		__entry->dev		= sb->s_dev;
		__entry->target		= bio_dev(bio);
		__entry->op		= bio_op(bio);
		__entry->op_flags	= bio->bi_opf;
		__entry->type		= type;
		__entry->sector		= bio->bi_iter.bi_sector;
		__entry->size		= bio->bi_iter.bi_size;
	),

	TP_printk("dev = (%d,%d)/(%d,%d), rw = %s(%s), %s, sector = %lld, size = %u",
		show_dev(__entry->target),
		show_dev(__entry->dev),
		show_bio_type(__entry->op, __entry->op_flags),
		show_block_type(__entry->type),
		(unsigned long long)__entry->sector,
		__entry->size)
);

DEFINE_EVENT_CONDITION(f2fs__bio, f2fs_prepare_write_bio,

	TP_PROTO(struct super_block *sb, int type, struct bio *bio),

	TP_ARGS(sb, type, bio),

	TP_CONDITION(bio)
);

DEFINE_EVENT_CONDITION(f2fs__bio, f2fs_prepare_read_bio,

	TP_PROTO(struct super_block *sb, int type, struct bio *bio),

	TP_ARGS(sb, type, bio),

	TP_CONDITION(bio)
);

DEFINE_EVENT_CONDITION(f2fs__bio, f2fs_submit_read_bio,

	TP_PROTO(struct super_block *sb, int type, struct bio *bio),

	TP_ARGS(sb, type, bio),

	TP_CONDITION(bio)
);

DEFINE_EVENT_CONDITION(f2fs__bio, f2fs_submit_write_bio,

	TP_PROTO(struct super_block *sb, int type, struct bio *bio),

	TP_ARGS(sb, type, bio),

	TP_CONDITION(bio)
);

TRACE_EVENT(f2fs_write_begin,

	TP_PROTO(struct inode *inode, loff_t pos, unsigned int len,
				unsigned int flags),

	TP_ARGS(inode, pos, len, flags),

	TP_STRUCT__entry(
		__field(dev_t,	dev)
		__field(ino_t,	ino)
		__field(loff_t,	pos)
		__field(unsigned int, len)
		__field(unsigned int, flags)
	),

	TP_fast_assign(
		__entry->dev	= inode->i_sb->s_dev;
		__entry->ino	= inode->i_ino;
		__entry->pos	= pos;
		__entry->len	= len;
		__entry->flags	= flags;
	),

	TP_printk("dev = (%d,%d), ino = %lu, pos = %llu, len = %u, flags = %u",
		show_dev_ino(__entry),
		(unsigned long long)__entry->pos,
		__entry->len,
		__entry->flags)
);

TRACE_EVENT(f2fs_write_end,

	TP_PROTO(struct inode *inode, loff_t pos, unsigned int len,
				unsigned int copied),

	TP_ARGS(inode, pos, len, copied),

	TP_STRUCT__entry(
		__field(dev_t,	dev)
		__field(ino_t,	ino)
		__field(loff_t,	pos)
		__field(unsigned int, len)
		__field(unsigned int, copied)
	),

	TP_fast_assign(
		__entry->dev	= inode->i_sb->s_dev;
		__entry->ino	= inode->i_ino;
		__entry->pos	= pos;
		__entry->len	= len;
		__entry->copied	= copied;
	),

	TP_printk("dev = (%d,%d), ino = %lu, pos = %llu, len = %u, copied = %u",
		show_dev_ino(__entry),
		(unsigned long long)__entry->pos,
		__entry->len,
		__entry->copied)
);

DECLARE_EVENT_CLASS(f2fs__page,

	TP_PROTO(struct page *page, int type),

	TP_ARGS(page, type),

	TP_STRUCT__entry(
		__field(dev_t,	dev)
		__field(ino_t,	ino)
		__field(int, type)
		__field(int, dir)
		__field(pgoff_t, index)
		__field(int, dirty)
		__field(int, uptodate)
	),

	TP_fast_assign(
		__entry->dev	= page_file_mapping(page)->host->i_sb->s_dev;
		__entry->ino	= page_file_mapping(page)->host->i_ino;
		__entry->type	= type;
		__entry->dir	=
			S_ISDIR(page_file_mapping(page)->host->i_mode);
		__entry->index	= page->index;
		__entry->dirty	= PageDirty(page);
		__entry->uptodate = PageUptodate(page);
	),

	TP_printk("dev = (%d,%d), ino = %lu, %s, %s, index = %lu, "
		"dirty = %d, uptodate = %d",
		show_dev_ino(__entry),
		show_block_type(__entry->type),
		show_file_type(__entry->dir),
		(unsigned long)__entry->index,
		__entry->dirty,
		__entry->uptodate)
);

DEFINE_EVENT(f2fs__page, f2fs_writepage,

	TP_PROTO(struct page *page, int type),

	TP_ARGS(page, type)
);

DEFINE_EVENT(f2fs__page, f2fs_do_write_data_page,

	TP_PROTO(struct page *page, int type),

	TP_ARGS(page, type)
);

DEFINE_EVENT(f2fs__page, f2fs_readpage,

	TP_PROTO(struct page *page, int type),

	TP_ARGS(page, type)
);

DEFINE_EVENT(f2fs__page, f2fs_set_page_dirty,

	TP_PROTO(struct page *page, int type),

	TP_ARGS(page, type)
);

DEFINE_EVENT(f2fs__page, f2fs_vm_page_mkwrite,

	TP_PROTO(struct page *page, int type),

	TP_ARGS(page, type)
);

DEFINE_EVENT(f2fs__page, f2fs_register_inmem_page,

	TP_PROTO(struct page *page, int type),

	TP_ARGS(page, type)
);

DEFINE_EVENT(f2fs__page, f2fs_commit_inmem_page,

	TP_PROTO(struct page *page, int type),

	TP_ARGS(page, type)
);

TRACE_EVENT(f2fs_filemap_fault,

	TP_PROTO(struct inode *inode, pgoff_t index, unsigned long ret),

	TP_ARGS(inode, index, ret),

	TP_STRUCT__entry(
		__field(dev_t,	dev)
		__field(ino_t,	ino)
		__field(pgoff_t, index)
		__field(unsigned long, ret)
	),

	TP_fast_assign(
		__entry->dev	= inode->i_sb->s_dev;
		__entry->ino	= inode->i_ino;
		__entry->index	= index;
		__entry->ret	= ret;
	),

	TP_printk("dev = (%d,%d), ino = %lu, index = %lu, ret = %lx",
		show_dev_ino(__entry),
		(unsigned long)__entry->index,
		__entry->ret)
);

TRACE_EVENT(f2fs_writepages,

	TP_PROTO(struct inode *inode, struct writeback_control *wbc, int type),

	TP_ARGS(inode, wbc, type),

	TP_STRUCT__entry(
		__field(dev_t,	dev)
		__field(ino_t,	ino)
		__field(int,	type)
		__field(int,	dir)
		__field(long,	nr_to_write)
		__field(long,	pages_skipped)
		__field(loff_t,	range_start)
		__field(loff_t,	range_end)
		__field(pgoff_t, writeback_index)
		__field(int,	sync_mode)
		__field(char,	for_kupdate)
		__field(char,	for_background)
		__field(char,	tagged_writepages)
		__field(char,	for_reclaim)
		__field(char,	range_cyclic)
		__field(char,	for_sync)
	),

	TP_fast_assign(
		__entry->dev		= inode->i_sb->s_dev;
		__entry->ino		= inode->i_ino;
		__entry->type		= type;
		__entry->dir		= S_ISDIR(inode->i_mode);
		__entry->nr_to_write	= wbc->nr_to_write;
		__entry->pages_skipped	= wbc->pages_skipped;
		__entry->range_start	= wbc->range_start;
		__entry->range_end	= wbc->range_end;
		__entry->writeback_index = inode->i_mapping->writeback_index;
		__entry->sync_mode	= wbc->sync_mode;
		__entry->for_kupdate	= wbc->for_kupdate;
		__entry->for_background	= wbc->for_background;
		__entry->tagged_writepages	= wbc->tagged_writepages;
		__entry->for_reclaim	= wbc->for_reclaim;
		__entry->range_cyclic	= wbc->range_cyclic;
		__entry->for_sync	= wbc->for_sync;
	),

	TP_printk("dev = (%d,%d), ino = %lu, %s, %s, nr_to_write %ld, "
		"skipped %ld, start %lld, end %lld, wb_idx %lu, sync_mode %d, "
		"kupdate %u background %u tagged %u reclaim %u cyclic %u sync %u",
		show_dev_ino(__entry),
		show_block_type(__entry->type),
		show_file_type(__entry->dir),
		__entry->nr_to_write,
		__entry->pages_skipped,
		__entry->range_start,
		__entry->range_end,
		(unsigned long)__entry->writeback_index,
		__entry->sync_mode,
		__entry->for_kupdate,
		__entry->for_background,
		__entry->tagged_writepages,
		__entry->for_reclaim,
		__entry->range_cyclic,
		__entry->for_sync)
);

TRACE_EVENT(f2fs_readpages,

	TP_PROTO(struct inode *inode, struct page *page, unsigned int nrpage),

	TP_ARGS(inode, page, nrpage),

	TP_STRUCT__entry(
		__field(dev_t,	dev)
		__field(ino_t,	ino)
		__field(pgoff_t,	start)
		__field(unsigned int,	nrpage)
	),

	TP_fast_assign(
		__entry->dev	= inode->i_sb->s_dev;
		__entry->ino	= inode->i_ino;
		__entry->start	= page->index;
		__entry->nrpage	= nrpage;
	),

	TP_printk("dev = (%d,%d), ino = %lu, start = %lu nrpage = %u",
		show_dev_ino(__entry),
		(unsigned long)__entry->start,
		__entry->nrpage)
);

TRACE_EVENT(f2fs_write_checkpoint,

	TP_PROTO(struct super_block *sb, int reason, char *msg),

	TP_ARGS(sb, reason, msg),

	TP_STRUCT__entry(
		__field(dev_t,	dev)
		__field(int,	reason)
		__field(char *,	msg)
	),

	TP_fast_assign(
		__entry->dev		= sb->s_dev;
		__entry->reason		= reason;
		__entry->msg		= msg;
	),

	TP_printk("dev = (%d,%d), checkpoint for %s, state = %s",
		show_dev(__entry->dev),
		show_cpreason(__entry->reason),
		__entry->msg)
);

DECLARE_EVENT_CLASS(f2fs_discard,

	TP_PROTO(struct block_device *dev, block_t blkstart, block_t blklen),

	TP_ARGS(dev, blkstart, blklen),

	TP_STRUCT__entry(
		__field(dev_t,	dev)
		__field(block_t, blkstart)
		__field(block_t, blklen)
	),

	TP_fast_assign(
		__entry->dev	= dev->bd_dev;
		__entry->blkstart = blkstart;
		__entry->blklen = blklen;
	),

	TP_printk("dev = (%d,%d), blkstart = 0x%llx, blklen = 0x%llx",
		show_dev(__entry->dev),
		(unsigned long long)__entry->blkstart,
		(unsigned long long)__entry->blklen)
);

DEFINE_EVENT(f2fs_discard, f2fs_queue_discard,

	TP_PROTO(struct block_device *dev, block_t blkstart, block_t blklen),

	TP_ARGS(dev, blkstart, blklen)
);

DEFINE_EVENT(f2fs_discard, f2fs_issue_discard,

	TP_PROTO(struct block_device *dev, block_t blkstart, block_t blklen),

	TP_ARGS(dev, blkstart, blklen)
);

DEFINE_EVENT(f2fs_discard, f2fs_remove_discard,

	TP_PROTO(struct block_device *dev, block_t blkstart, block_t blklen),

	TP_ARGS(dev, blkstart, blklen)
);

TRACE_EVENT(f2fs_issue_reset_zone,

	TP_PROTO(struct block_device *dev, block_t blkstart),

	TP_ARGS(dev, blkstart),

	TP_STRUCT__entry(
		__field(dev_t,	dev)
		__field(block_t, blkstart)
	),

	TP_fast_assign(
		__entry->dev	= dev->bd_dev;
		__entry->blkstart = blkstart;
	),

	TP_printk("dev = (%d,%d), reset zone at block = 0x%llx",
		show_dev(__entry->dev),
		(unsigned long long)__entry->blkstart)
);

TRACE_EVENT(f2fs_issue_flush,

	TP_PROTO(struct block_device *dev, unsigned int nobarrier,
				unsigned int flush_merge, int ret),

	TP_ARGS(dev, nobarrier, flush_merge, ret),

	TP_STRUCT__entry(
		__field(dev_t,	dev)
		__field(unsigned int, nobarrier)
		__field(unsigned int, flush_merge)
		__field(int,  ret)
	),

	TP_fast_assign(
		__entry->dev	= dev->bd_dev;
		__entry->nobarrier = nobarrier;
		__entry->flush_merge = flush_merge;
		__entry->ret = ret;
	),

	TP_printk("dev = (%d,%d), %s %s, ret = %d",
		show_dev(__entry->dev),
		__entry->nobarrier ? "skip (nobarrier)" : "issue",
		__entry->flush_merge ? " with flush_merge" : "",
		__entry->ret)
);

TRACE_EVENT(f2fs_lookup_extent_tree_start,

	TP_PROTO(struct inode *inode, unsigned int pgofs),

	TP_ARGS(inode, pgofs),

	TP_STRUCT__entry(
		__field(dev_t,	dev)
		__field(ino_t,	ino)
		__field(unsigned int, pgofs)
	),

	TP_fast_assign(
		__entry->dev = inode->i_sb->s_dev;
		__entry->ino = inode->i_ino;
		__entry->pgofs = pgofs;
	),

	TP_printk("dev = (%d,%d), ino = %lu, pgofs = %u",
		show_dev_ino(__entry),
		__entry->pgofs)
);

TRACE_EVENT_CONDITION(f2fs_lookup_extent_tree_end,

	TP_PROTO(struct inode *inode, unsigned int pgofs,
						struct extent_info *ei),

	TP_ARGS(inode, pgofs, ei),

	TP_CONDITION(ei),

	TP_STRUCT__entry(
		__field(dev_t,	dev)
		__field(ino_t,	ino)
		__field(unsigned int, pgofs)
		__field(unsigned int, fofs)
		__field(u32, blk)
		__field(unsigned int, len)
	),

	TP_fast_assign(
		__entry->dev = inode->i_sb->s_dev;
		__entry->ino = inode->i_ino;
		__entry->pgofs = pgofs;
		__entry->fofs = ei->fofs;
		__entry->blk = ei->blk;
		__entry->len = ei->len;
	),

	TP_printk("dev = (%d,%d), ino = %lu, pgofs = %u, "
		"ext_info(fofs: %u, blk: %u, len: %u)",
		show_dev_ino(__entry),
		__entry->pgofs,
		__entry->fofs,
		__entry->blk,
		__entry->len)
);

TRACE_EVENT(f2fs_update_extent_tree_range,

	TP_PROTO(struct inode *inode, unsigned int pgofs, block_t blkaddr,
						unsigned int len),

	TP_ARGS(inode, pgofs, blkaddr, len),

	TP_STRUCT__entry(
		__field(dev_t,	dev)
		__field(ino_t,	ino)
		__field(unsigned int, pgofs)
		__field(u32, blk)
		__field(unsigned int, len)
	),

	TP_fast_assign(
		__entry->dev = inode->i_sb->s_dev;
		__entry->ino = inode->i_ino;
		__entry->pgofs = pgofs;
		__entry->blk = blkaddr;
		__entry->len = len;
	),

	TP_printk("dev = (%d,%d), ino = %lu, pgofs = %u, "
					"blkaddr = %u, len = %u",
		show_dev_ino(__entry),
		__entry->pgofs,
		__entry->blk,
		__entry->len)
);

TRACE_EVENT(f2fs_shrink_extent_tree,

	TP_PROTO(struct f2fs_sb_info *sbi, unsigned int node_cnt,
						unsigned int tree_cnt),

	TP_ARGS(sbi, node_cnt, tree_cnt),

	TP_STRUCT__entry(
		__field(dev_t,	dev)
		__field(unsigned int, node_cnt)
		__field(unsigned int, tree_cnt)
	),

	TP_fast_assign(
		__entry->dev = sbi->sb->s_dev;
		__entry->node_cnt = node_cnt;
		__entry->tree_cnt = tree_cnt;
	),

	TP_printk("dev = (%d,%d), shrunk: node_cnt = %u, tree_cnt = %u",
		show_dev(__entry->dev),
		__entry->node_cnt,
		__entry->tree_cnt)
);

TRACE_EVENT(f2fs_destroy_extent_tree,

	TP_PROTO(struct inode *inode, unsigned int node_cnt),

	TP_ARGS(inode, node_cnt),

	TP_STRUCT__entry(
		__field(dev_t,	dev)
		__field(ino_t,	ino)
		__field(unsigned int, node_cnt)
	),

	TP_fast_assign(
		__entry->dev = inode->i_sb->s_dev;
		__entry->ino = inode->i_ino;
		__entry->node_cnt = node_cnt;
	),

	TP_printk("dev = (%d,%d), ino = %lu, destroyed: node_cnt = %u",
		show_dev_ino(__entry),
		__entry->node_cnt)
);

DECLARE_EVENT_CLASS(f2fs_sync_dirty_inodes,

	TP_PROTO(struct super_block *sb, int type, s64 count),

	TP_ARGS(sb, type, count),

	TP_STRUCT__entry(
		__field(dev_t, dev)
		__field(int, type)
		__field(s64, count)
	),

	TP_fast_assign(
		__entry->dev	= sb->s_dev;
		__entry->type	= type;
		__entry->count	= count;
	),

	TP_printk("dev = (%d,%d), %s, dirty count = %lld",
		show_dev(__entry->dev),
		show_file_type(__entry->type),
		__entry->count)
);

DEFINE_EVENT(f2fs_sync_dirty_inodes, f2fs_sync_dirty_inodes_enter,

	TP_PROTO(struct super_block *sb, int type, s64 count),

	TP_ARGS(sb, type, count)
);

DEFINE_EVENT(f2fs_sync_dirty_inodes, f2fs_sync_dirty_inodes_exit,

	TP_PROTO(struct super_block *sb, int type, s64 count),

	TP_ARGS(sb, type, count)
);

TRACE_EVENT(f2fs_shutdown,

	TP_PROTO(struct f2fs_sb_info *sbi, unsigned int mode, int ret),

	TP_ARGS(sbi, mode, ret),

	TP_STRUCT__entry(
		__field(dev_t,	dev)
		__field(unsigned int, mode)
		__field(int, ret)
	),

	TP_fast_assign(
		__entry->dev = sbi->sb->s_dev;
		__entry->mode = mode;
		__entry->ret = ret;
	),

	TP_printk("dev = (%d,%d), mode: %s, ret:%d",
		show_dev(__entry->dev),
		show_shutdown_mode(__entry->mode),
		__entry->ret)
);

<<<<<<< HEAD
=======
DECLARE_EVENT_CLASS(f2fs_zip_start,

	TP_PROTO(struct inode *inode, pgoff_t cluster_idx,
			unsigned int cluster_size, unsigned char algtype),

	TP_ARGS(inode, cluster_idx, cluster_size, algtype),

	TP_STRUCT__entry(
		__field(dev_t,	dev)
		__field(ino_t,	ino)
		__field(pgoff_t, idx)
		__field(unsigned int, size)
		__field(unsigned int, algtype)
	),

	TP_fast_assign(
		__entry->dev = inode->i_sb->s_dev;
		__entry->ino = inode->i_ino;
		__entry->idx = cluster_idx;
		__entry->size = cluster_size;
		__entry->algtype = algtype;
	),

	TP_printk("dev = (%d,%d), ino = %lu, cluster_idx:%lu, "
		"cluster_size = %u, algorithm = %s",
		show_dev_ino(__entry),
		__entry->idx,
		__entry->size,
		show_compress_algorithm(__entry->algtype))
);

DECLARE_EVENT_CLASS(f2fs_zip_end,

	TP_PROTO(struct inode *inode, pgoff_t cluster_idx,
			unsigned int compressed_size, int ret),

	TP_ARGS(inode, cluster_idx, compressed_size, ret),

	TP_STRUCT__entry(
		__field(dev_t,	dev)
		__field(ino_t,	ino)
		__field(pgoff_t, idx)
		__field(unsigned int, size)
		__field(unsigned int, ret)
	),

	TP_fast_assign(
		__entry->dev = inode->i_sb->s_dev;
		__entry->ino = inode->i_ino;
		__entry->idx = cluster_idx;
		__entry->size = compressed_size;
		__entry->ret = ret;
	),

	TP_printk("dev = (%d,%d), ino = %lu, cluster_idx:%lu, "
		"compressed_size = %u, ret = %d",
		show_dev_ino(__entry),
		__entry->idx,
		__entry->size,
		__entry->ret)
);

DEFINE_EVENT(f2fs_zip_start, f2fs_compress_pages_start,

	TP_PROTO(struct inode *inode, pgoff_t cluster_idx,
		unsigned int cluster_size, unsigned char algtype),

	TP_ARGS(inode, cluster_idx, cluster_size, algtype)
);

DEFINE_EVENT(f2fs_zip_start, f2fs_decompress_pages_start,

	TP_PROTO(struct inode *inode, pgoff_t cluster_idx,
		unsigned int cluster_size, unsigned char algtype),

	TP_ARGS(inode, cluster_idx, cluster_size, algtype)
);

DEFINE_EVENT(f2fs_zip_end, f2fs_compress_pages_end,

	TP_PROTO(struct inode *inode, pgoff_t cluster_idx,
			unsigned int compressed_size, int ret),

	TP_ARGS(inode, cluster_idx, compressed_size, ret)
);

DEFINE_EVENT(f2fs_zip_end, f2fs_decompress_pages_end,

	TP_PROTO(struct inode *inode, pgoff_t cluster_idx,
			unsigned int compressed_size, int ret),

	TP_ARGS(inode, cluster_idx, compressed_size, ret)
);

TRACE_EVENT(f2fs_iostat,

	TP_PROTO(struct f2fs_sb_info *sbi, unsigned long long *iostat),

	TP_ARGS(sbi, iostat),

	TP_STRUCT__entry(
		__field(dev_t,	dev)
		__field(unsigned long long,	app_dio)
		__field(unsigned long long,	app_bio)
		__field(unsigned long long,	app_wio)
		__field(unsigned long long,	app_mio)
		__field(unsigned long long,	fs_dio)
		__field(unsigned long long,	fs_nio)
		__field(unsigned long long,	fs_mio)
		__field(unsigned long long,	fs_gc_dio)
		__field(unsigned long long,	fs_gc_nio)
		__field(unsigned long long,	fs_cp_dio)
		__field(unsigned long long,	fs_cp_nio)
		__field(unsigned long long,	fs_cp_mio)
		__field(unsigned long long,	app_drio)
		__field(unsigned long long,	app_brio)
		__field(unsigned long long,	app_rio)
		__field(unsigned long long,	app_mrio)
		__field(unsigned long long,	fs_drio)
		__field(unsigned long long,	fs_gdrio)
		__field(unsigned long long,	fs_cdrio)
		__field(unsigned long long,	fs_nrio)
		__field(unsigned long long,	fs_mrio)
		__field(unsigned long long,	fs_discard)
	),

	TP_fast_assign(
		__entry->dev		= sbi->sb->s_dev;
		__entry->app_dio	= iostat[APP_DIRECT_IO];
		__entry->app_bio	= iostat[APP_BUFFERED_IO];
		__entry->app_wio	= iostat[APP_WRITE_IO];
		__entry->app_mio	= iostat[APP_MAPPED_IO];
		__entry->fs_dio		= iostat[FS_DATA_IO];
		__entry->fs_nio		= iostat[FS_NODE_IO];
		__entry->fs_mio		= iostat[FS_META_IO];
		__entry->fs_gc_dio	= iostat[FS_GC_DATA_IO];
		__entry->fs_gc_nio	= iostat[FS_GC_NODE_IO];
		__entry->fs_cp_dio	= iostat[FS_CP_DATA_IO];
		__entry->fs_cp_nio	= iostat[FS_CP_NODE_IO];
		__entry->fs_cp_mio	= iostat[FS_CP_META_IO];
		__entry->app_drio	= iostat[APP_DIRECT_READ_IO];
		__entry->app_brio	= iostat[APP_BUFFERED_READ_IO];
		__entry->app_rio	= iostat[APP_READ_IO];
		__entry->app_mrio	= iostat[APP_MAPPED_READ_IO];
		__entry->fs_drio	= iostat[FS_DATA_READ_IO];
		__entry->fs_gdrio	= iostat[FS_GDATA_READ_IO];
		__entry->fs_cdrio	= iostat[FS_CDATA_READ_IO];
		__entry->fs_nrio	= iostat[FS_NODE_READ_IO];
		__entry->fs_mrio	= iostat[FS_META_READ_IO];
		__entry->fs_discard	= iostat[FS_DISCARD];
	),

	TP_printk("dev = (%d,%d), "
		"app [write=%llu (direct=%llu, buffered=%llu), mapped=%llu], "
		"fs [data=%llu, node=%llu, meta=%llu, discard=%llu], "
		"gc [data=%llu, node=%llu], "
		"cp [data=%llu, node=%llu, meta=%llu], "
		"app [read=%llu (direct=%llu, buffered=%llu), mapped=%llu], "
		"fs [data=%llu, (gc_data=%llu, compr_data=%llu), "
		"node=%llu, meta=%llu]",
		show_dev(__entry->dev), __entry->app_wio, __entry->app_dio,
		__entry->app_bio, __entry->app_mio, __entry->fs_dio,
		__entry->fs_nio, __entry->fs_mio, __entry->fs_discard,
		__entry->fs_gc_dio, __entry->fs_gc_nio, __entry->fs_cp_dio,
		__entry->fs_cp_nio, __entry->fs_cp_mio,
		__entry->app_rio, __entry->app_drio, __entry->app_brio,
		__entry->app_mrio, __entry->fs_drio, __entry->fs_gdrio,
		__entry->fs_cdrio, __entry->fs_nrio, __entry->fs_mrio)
);

>>>>>>> 8a685dfc
#endif /* _TRACE_F2FS_H */

 /* This part must be outside protection */
#include <trace/define_trace.h><|MERGE_RESOLUTION|>--- conflicted
+++ resolved
@@ -168,30 +168,6 @@
 		{ COMPRESS_LZ4,		"LZ4" },			\
 		{ COMPRESS_ZSTD,	"ZSTD" })
 
-<<<<<<< HEAD
-#define show_fsync_cpreason(type)					\
-	__print_symbolic(type,						\
-		{ CP_NO_NEEDED,		"no needed" },			\
-		{ CP_NON_REGULAR,	"non regular" },		\
-		{ CP_HARDLINK,		"hardlink" },			\
-		{ CP_SB_NEED_CP,	"sb needs cp" },		\
-		{ CP_WRONG_PINO,	"wrong pino" },			\
-		{ CP_NO_SPC_ROLL,	"no space roll forward" },	\
-		{ CP_NODE_NEED_CP,	"node needs cp" },		\
-		{ CP_FASTBOOT_MODE,	"fastboot mode" },		\
-		{ CP_SPEC_LOG_NUM,	"log type is 2" },		\
-		{ CP_RECOVER_DIR,	"dir needs recovery" })
-
-#define show_shutdown_mode(type)					\
-	__print_symbolic(type,						\
-		{ F2FS_GOING_DOWN_FULLSYNC,	"full sync" },		\
-		{ F2FS_GOING_DOWN_METASYNC,	"meta sync" },		\
-		{ F2FS_GOING_DOWN_NOSYNC,	"no sync" },		\
-		{ F2FS_GOING_DOWN_METAFLUSH,	"meta flush" },		\
-		{ F2FS_GOING_DOWN_NEED_FSCK,	"need fsck" })
-
-=======
->>>>>>> 8a685dfc
 struct f2fs_sb_info;
 struct f2fs_io_info;
 struct extent_info;
@@ -1754,8 +1730,6 @@
 		__entry->ret)
 );
 
-<<<<<<< HEAD
-=======
 DECLARE_EVENT_CLASS(f2fs_zip_start,
 
 	TP_PROTO(struct inode *inode, pgoff_t cluster_idx,
@@ -1926,7 +1900,6 @@
 		__entry->fs_cdrio, __entry->fs_nrio, __entry->fs_mrio)
 );
 
->>>>>>> 8a685dfc
 #endif /* _TRACE_F2FS_H */
 
  /* This part must be outside protection */
