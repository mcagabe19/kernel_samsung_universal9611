--- conflicted
+++ resolved
@@ -130,11 +130,8 @@
 	int sysctl_tcp_sack;
 	int sysctl_tcp_window_scaling;
 	int sysctl_tcp_timestamps;
-<<<<<<< HEAD
 	int sysctl_tcp_default_init_rwnd;
-=======
 	int sysctl_tcp_early_retrans;
->>>>>>> 7a22fc46
 	struct inet_timewait_death_row tcp_death_row;
 	int sysctl_max_syn_backlog;
 	int sysctl_tcp_fastopen;
