/*
 *  linux/mm/memory.c
 *
 *  Copyright (C) 1991, 1992, 1993, 1994  Linus Torvalds
 */

/*
 * demand-loading started 01.12.91 - seems it is high on the list of
 * things wanted, and it should be easy to implement. - Linus
 */

/*
 * Ok, demand-loading was easy, shared pages a little bit tricker. Shared
 * pages started 02.12.91, seems to work. - Linus.
 *
 * Tested sharing by executing about 30 /bin/sh: under the old kernel it
 * would have taken more than the 6M I have free, but it worked well as
 * far as I could see.
 *
 * Also corrected some "invalidate()"s - I wasn't doing enough of them.
 */

/*
 * Real VM (paging to/from disk) started 18.12.91. Much more work and
 * thought has to go into this. Oh, well..
 * 19.12.91  -  works, somewhat. Sometimes I get faults, don't know why.
 *		Found it. Everything seems to work now.
 * 20.12.91  -  Ok, making the swap-device changeable like the root.
 */

/*
 * 05.04.94  -  Multi-page memory management added for v1.1.
 *              Idea by Alex Bligh (alex@cconcepts.co.uk)
 *
 * 16.07.99  -  Support of BIGMEM added by Gerhard Wichert, Siemens AG
 *		(Gerhard.Wichert@pdb.siemens.de)
 *
 * Aug/Sep 2004 Changed to four level page tables (Andi Kleen)
 */

#include <linux/kernel_stat.h>
#include <linux/mm.h>
#include <linux/sched/mm.h>
#include <linux/sched/coredump.h>
#include <linux/sched/numa_balancing.h>
#include <linux/sched/task.h>
#include <linux/hugetlb.h>
#include <linux/mman.h>
#include <linux/swap.h>
#include <linux/highmem.h>
#include <linux/pagemap.h>
#include <linux/memremap.h>
#include <linux/ksm.h>
#include <linux/rmap.h>
#include <linux/export.h>
#include <linux/delayacct.h>
#include <linux/init.h>
#include <linux/pfn_t.h>
#include <linux/writeback.h>
#include <linux/memcontrol.h>
#include <linux/mmu_notifier.h>
#include <linux/kallsyms.h>
#include <linux/swapops.h>
#include <linux/elf.h>
#include <linux/gfp.h>
#include <linux/migrate.h>
#include <linux/string.h>
#include <linux/dma-debug.h>
#include <linux/debugfs.h>
#include <linux/userfaultfd_k.h>
#include <linux/dax.h>
#include <linux/oom.h>

#include <asm/io.h>
#include <asm/mmu_context.h>
#include <asm/pgalloc.h>
#include <linux/uaccess.h>
#include <asm/tlb.h>
#include <asm/tlbflush.h>
#include <asm/pgtable.h>

#ifdef CONFIG_PAGE_BOOST_RECORDING
#include <linux/io_record.h>
#endif

#include "internal.h"

#if defined(LAST_CPUPID_NOT_IN_PAGE_FLAGS) && !defined(CONFIG_COMPILE_TEST)
#warning Unfortunate NUMA and NUMA Balancing config, growing page-frame for last_cpupid.
#endif

#ifndef CONFIG_NEED_MULTIPLE_NODES
/* use the per-pgdat data instead for discontigmem - mbligh */
unsigned long max_mapnr;
EXPORT_SYMBOL(max_mapnr);

struct page *mem_map;
EXPORT_SYMBOL(mem_map);
#endif

/*
 * A number of key systems in x86 including ioremap() rely on the assumption
 * that high_memory defines the upper bound on direct map memory, then end
 * of ZONE_NORMAL.  Under CONFIG_DISCONTIG this means that max_low_pfn and
 * highstart_pfn must be the same; there must be no gap between ZONE_NORMAL
 * and ZONE_HIGHMEM.
 */
void *high_memory;
EXPORT_SYMBOL(high_memory);

/*
 * Randomize the address space (stacks, mmaps, brk, etc.).
 *
 * ( When CONFIG_COMPAT_BRK=y we exclude brk from randomization,
 *   as ancient (libc5 based) binaries can segfault. )
 */
int randomize_va_space __read_mostly =
#ifdef CONFIG_COMPAT_BRK
					1;
#else
					2;
#endif

#ifndef arch_faults_on_old_pte
static inline bool arch_faults_on_old_pte(void)
{
	/*
	 * Those arches which don't have hw access flag feature need to
	 * implement their own helper. By default, "true" means pagefault
	 * will be hit on old pte.
	 */
	return true;
}
#endif

static int __init disable_randmaps(char *s)
{
	randomize_va_space = 0;
	return 1;
}
__setup("norandmaps", disable_randmaps);

unsigned long zero_pfn __read_mostly;
EXPORT_SYMBOL(zero_pfn);

unsigned long highest_memmap_pfn __read_mostly;

/*
 * CONFIG_MMU architectures set up ZERO_PAGE in their paging_init()
 */
static int __init init_zero_pfn(void)
{
	zero_pfn = page_to_pfn(ZERO_PAGE(0));
	return 0;
}
early_initcall(init_zero_pfn);


#if defined(SPLIT_RSS_COUNTING)

void sync_mm_rss(struct mm_struct *mm)
{
	int i;

	for (i = 0; i < NR_MM_COUNTERS; i++) {
		if (current->rss_stat.count[i]) {
			add_mm_counter(mm, i, current->rss_stat.count[i]);
			current->rss_stat.count[i] = 0;
		}
	}
	current->rss_stat.events = 0;
}

static void add_mm_counter_fast(struct mm_struct *mm, int member, int val)
{
	struct task_struct *task = current;

	if (likely(task->mm == mm))
		task->rss_stat.count[member] += val;
	else
		add_mm_counter(mm, member, val);
}
#define inc_mm_counter_fast(mm, member) add_mm_counter_fast(mm, member, 1)
#define dec_mm_counter_fast(mm, member) add_mm_counter_fast(mm, member, -1)

/* sync counter once per 64 page faults */
#define TASK_RSS_EVENTS_THRESH	(64)
static void check_sync_rss_stat(struct task_struct *task)
{
	if (unlikely(task != current))
		return;
	if (unlikely(task->rss_stat.events++ > TASK_RSS_EVENTS_THRESH))
		sync_mm_rss(task->mm);
}
#else /* SPLIT_RSS_COUNTING */

#define inc_mm_counter_fast(mm, member) inc_mm_counter(mm, member)
#define dec_mm_counter_fast(mm, member) dec_mm_counter(mm, member)

static void check_sync_rss_stat(struct task_struct *task)
{
}

#endif /* SPLIT_RSS_COUNTING */

#ifdef HAVE_GENERIC_MMU_GATHER

static bool tlb_next_batch(struct mmu_gather *tlb)
{
	struct mmu_gather_batch *batch;

	batch = tlb->active;
	if (batch->next) {
		tlb->active = batch->next;
		return true;
	}

	if (tlb->batch_count == MAX_GATHER_BATCH_COUNT)
		return false;

	batch = (void *)__get_free_pages(GFP_NOWAIT | __GFP_NOWARN, 0);
	if (!batch)
		return false;

	tlb->batch_count++;
	batch->next = NULL;
	batch->nr   = 0;
	batch->max  = MAX_GATHER_BATCH;

	tlb->active->next = batch;
	tlb->active = batch;

	return true;
}

void arch_tlb_gather_mmu(struct mmu_gather *tlb, struct mm_struct *mm,
				unsigned long start, unsigned long end)
{
	tlb->mm = mm;

	/* Is it from 0 to ~0? */
	tlb->fullmm     = !(start | (end+1));
	tlb->need_flush_all = 0;
	tlb->local.next = NULL;
	tlb->local.nr   = 0;
	tlb->local.max  = ARRAY_SIZE(tlb->__pages);
	tlb->active     = &tlb->local;
	tlb->batch_count = 0;

#ifdef CONFIG_HAVE_RCU_TABLE_FREE
	tlb->batch = NULL;
#endif
	tlb->page_size = 0;

	__tlb_reset_range(tlb);
}

static void tlb_flush_mmu_tlbonly(struct mmu_gather *tlb)
{
	if (!tlb->end)
		return;

	tlb_flush(tlb);
	mmu_notifier_invalidate_range(tlb->mm, tlb->start, tlb->end);
	__tlb_reset_range(tlb);
}

static void tlb_flush_mmu_free(struct mmu_gather *tlb)
{
	struct mmu_gather_batch *batch;

#ifdef CONFIG_HAVE_RCU_TABLE_FREE
	tlb_table_flush(tlb);
#endif
	for (batch = &tlb->local; batch && batch->nr; batch = batch->next) {
		free_pages_and_swap_cache(batch->pages, batch->nr);
		batch->nr = 0;
	}
	tlb->active = &tlb->local;
}

void tlb_flush_mmu(struct mmu_gather *tlb)
{
	tlb_flush_mmu_tlbonly(tlb);
	tlb_flush_mmu_free(tlb);
}

/* tlb_finish_mmu
 *	Called at the end of the shootdown operation to free up any resources
 *	that were required.
 */
void arch_tlb_finish_mmu(struct mmu_gather *tlb,
		unsigned long start, unsigned long end, bool force)
{
	struct mmu_gather_batch *batch, *next;

	if (force)
		__tlb_adjust_range(tlb, start, end - start);

	tlb_flush_mmu(tlb);

	/* keep the page table cache within bounds */
	check_pgt_cache();

	for (batch = tlb->local.next; batch; batch = next) {
		next = batch->next;
		free_pages((unsigned long)batch, 0);
	}
	tlb->local.next = NULL;
}

/* __tlb_remove_page
 *	Must perform the equivalent to __free_pte(pte_get_and_clear(ptep)), while
 *	handling the additional races in SMP caused by other CPUs caching valid
 *	mappings in their TLBs. Returns the number of free page slots left.
 *	When out of page slots we must call tlb_flush_mmu().
 *returns true if the caller should flush.
 */
bool __tlb_remove_page_size(struct mmu_gather *tlb, struct page *page, int page_size)
{
	struct mmu_gather_batch *batch;

	VM_BUG_ON(!tlb->end);
	VM_WARN_ON(tlb->page_size != page_size);

	batch = tlb->active;
	/*
	 * Add the page and check if we are full. If so
	 * force a flush.
	 */
	batch->pages[batch->nr++] = page;
	if (batch->nr == batch->max) {
		if (!tlb_next_batch(tlb))
			return true;
		batch = tlb->active;
	}
	VM_BUG_ON_PAGE(batch->nr > batch->max, page);

	return false;
}

void tlb_flush_pmd_range(struct mmu_gather *tlb, unsigned long address,
			 unsigned long size)
{
	if (tlb->page_size != 0 && tlb->page_size != PMD_SIZE)
		tlb_flush_mmu(tlb);

	tlb->page_size = PMD_SIZE;
	tlb->start = min(tlb->start, address);
	tlb->end = max(tlb->end, address + size);
}
#endif /* HAVE_GENERIC_MMU_GATHER */

#ifdef CONFIG_HAVE_RCU_TABLE_FREE

/*
 * See the comment near struct mmu_table_batch.
 */

/*
 * If we want tlb_remove_table() to imply TLB invalidates.
 */
static inline void tlb_table_invalidate(struct mmu_gather *tlb)
{
#ifdef CONFIG_HAVE_RCU_TABLE_INVALIDATE
	/*
	 * Invalidate page-table caches used by hardware walkers. Then we still
	 * need to RCU-sched wait while freeing the pages because software
	 * walkers can still be in-flight.
	 */
	tlb_flush_mmu_tlbonly(tlb);
#endif
}

static void tlb_remove_table_smp_sync(void *arg)
{
	/* Simply deliver the interrupt */
}

void tlb_remove_table_sync_one(void)
{
	smp_call_function(tlb_remove_table_smp_sync, NULL, 1);
}

static void tlb_remove_table_one(void *table)
{
	/*
	 * This isn't an RCU grace period and hence the page-tables cannot be
	 * assumed to be actually RCU-freed.
	 *
	 * It is however sufficient for software page-table walkers that rely on
	 * IRQ disabling. See the comment near struct mmu_table_batch.
	 */
	smp_call_function(tlb_remove_table_smp_sync, NULL, 1);
	__tlb_remove_table(table);
}

static void tlb_remove_table_rcu(struct rcu_head *head)
{
	struct mmu_table_batch *batch;
	int i;

	batch = container_of(head, struct mmu_table_batch, rcu);

	for (i = 0; i < batch->nr; i++)
		__tlb_remove_table(batch->tables[i]);

	free_page((unsigned long)batch);
}

void tlb_table_flush(struct mmu_gather *tlb)
{
	struct mmu_table_batch **batch = &tlb->batch;

	if (*batch) {
		tlb_table_invalidate(tlb);
		call_rcu_sched(&(*batch)->rcu, tlb_remove_table_rcu);
		*batch = NULL;
	}
}

void tlb_remove_table(struct mmu_gather *tlb, void *table)
{
	struct mmu_table_batch **batch = &tlb->batch;

	if (*batch == NULL) {
		*batch = (struct mmu_table_batch *)__get_free_page(GFP_NOWAIT | __GFP_NOWARN);
		if (*batch == NULL) {
			tlb_table_invalidate(tlb);
			tlb_remove_table_one(table);
			return;
		}
		(*batch)->nr = 0;
	}

	(*batch)->tables[(*batch)->nr++] = table;
	if ((*batch)->nr == MAX_TABLE_BATCH)
		tlb_table_flush(tlb);
}

#endif /* CONFIG_HAVE_RCU_TABLE_FREE */

/* tlb_gather_mmu
 *	Called to initialize an (on-stack) mmu_gather structure for page-table
 *	tear-down from @mm. The @fullmm argument is used when @mm is without
 *	users and we're going to destroy the full address space (exit/execve).
 */
void tlb_gather_mmu(struct mmu_gather *tlb, struct mm_struct *mm,
			unsigned long start, unsigned long end)
{
	arch_tlb_gather_mmu(tlb, mm, start, end);
	inc_tlb_flush_pending(tlb->mm);
}

void tlb_finish_mmu(struct mmu_gather *tlb,
		unsigned long start, unsigned long end)
{
	/*
	 * If there are parallel threads are doing PTE changes on same range
	 * under non-exclusive lock(e.g., mmap_sem read-side) but defer TLB
	 * flush by batching, a thread has stable TLB entry can fail to flush
	 * the TLB by observing pte_none|!pte_dirty, for example so flush TLB
	 * forcefully if we detect parallel PTE batching threads.
	 */
	bool force = mm_tlb_flush_nested(tlb->mm);

	arch_tlb_finish_mmu(tlb, start, end, force);
	dec_tlb_flush_pending(tlb->mm);
}

/*
 * Note: this doesn't free the actual pages themselves. That
 * has been handled earlier when unmapping all the memory regions.
 */
static void free_pte_range(struct mmu_gather *tlb, pmd_t *pmd,
			   unsigned long addr)
{
	pgtable_t token = pmd_pgtable(*pmd);
	pmd_clear(pmd);
	pte_free_tlb(tlb, token, addr);
	atomic_long_dec(&tlb->mm->nr_ptes);
}

static inline void free_pmd_range(struct mmu_gather *tlb, pud_t *pud,
				unsigned long addr, unsigned long end,
				unsigned long floor, unsigned long ceiling)
{
	pmd_t *pmd;
	unsigned long next;
	unsigned long start;

	start = addr;
	pmd = pmd_offset(pud, addr);
	do {
		next = pmd_addr_end(addr, end);
		if (pmd_none_or_clear_bad(pmd))
			continue;
		free_pte_range(tlb, pmd, addr);
	} while (pmd++, addr = next, addr != end);

	start &= PUD_MASK;
	if (start < floor)
		return;
	if (ceiling) {
		ceiling &= PUD_MASK;
		if (!ceiling)
			return;
	}
	if (end - 1 > ceiling - 1)
		return;

	pmd = pmd_offset(pud, start);
	pud_clear(pud);
	pmd_free_tlb(tlb, pmd, start);
	mm_dec_nr_pmds(tlb->mm);
}

static inline void free_pud_range(struct mmu_gather *tlb, p4d_t *p4d,
				unsigned long addr, unsigned long end,
				unsigned long floor, unsigned long ceiling)
{
	pud_t *pud;
	unsigned long next;
	unsigned long start;

	start = addr;
	pud = pud_offset(p4d, addr);
	do {
		next = pud_addr_end(addr, end);
		if (pud_none_or_clear_bad(pud))
			continue;
		free_pmd_range(tlb, pud, addr, next, floor, ceiling);
	} while (pud++, addr = next, addr != end);

	start &= P4D_MASK;
	if (start < floor)
		return;
	if (ceiling) {
		ceiling &= P4D_MASK;
		if (!ceiling)
			return;
	}
	if (end - 1 > ceiling - 1)
		return;

	pud = pud_offset(p4d, start);
	p4d_clear(p4d);
	pud_free_tlb(tlb, pud, start);
}

static inline void free_p4d_range(struct mmu_gather *tlb, pgd_t *pgd,
				unsigned long addr, unsigned long end,
				unsigned long floor, unsigned long ceiling)
{
	p4d_t *p4d;
	unsigned long next;
	unsigned long start;

	start = addr;
	p4d = p4d_offset(pgd, addr);
	do {
		next = p4d_addr_end(addr, end);
		if (p4d_none_or_clear_bad(p4d))
			continue;
		free_pud_range(tlb, p4d, addr, next, floor, ceiling);
	} while (p4d++, addr = next, addr != end);

	start &= PGDIR_MASK;
	if (start < floor)
		return;
	if (ceiling) {
		ceiling &= PGDIR_MASK;
		if (!ceiling)
			return;
	}
	if (end - 1 > ceiling - 1)
		return;

	p4d = p4d_offset(pgd, start);
	pgd_clear(pgd);
	p4d_free_tlb(tlb, p4d, start);
}

/*
 * This function frees user-level page tables of a process.
 */
void free_pgd_range(struct mmu_gather *tlb,
			unsigned long addr, unsigned long end,
			unsigned long floor, unsigned long ceiling)
{
	pgd_t *pgd;
	unsigned long next;

	/*
	 * The next few lines have given us lots of grief...
	 *
	 * Why are we testing PMD* at this top level?  Because often
	 * there will be no work to do at all, and we'd prefer not to
	 * go all the way down to the bottom just to discover that.
	 *
	 * Why all these "- 1"s?  Because 0 represents both the bottom
	 * of the address space and the top of it (using -1 for the
	 * top wouldn't help much: the masks would do the wrong thing).
	 * The rule is that addr 0 and floor 0 refer to the bottom of
	 * the address space, but end 0 and ceiling 0 refer to the top
	 * Comparisons need to use "end - 1" and "ceiling - 1" (though
	 * that end 0 case should be mythical).
	 *
	 * Wherever addr is brought up or ceiling brought down, we must
	 * be careful to reject "the opposite 0" before it confuses the
	 * subsequent tests.  But what about where end is brought down
	 * by PMD_SIZE below? no, end can't go down to 0 there.
	 *
	 * Whereas we round start (addr) and ceiling down, by different
	 * masks at different levels, in order to test whether a table
	 * now has no other vmas using it, so can be freed, we don't
	 * bother to round floor or end up - the tests don't need that.
	 */

	addr &= PMD_MASK;
	if (addr < floor) {
		addr += PMD_SIZE;
		if (!addr)
			return;
	}
	if (ceiling) {
		ceiling &= PMD_MASK;
		if (!ceiling)
			return;
	}
	if (end - 1 > ceiling - 1)
		end -= PMD_SIZE;
	if (addr > end - 1)
		return;
	/*
	 * We add page table cache pages with PAGE_SIZE,
	 * (see pte_free_tlb()), flush the tlb if we need
	 */
	tlb_remove_check_page_size_change(tlb, PAGE_SIZE);
	pgd = pgd_offset(tlb->mm, addr);
	do {
		next = pgd_addr_end(addr, end);
		if (pgd_none_or_clear_bad(pgd))
			continue;
		free_p4d_range(tlb, pgd, addr, next, floor, ceiling);
	} while (pgd++, addr = next, addr != end);
}

void free_pgtables(struct mmu_gather *tlb, struct vm_area_struct *vma,
		unsigned long floor, unsigned long ceiling)
{
	while (vma) {
		struct vm_area_struct *next = vma->vm_next;
		unsigned long addr = vma->vm_start;

		/*
		 * Hide vma from rmap and truncate_pagecache before freeing
		 * pgtables
		 */
		unlink_anon_vmas(vma);
		unlink_file_vma(vma);

		if (is_vm_hugetlb_page(vma)) {
			hugetlb_free_pgd_range(tlb, addr, vma->vm_end,
				floor, next ? next->vm_start : ceiling);
		} else {
			/*
			 * Optimization: gather nearby vmas into one call down
			 */
			while (next && next->vm_start <= vma->vm_end + PMD_SIZE
			       && !is_vm_hugetlb_page(next)) {
				vma = next;
				next = vma->vm_next;
				unlink_anon_vmas(vma);
				unlink_file_vma(vma);
			}
			free_pgd_range(tlb, addr, vma->vm_end,
				floor, next ? next->vm_start : ceiling);
		}
		vma = next;
	}
}

int __pte_alloc(struct mm_struct *mm, pmd_t *pmd, unsigned long address)
{
	spinlock_t *ptl;
	pgtable_t new = pte_alloc_one(mm, address);
	if (!new)
		return -ENOMEM;

	/*
	 * Ensure all pte setup (eg. pte page lock and page clearing) are
	 * visible before the pte is made visible to other CPUs by being
	 * put into page tables.
	 *
	 * The other side of the story is the pointer chasing in the page
	 * table walking code (when walking the page table without locking;
	 * ie. most of the time). Fortunately, these data accesses consist
	 * of a chain of data-dependent loads, meaning most CPUs (alpha
	 * being the notable exception) will already guarantee loads are
	 * seen in-order. See the alpha page table accessors for the
	 * smp_read_barrier_depends() barriers in page table walking code.
	 */
	smp_wmb(); /* Could be smp_wmb__xxx(before|after)_spin_lock */

	ptl = pmd_lock(mm, pmd);
	if (likely(pmd_none(*pmd))) {	/* Has another populated it ? */
		atomic_long_inc(&mm->nr_ptes);
		pmd_populate(mm, pmd, new);
		new = NULL;
	}
	spin_unlock(ptl);
	if (new)
		pte_free(mm, new);
	return 0;
}

int __pte_alloc_kernel(pmd_t *pmd, unsigned long address)
{
	pte_t *new = pte_alloc_one_kernel(&init_mm, address);
	if (!new)
		return -ENOMEM;

	smp_wmb(); /* See comment in __pte_alloc */

	spin_lock(&init_mm.page_table_lock);
	if (likely(pmd_none(*pmd))) {	/* Has another populated it ? */
		pmd_populate_kernel(&init_mm, pmd, new);
		new = NULL;
	}
	spin_unlock(&init_mm.page_table_lock);
	if (new)
		pte_free_kernel(&init_mm, new);
	return 0;
}

static inline void init_rss_vec(int *rss)
{
	memset(rss, 0, sizeof(int) * NR_MM_COUNTERS);
}

static inline void add_mm_rss_vec(struct mm_struct *mm, int *rss)
{
	int i;

	if (current->mm == mm)
		sync_mm_rss(mm);
	for (i = 0; i < NR_MM_COUNTERS; i++)
		if (rss[i])
			add_mm_counter(mm, i, rss[i]);
}

/*
 * This function is called to print an error when a bad pte
 * is found. For example, we might have a PFN-mapped pte in
 * a region that doesn't allow it.
 *
 * The calling function must still handle the error.
 */
static void print_bad_pte(struct vm_area_struct *vma, unsigned long addr,
			  pte_t pte, struct page *page)
{
	pgd_t *pgd = pgd_offset(vma->vm_mm, addr);
	p4d_t *p4d = p4d_offset(pgd, addr);
	pud_t *pud = pud_offset(p4d, addr);
	pmd_t *pmd = pmd_offset(pud, addr);
	struct address_space *mapping;
	pgoff_t index;
	static unsigned long resume;
	static unsigned long nr_shown;
	static unsigned long nr_unshown;

	/*
	 * Allow a burst of 60 reports, then keep quiet for that minute;
	 * or allow a steady drip of one report per second.
	 */
	if (nr_shown == 60) {
		if (time_before(jiffies, resume)) {
			nr_unshown++;
			return;
		}
		if (nr_unshown) {
			pr_alert("BUG: Bad page map: %lu messages suppressed\n",
				 nr_unshown);
			nr_unshown = 0;
		}
		nr_shown = 0;
	}
	if (nr_shown++ == 0)
		resume = jiffies + 60 * HZ;

	mapping = vma->vm_file ? vma->vm_file->f_mapping : NULL;
	index = linear_page_index(vma, addr);

	pr_alert("BUG: Bad page map in process %s  pte:%08llx pmd:%08llx\n",
		 current->comm,
		 (long long)pte_val(pte), (long long)pmd_val(*pmd));
	if (page)
		dump_page(page, "bad pte");
	pr_alert("addr:%p vm_flags:%08lx anon_vma:%p mapping:%p index:%lx\n",
		 (void *)addr, vma->vm_flags, vma->anon_vma, mapping, index);
	/*
	 * Choose text because data symbols depend on CONFIG_KALLSYMS_ALL=y
	 */
	pr_alert("file:%pD fault:%pf mmap:%pf readpage:%pf\n",
		 vma->vm_file,
		 vma->vm_ops ? vma->vm_ops->fault : NULL,
		 vma->vm_file ? vma->vm_file->f_op->mmap : NULL,
		 mapping ? mapping->a_ops->readpage : NULL);
	dump_stack();
	add_taint(TAINT_BAD_PAGE, LOCKDEP_NOW_UNRELIABLE);
}

/*
 * vm_normal_page -- This function gets the "struct page" associated with a pte.
 *
 * "Special" mappings do not wish to be associated with a "struct page" (either
 * it doesn't exist, or it exists but they don't want to touch it). In this
 * case, NULL is returned here. "Normal" mappings do have a struct page.
 *
 * There are 2 broad cases. Firstly, an architecture may define a pte_special()
 * pte bit, in which case this function is trivial. Secondly, an architecture
 * may not have a spare pte bit, which requires a more complicated scheme,
 * described below.
 *
 * A raw VM_PFNMAP mapping (ie. one that is not COWed) is always considered a
 * special mapping (even if there are underlying and valid "struct pages").
 * COWed pages of a VM_PFNMAP are always normal.
 *
 * The way we recognize COWed pages within VM_PFNMAP mappings is through the
 * rules set up by "remap_pfn_range()": the vma will have the VM_PFNMAP bit
 * set, and the vm_pgoff will point to the first PFN mapped: thus every special
 * mapping will always honor the rule
 *
 *	pfn_of_page == vma->vm_pgoff + ((addr - vma->vm_start) >> PAGE_SHIFT)
 *
 * And for normal mappings this is false.
 *
 * This restricts such mappings to be a linear translation from virtual address
 * to pfn. To get around this restriction, we allow arbitrary mappings so long
 * as the vma is not a COW mapping; in that case, we know that all ptes are
 * special (because none can have been COWed).
 *
 *
 * In order to support COW of arbitrary special mappings, we have VM_MIXEDMAP.
 *
 * VM_MIXEDMAP mappings can likewise contain memory with or without "struct
 * page" backing, however the difference is that _all_ pages with a struct
 * page (that is, those where pfn_valid is true) are refcounted and considered
 * normal pages by the VM. The disadvantage is that pages are refcounted
 * (which can be slower and simply not an option for some PFNMAP users). The
 * advantage is that we don't have to follow the strict linearity rule of
 * PFNMAP mappings in order to support COWable mappings.
 *
 */
#ifdef __HAVE_ARCH_PTE_SPECIAL
# define HAVE_PTE_SPECIAL 1
#else
# define HAVE_PTE_SPECIAL 0
#endif
struct page *_vm_normal_page(struct vm_area_struct *vma, unsigned long addr,
			     pte_t pte, bool with_public_device)
{
	unsigned long pfn = pte_pfn(pte);

	if (HAVE_PTE_SPECIAL) {
		if (likely(!pte_special(pte)))
			goto check_pfn;
		if (vma->vm_ops && vma->vm_ops->find_special_page)
			return vma->vm_ops->find_special_page(vma, addr);
		if (vma->vm_flags & (VM_PFNMAP | VM_MIXEDMAP))
			return NULL;
		if (is_zero_pfn(pfn))
			return NULL;

		/*
		 * Device public pages are special pages (they are ZONE_DEVICE
		 * pages but different from persistent memory). They behave
		 * allmost like normal pages. The difference is that they are
		 * not on the lru and thus should never be involve with any-
		 * thing that involve lru manipulation (mlock, numa balancing,
		 * ...).
		 *
		 * This is why we still want to return NULL for such page from
		 * vm_normal_page() so that we do not have to special case all
		 * call site of vm_normal_page().
		 */
		if (likely(pfn <= highest_memmap_pfn)) {
			struct page *page = pfn_to_page(pfn);

			if (is_device_public_page(page)) {
				if (with_public_device)
					return page;
				return NULL;
			}
		}
		print_bad_pte(vma, addr, pte, NULL);
		return NULL;
	}

	/* !HAVE_PTE_SPECIAL case follows: */

	if (unlikely(vma->vm_flags & (VM_PFNMAP|VM_MIXEDMAP))) {
		if (vma->vm_flags & VM_MIXEDMAP) {
			if (!pfn_valid(pfn))
				return NULL;
			goto out;
		} else {
			unsigned long off;
			off = (addr - vma->vm_start) >> PAGE_SHIFT;
			if (pfn == vma->vm_pgoff + off)
				return NULL;
			if (!is_cow_mapping(vma->vm_flags))
				return NULL;
		}
	}

	if (is_zero_pfn(pfn))
		return NULL;
check_pfn:
	if (unlikely(pfn > highest_memmap_pfn)) {
		print_bad_pte(vma, addr, pte, NULL);
		return NULL;
	}

	/*
	 * NOTE! We still have PageReserved() pages in the page tables.
	 * eg. VDSO mappings can cause them to exist.
	 */
out:
	return pfn_to_page(pfn);
}

#ifdef CONFIG_TRANSPARENT_HUGEPAGE
struct page *vm_normal_page_pmd(struct vm_area_struct *vma, unsigned long addr,
				pmd_t pmd)
{
	unsigned long pfn = pmd_pfn(pmd);

	/*
	 * There is no pmd_special() but there may be special pmds, e.g.
	 * in a direct-access (dax) mapping, so let's just replicate the
	 * !HAVE_PTE_SPECIAL case from vm_normal_page() here.
	 */
	if (unlikely(vma->vm_flags & (VM_PFNMAP|VM_MIXEDMAP))) {
		if (vma->vm_flags & VM_MIXEDMAP) {
			if (!pfn_valid(pfn))
				return NULL;
			goto out;
		} else {
			unsigned long off;
			off = (addr - vma->vm_start) >> PAGE_SHIFT;
			if (pfn == vma->vm_pgoff + off)
				return NULL;
			if (!is_cow_mapping(vma->vm_flags))
				return NULL;
		}
	}

	if (is_zero_pfn(pfn))
		return NULL;
	if (unlikely(pfn > highest_memmap_pfn))
		return NULL;

	/*
	 * NOTE! We still have PageReserved() pages in the page tables.
	 * eg. VDSO mappings can cause them to exist.
	 */
out:
	return pfn_to_page(pfn);
}
#endif

/*
 * copy one vm_area from one task to the other. Assumes the page tables
 * already present in the new task to be cleared in the whole range
 * covered by this vma.
 */

static inline unsigned long
copy_one_pte(struct mm_struct *dst_mm, struct mm_struct *src_mm,
		pte_t *dst_pte, pte_t *src_pte, struct vm_area_struct *vma,
		unsigned long addr, int *rss)
{
	unsigned long vm_flags = vma->vm_flags;
	pte_t pte = *src_pte;
	struct page *page;

	/* pte contains position in swap or file, so copy. */
	if (unlikely(!pte_present(pte))) {
		swp_entry_t entry = pte_to_swp_entry(pte);

		if (likely(!non_swap_entry(entry))) {
			if (swap_duplicate(entry) < 0)
				return entry.val;

			/* make sure dst_mm is on swapoff's mmlist. */
			if (unlikely(list_empty(&dst_mm->mmlist))) {
				spin_lock(&mmlist_lock);
				if (list_empty(&dst_mm->mmlist))
					list_add(&dst_mm->mmlist,
							&src_mm->mmlist);
				spin_unlock(&mmlist_lock);
			}
			rss[MM_SWAPENTS]++;
		} else if (is_migration_entry(entry)) {
			page = migration_entry_to_page(entry);

			rss[mm_counter(page)]++;

			if (is_write_migration_entry(entry) &&
					is_cow_mapping(vm_flags)) {
				/*
				 * COW mappings require pages in both
				 * parent and child to be set to read.
				 */
				make_migration_entry_read(&entry);
				pte = swp_entry_to_pte(entry);
				if (pte_swp_soft_dirty(*src_pte))
					pte = pte_swp_mksoft_dirty(pte);
				set_pte_at(src_mm, addr, src_pte, pte);
			}
		} else if (is_device_private_entry(entry)) {
			page = device_private_entry_to_page(entry);

			/*
			 * Update rss count even for unaddressable pages, as
			 * they should treated just like normal pages in this
			 * respect.
			 *
			 * We will likely want to have some new rss counters
			 * for unaddressable pages, at some point. But for now
			 * keep things as they are.
			 */
			get_page(page);
			rss[mm_counter(page)]++;
			page_dup_rmap(page, false);

			/*
			 * We do not preserve soft-dirty information, because so
			 * far, checkpoint/restore is the only feature that
			 * requires that. And checkpoint/restore does not work
			 * when a device driver is involved (you cannot easily
			 * save and restore device driver state).
			 */
			if (is_write_device_private_entry(entry) &&
			    is_cow_mapping(vm_flags)) {
				make_device_private_entry_read(&entry);
				pte = swp_entry_to_pte(entry);
				set_pte_at(src_mm, addr, src_pte, pte);
			}
		}
		goto out_set_pte;
	}

	/*
	 * If it's a COW mapping, write protect it both
	 * in the parent and the child
	 */
	if (is_cow_mapping(vm_flags)) {
		ptep_set_wrprotect(src_mm, addr, src_pte);
		pte = pte_wrprotect(pte);
	}

	/*
	 * If it's a shared mapping, mark it clean in
	 * the child
	 */
	if (vm_flags & VM_SHARED)
		pte = pte_mkclean(pte);
	pte = pte_mkold(pte);

	page = vm_normal_page(vma, addr, pte);
	if (page) {
		get_page(page);
		page_dup_rmap(page, false);
		rss[mm_counter(page)]++;
	} else if (pte_devmap(pte)) {
		page = pte_page(pte);

		/*
		 * Cache coherent device memory behave like regular page and
		 * not like persistent memory page. For more informations see
		 * MEMORY_DEVICE_CACHE_COHERENT in memory_hotplug.h
		 */
		if (is_device_public_page(page)) {
			get_page(page);
			page_dup_rmap(page, false);
			rss[mm_counter(page)]++;
		}
	}

out_set_pte:
	set_pte_at(dst_mm, addr, dst_pte, pte);
	return 0;
}

static int copy_pte_range(struct mm_struct *dst_mm, struct mm_struct *src_mm,
		   pmd_t *dst_pmd, pmd_t *src_pmd, struct vm_area_struct *vma,
		   unsigned long addr, unsigned long end)
{
	pte_t *orig_src_pte, *orig_dst_pte;
	pte_t *src_pte, *dst_pte;
	spinlock_t *src_ptl, *dst_ptl;
	int progress = 0;
	int rss[NR_MM_COUNTERS];
	swp_entry_t entry = (swp_entry_t){0};

again:
	init_rss_vec(rss);

	dst_pte = pte_alloc_map_lock(dst_mm, dst_pmd, addr, &dst_ptl);
	if (!dst_pte)
		return -ENOMEM;
	src_pte = pte_offset_map(src_pmd, addr);
	src_ptl = pte_lockptr(src_mm, src_pmd);
	spin_lock_nested(src_ptl, SINGLE_DEPTH_NESTING);
	orig_src_pte = src_pte;
	orig_dst_pte = dst_pte;
	arch_enter_lazy_mmu_mode();

	do {
		/*
		 * We are holding two locks at this point - either of them
		 * could generate latencies in another task on another CPU.
		 */
		if (progress >= 32) {
			progress = 0;
			if (need_resched() ||
			    spin_needbreak(src_ptl) || spin_needbreak(dst_ptl))
				break;
		}
		if (pte_none(*src_pte)) {
			progress++;
			continue;
		}
		entry.val = copy_one_pte(dst_mm, src_mm, dst_pte, src_pte,
							vma, addr, rss);
		if (entry.val)
			break;
		progress += 8;
	} while (dst_pte++, src_pte++, addr += PAGE_SIZE, addr != end);

	arch_leave_lazy_mmu_mode();
	spin_unlock(src_ptl);
	pte_unmap(orig_src_pte);
	add_mm_rss_vec(dst_mm, rss);
	pte_unmap_unlock(orig_dst_pte, dst_ptl);
	cond_resched();

	if (entry.val) {
		if (add_swap_count_continuation(entry, GFP_KERNEL) < 0)
			return -ENOMEM;
		progress = 0;
	}
	if (addr != end)
		goto again;
	return 0;
}

static inline int copy_pmd_range(struct mm_struct *dst_mm, struct mm_struct *src_mm,
		pud_t *dst_pud, pud_t *src_pud, struct vm_area_struct *vma,
		unsigned long addr, unsigned long end)
{
	pmd_t *src_pmd, *dst_pmd;
	unsigned long next;

	dst_pmd = pmd_alloc(dst_mm, dst_pud, addr);
	if (!dst_pmd)
		return -ENOMEM;
	src_pmd = pmd_offset(src_pud, addr);
	do {
		next = pmd_addr_end(addr, end);
		if (is_swap_pmd(*src_pmd) || pmd_trans_huge(*src_pmd)
			|| pmd_devmap(*src_pmd)) {
			int err;
			VM_BUG_ON_VMA(next-addr != HPAGE_PMD_SIZE, vma);
			err = copy_huge_pmd(dst_mm, src_mm,
					    dst_pmd, src_pmd, addr, vma);
			if (err == -ENOMEM)
				return -ENOMEM;
			if (!err)
				continue;
			/* fall through */
		}
		if (pmd_none_or_clear_bad(src_pmd))
			continue;
		if (copy_pte_range(dst_mm, src_mm, dst_pmd, src_pmd,
						vma, addr, next))
			return -ENOMEM;
	} while (dst_pmd++, src_pmd++, addr = next, addr != end);
	return 0;
}

static inline int copy_pud_range(struct mm_struct *dst_mm, struct mm_struct *src_mm,
		p4d_t *dst_p4d, p4d_t *src_p4d, struct vm_area_struct *vma,
		unsigned long addr, unsigned long end)
{
	pud_t *src_pud, *dst_pud;
	unsigned long next;

	dst_pud = pud_alloc(dst_mm, dst_p4d, addr);
	if (!dst_pud)
		return -ENOMEM;
	src_pud = pud_offset(src_p4d, addr);
	do {
		next = pud_addr_end(addr, end);
		if (pud_trans_huge(*src_pud) || pud_devmap(*src_pud)) {
			int err;

			VM_BUG_ON_VMA(next-addr != HPAGE_PUD_SIZE, vma);
			err = copy_huge_pud(dst_mm, src_mm,
					    dst_pud, src_pud, addr, vma);
			if (err == -ENOMEM)
				return -ENOMEM;
			if (!err)
				continue;
			/* fall through */
		}
		if (pud_none_or_clear_bad(src_pud))
			continue;
		if (copy_pmd_range(dst_mm, src_mm, dst_pud, src_pud,
						vma, addr, next))
			return -ENOMEM;
	} while (dst_pud++, src_pud++, addr = next, addr != end);
	return 0;
}

static inline int copy_p4d_range(struct mm_struct *dst_mm, struct mm_struct *src_mm,
		pgd_t *dst_pgd, pgd_t *src_pgd, struct vm_area_struct *vma,
		unsigned long addr, unsigned long end)
{
	p4d_t *src_p4d, *dst_p4d;
	unsigned long next;

	dst_p4d = p4d_alloc(dst_mm, dst_pgd, addr);
	if (!dst_p4d)
		return -ENOMEM;
	src_p4d = p4d_offset(src_pgd, addr);
	do {
		next = p4d_addr_end(addr, end);
		if (p4d_none_or_clear_bad(src_p4d))
			continue;
		if (copy_pud_range(dst_mm, src_mm, dst_p4d, src_p4d,
						vma, addr, next))
			return -ENOMEM;
	} while (dst_p4d++, src_p4d++, addr = next, addr != end);
	return 0;
}

int copy_page_range(struct mm_struct *dst_mm, struct mm_struct *src_mm,
		struct vm_area_struct *vma)
{
	pgd_t *src_pgd, *dst_pgd;
	unsigned long next;
	unsigned long addr = vma->vm_start;
	unsigned long end = vma->vm_end;
	unsigned long mmun_start;	/* For mmu_notifiers */
	unsigned long mmun_end;		/* For mmu_notifiers */
	bool is_cow;
	int ret;

	/*
	 * Don't copy ptes where a page fault will fill them correctly.
	 * Fork becomes much lighter when there are big shared or private
	 * readonly mappings. The tradeoff is that copy_page_range is more
	 * efficient than faulting.
	 */
	if (!(vma->vm_flags & (VM_HUGETLB | VM_PFNMAP | VM_MIXEDMAP)) &&
			!vma->anon_vma)
		return 0;

	if (is_vm_hugetlb_page(vma))
		return copy_hugetlb_page_range(dst_mm, src_mm, vma);

	if (unlikely(vma->vm_flags & VM_PFNMAP)) {
		/*
		 * We do not free on error cases below as remove_vma
		 * gets called on error from higher level routine
		 */
		ret = track_pfn_copy(vma);
		if (ret)
			return ret;
	}

	/*
	 * We need to invalidate the secondary MMU mappings only when
	 * there could be a permission downgrade on the ptes of the
	 * parent mm. And a permission downgrade will only happen if
	 * is_cow_mapping() returns true.
	 */
	is_cow = is_cow_mapping(vma->vm_flags);
	mmun_start = addr;
	mmun_end   = end;
	if (is_cow)
		mmu_notifier_invalidate_range_start(src_mm, mmun_start,
						    mmun_end);

	ret = 0;
	dst_pgd = pgd_offset(dst_mm, addr);
	src_pgd = pgd_offset(src_mm, addr);
	do {
		next = pgd_addr_end(addr, end);
		if (pgd_none_or_clear_bad(src_pgd))
			continue;
		if (unlikely(copy_p4d_range(dst_mm, src_mm, dst_pgd, src_pgd,
					    vma, addr, next))) {
			ret = -ENOMEM;
			break;
		}
	} while (dst_pgd++, src_pgd++, addr = next, addr != end);

	if (is_cow)
		mmu_notifier_invalidate_range_end(src_mm, mmun_start, mmun_end);
	return ret;
}

/* Whether we should zap all COWed (private) pages too */
static inline bool should_zap_cows(struct zap_details *details)
{
	/* By default, zap all pages */
	if (!details)
		return true;

	/* Or, we zap COWed pages only if the caller wants to */
	return !details->check_mapping;
}

static unsigned long zap_pte_range(struct mmu_gather *tlb,
				struct vm_area_struct *vma, pmd_t *pmd,
				unsigned long addr, unsigned long end,
				struct zap_details *details)
{
	struct mm_struct *mm = tlb->mm;
	int force_flush = 0;
	int rss[NR_MM_COUNTERS];
	spinlock_t *ptl;
	pte_t *start_pte;
	pte_t *pte;
	swp_entry_t entry;

	tlb_remove_check_page_size_change(tlb, PAGE_SIZE);
again:
	init_rss_vec(rss);
	start_pte = pte_offset_map_lock(mm, pmd, addr, &ptl);
	pte = start_pte;
	flush_tlb_batched_pending(mm);
	arch_enter_lazy_mmu_mode();
	do {
		pte_t ptent = *pte;
		if (pte_none(ptent))
			continue;

		if (need_resched())
			break;

		if (pte_present(ptent)) {
			struct page *page;

			page = _vm_normal_page(vma, addr, ptent, true);
			if (unlikely(details) && page) {
				/*
				 * unmap_shared_mapping_pages() wants to
				 * invalidate cache without truncating:
				 * unmap shared but keep private pages.
				 */
				if (details->check_mapping &&
				    details->check_mapping != page_rmapping(page))
					continue;
			}
			ptent = ptep_get_and_clear_full(mm, addr, pte,
							tlb->fullmm);
			tlb_remove_tlb_entry(tlb, pte, addr);
			if (unlikely(!page))
				continue;

			if (!PageAnon(page)) {
				if (pte_dirty(ptent)) {
					force_flush = 1;
					set_page_dirty(page);
				}
				if (pte_young(ptent) &&
				    likely(!(vma->vm_flags & VM_SEQ_READ)))
					mark_page_accessed(page);
			}
			rss[mm_counter(page)]--;
			page_remove_rmap(page, false);
			if (unlikely(page_mapcount(page) < 0))
				print_bad_pte(vma, addr, ptent, page);
			if (unlikely(__tlb_remove_page(tlb, page))) {
				force_flush = 1;
				addr += PAGE_SIZE;
				break;
			}
			continue;
		}

		entry = pte_to_swp_entry(ptent);
		if (non_swap_entry(entry) && is_device_private_entry(entry)) {
			struct page *page = device_private_entry_to_page(entry);

			if (unlikely(details && details->check_mapping)) {
				/*
				 * unmap_shared_mapping_pages() wants to
				 * invalidate cache without truncating:
				 * unmap shared but keep private pages.
				 */
				if (details->check_mapping !=
				    page_rmapping(page))
					continue;
			}

			pte_clear_not_present_full(mm, addr, pte, tlb->fullmm);
			rss[mm_counter(page)]--;
			page_remove_rmap(page, false);
			put_page(page);
			continue;
		}

		entry = pte_to_swp_entry(ptent);
		if (!non_swap_entry(entry)) {
			/* Genuine swap entry, hence a private anon page */
			if (!should_zap_cows(details))
				continue;
			rss[MM_SWAPENTS]--;
		} else if (is_migration_entry(entry)) {
			struct page *page;

			page = migration_entry_to_page(entry);
			if (details && details->check_mapping &&
			    details->check_mapping != page_rmapping(page))
				continue;
			rss[mm_counter(page)]--;
		}
		if (unlikely(!free_swap_and_cache(entry)))
			print_bad_pte(vma, addr, ptent, NULL);
		pte_clear_not_present_full(mm, addr, pte, tlb->fullmm);
	} while (pte++, addr += PAGE_SIZE, addr != end);

	add_mm_rss_vec(mm, rss);
	arch_leave_lazy_mmu_mode();

	/* Do the actual TLB flush before dropping ptl */
	if (force_flush)
		tlb_flush_mmu_tlbonly(tlb);
	pte_unmap_unlock(start_pte, ptl);

	/*
	 * If we forced a TLB flush (either due to running out of
	 * batch buffers or because we needed to flush dirty TLB
	 * entries before releasing the ptl), free the batched
	 * memory too. Restart if we didn't do everything.
	 */
	if (force_flush) {
		force_flush = 0;
		tlb_flush_mmu_free(tlb);
	}

	if (addr != end) {
		cond_resched();
		goto again;
	}

	return addr;
}

static inline unsigned long zap_pmd_range(struct mmu_gather *tlb,
				struct vm_area_struct *vma, pud_t *pud,
				unsigned long addr, unsigned long end,
				struct zap_details *details)
{
	pmd_t *pmd;
	unsigned long next;

	pmd = pmd_offset(pud, addr);
	do {
		next = pmd_addr_end(addr, end);
		if (is_swap_pmd(*pmd) || pmd_trans_huge(*pmd) || pmd_devmap(*pmd)) {
			if (next - addr != HPAGE_PMD_SIZE)
				__split_huge_pmd(vma, pmd, addr, false, NULL);
			else if (zap_huge_pmd(tlb, vma, pmd, addr))
				goto next;
			/* fall through */
		}
		/*
		 * Here there can be other concurrent MADV_DONTNEED or
		 * trans huge page faults running, and if the pmd is
		 * none or trans huge it can change under us. This is
		 * because MADV_DONTNEED holds the mmap_sem in read
		 * mode.
		 */
		if (pmd_none_or_trans_huge_or_clear_bad(pmd))
			goto next;
		next = zap_pte_range(tlb, vma, pmd, addr, next, details);
next:
		cond_resched();
	} while (pmd++, addr = next, addr != end);

	return addr;
}

static inline unsigned long zap_pud_range(struct mmu_gather *tlb,
				struct vm_area_struct *vma, p4d_t *p4d,
				unsigned long addr, unsigned long end,
				struct zap_details *details)
{
	pud_t *pud;
	unsigned long next;

	pud = pud_offset(p4d, addr);
	do {
		next = pud_addr_end(addr, end);
		if (pud_trans_huge(*pud) || pud_devmap(*pud)) {
			if (next - addr != HPAGE_PUD_SIZE) {
				VM_BUG_ON_VMA(!rwsem_is_locked(&tlb->mm->mmap_sem), vma);
				split_huge_pud(vma, pud, addr);
			} else if (zap_huge_pud(tlb, vma, pud, addr))
				goto next;
			/* fall through */
		}
		if (pud_none_or_clear_bad(pud))
			continue;
		next = zap_pmd_range(tlb, vma, pud, addr, next, details);
next:
		cond_resched();
	} while (pud++, addr = next, addr != end);

	return addr;
}

static inline unsigned long zap_p4d_range(struct mmu_gather *tlb,
				struct vm_area_struct *vma, pgd_t *pgd,
				unsigned long addr, unsigned long end,
				struct zap_details *details)
{
	p4d_t *p4d;
	unsigned long next;

	p4d = p4d_offset(pgd, addr);
	do {
		next = p4d_addr_end(addr, end);
		if (p4d_none_or_clear_bad(p4d))
			continue;
		next = zap_pud_range(tlb, vma, p4d, addr, next, details);
	} while (p4d++, addr = next, addr != end);

	return addr;
}

void unmap_page_range(struct mmu_gather *tlb,
			     struct vm_area_struct *vma,
			     unsigned long addr, unsigned long end,
			     struct zap_details *details)
{
	pgd_t *pgd;
	unsigned long next;

	BUG_ON(addr >= end);
	tlb_start_vma(tlb, vma);
	pgd = pgd_offset(vma->vm_mm, addr);
	do {
		next = pgd_addr_end(addr, end);
		if (pgd_none_or_clear_bad(pgd))
			continue;
		next = zap_p4d_range(tlb, vma, pgd, addr, next, details);
	} while (pgd++, addr = next, addr != end);
	tlb_end_vma(tlb, vma);
}


static void unmap_single_vma(struct mmu_gather *tlb,
		struct vm_area_struct *vma, unsigned long start_addr,
		unsigned long end_addr,
		struct zap_details *details)
{
	unsigned long start = max(vma->vm_start, start_addr);
	unsigned long end;

	if (start >= vma->vm_end)
		return;
	end = min(vma->vm_end, end_addr);
	if (end <= vma->vm_start)
		return;

	if (vma->vm_file)
		uprobe_munmap(vma, start, end);

	if (unlikely(vma->vm_flags & VM_PFNMAP))
		untrack_pfn(vma, 0, 0);

	if (start != end) {
		if (unlikely(is_vm_hugetlb_page(vma))) {
			/*
			 * It is undesirable to test vma->vm_file as it
			 * should be non-null for valid hugetlb area.
			 * However, vm_file will be NULL in the error
			 * cleanup path of mmap_region. When
			 * hugetlbfs ->mmap method fails,
			 * mmap_region() nullifies vma->vm_file
			 * before calling this function to clean up.
			 * Since no pte has actually been setup, it is
			 * safe to do nothing in this case.
			 */
			if (vma->vm_file) {
				i_mmap_lock_write(vma->vm_file->f_mapping);
				__unmap_hugepage_range_final(tlb, vma, start, end, NULL);
				i_mmap_unlock_write(vma->vm_file->f_mapping);
			}
		} else
			unmap_page_range(tlb, vma, start, end, details);
	}
}

/**
 * unmap_vmas - unmap a range of memory covered by a list of vma's
 * @tlb: address of the caller's struct mmu_gather
 * @vma: the starting vma
 * @start_addr: virtual address at which to start unmapping
 * @end_addr: virtual address at which to end unmapping
 *
 * Unmap all pages in the vma list.
 *
 * Only addresses between `start' and `end' will be unmapped.
 *
 * The VMA list must be sorted in ascending virtual address order.
 *
 * unmap_vmas() assumes that the caller will flush the whole unmapped address
 * range after unmap_vmas() returns.  So the only responsibility here is to
 * ensure that any thus-far unmapped pages are flushed before unmap_vmas()
 * drops the lock and schedules.
 */
void unmap_vmas(struct mmu_gather *tlb,
		struct vm_area_struct *vma, unsigned long start_addr,
		unsigned long end_addr)
{
	struct mm_struct *mm = vma->vm_mm;

	mmu_notifier_invalidate_range_start(mm, start_addr, end_addr);
	for ( ; vma && vma->vm_start < end_addr; vma = vma->vm_next)
		unmap_single_vma(tlb, vma, start_addr, end_addr, NULL);
	mmu_notifier_invalidate_range_end(mm, start_addr, end_addr);
}

/**
 * zap_page_range - remove user pages in a given range
 * @vma: vm_area_struct holding the applicable pages
 * @start: starting address of pages to zap
 * @size: number of bytes to zap
 *
 * Caller must protect the VMA list
 */
void zap_page_range(struct vm_area_struct *vma, unsigned long start,
		unsigned long size)
{
	struct mm_struct *mm = vma->vm_mm;
	struct mmu_gather tlb;
	unsigned long end = start + size;

	lru_add_drain();
	tlb_gather_mmu(&tlb, mm, start, end);
	update_hiwater_rss(mm);
	mmu_notifier_invalidate_range_start(mm, start, end);
	for ( ; vma && vma->vm_start < end; vma = vma->vm_next) {
		unmap_single_vma(&tlb, vma, start, end, NULL);

		/*
		 * zap_page_range does not specify whether mmap_sem should be
		 * held for read or write. That allows parallel zap_page_range
		 * operations to unmap a PTE and defer a flush meaning that
		 * this call observes pte_none and fails to flush the TLB.
		 * Rather than adding a complex API, ensure that no stale
		 * TLB entries exist when this call returns.
		 */
		flush_tlb_range(vma, start, end);
	}

	mmu_notifier_invalidate_range_end(mm, start, end);
	tlb_finish_mmu(&tlb, start, end);
}

/**
 * zap_page_range_single - remove user pages in a given range
 * @vma: vm_area_struct holding the applicable pages
 * @address: starting address of pages to zap
 * @size: number of bytes to zap
 * @details: details of shared cache invalidation
 *
 * The range must fit into one VMA.
 */
static void zap_page_range_single(struct vm_area_struct *vma, unsigned long address,
		unsigned long size, struct zap_details *details)
{
	struct mm_struct *mm = vma->vm_mm;
	struct mmu_gather tlb;
	unsigned long end = address + size;

	lru_add_drain();
	tlb_gather_mmu(&tlb, mm, address, end);
	update_hiwater_rss(mm);
	mmu_notifier_invalidate_range_start(mm, address, end);
	unmap_single_vma(&tlb, vma, address, end, details);
	mmu_notifier_invalidate_range_end(mm, address, end);
	tlb_finish_mmu(&tlb, address, end);
}

/**
 * zap_vma_ptes - remove ptes mapping the vma
 * @vma: vm_area_struct holding ptes to be zapped
 * @address: starting address of pages to zap
 * @size: number of bytes to zap
 *
 * This function only unmaps ptes assigned to VM_PFNMAP vmas.
 *
 * The entire address range must be fully contained within the vma.
 *
 * Returns 0 if successful.
 */
int zap_vma_ptes(struct vm_area_struct *vma, unsigned long address,
		unsigned long size)
{
	if (address < vma->vm_start || address + size > vma->vm_end ||
	    		!(vma->vm_flags & VM_PFNMAP))
		return -1;
	zap_page_range_single(vma, address, size, NULL);
	return 0;
}
EXPORT_SYMBOL_GPL(zap_vma_ptes);

pte_t *__get_locked_pte(struct mm_struct *mm, unsigned long addr,
			spinlock_t **ptl)
{
	pgd_t *pgd;
	p4d_t *p4d;
	pud_t *pud;
	pmd_t *pmd;

	pgd = pgd_offset(mm, addr);
	p4d = p4d_alloc(mm, pgd, addr);
	if (!p4d)
		return NULL;
	pud = pud_alloc(mm, p4d, addr);
	if (!pud)
		return NULL;
	pmd = pmd_alloc(mm, pud, addr);
	if (!pmd)
		return NULL;

	VM_BUG_ON(pmd_trans_huge(*pmd));
	return pte_alloc_map_lock(mm, pmd, addr, ptl);
}

/*
 * This is the old fallback for page remapping.
 *
 * For historical reasons, it only allows reserved pages. Only
 * old drivers should use this, and they needed to mark their
 * pages reserved for the old functions anyway.
 */
static int insert_page(struct vm_area_struct *vma, unsigned long addr,
			struct page *page, pgprot_t prot)
{
	struct mm_struct *mm = vma->vm_mm;
	int retval;
	pte_t *pte;
	spinlock_t *ptl;

	retval = -EINVAL;
	if (PageAnon(page))
		goto out;
	retval = -ENOMEM;
	flush_dcache_page(page);
	pte = get_locked_pte(mm, addr, &ptl);
	if (!pte)
		goto out;
	retval = -EBUSY;
	if (!pte_none(*pte))
		goto out_unlock;

	/* Ok, finally just insert the thing.. */
	get_page(page);
	inc_mm_counter_fast(mm, mm_counter_file(page));
	page_add_file_rmap(page, false);
	set_pte_at(mm, addr, pte, mk_pte(page, prot));

	retval = 0;
	pte_unmap_unlock(pte, ptl);
	return retval;
out_unlock:
	pte_unmap_unlock(pte, ptl);
out:
	return retval;
}

/**
 * vm_insert_page - insert single page into user vma
 * @vma: user vma to map to
 * @addr: target user address of this page
 * @page: source kernel page
 *
 * This allows drivers to insert individual pages they've allocated
 * into a user vma.
 *
 * The page has to be a nice clean _individual_ kernel allocation.
 * If you allocate a compound page, you need to have marked it as
 * such (__GFP_COMP), or manually just split the page up yourself
 * (see split_page()).
 *
 * NOTE! Traditionally this was done with "remap_pfn_range()" which
 * took an arbitrary page protection parameter. This doesn't allow
 * that. Your vma protection will have to be set up correctly, which
 * means that if you want a shared writable mapping, you'd better
 * ask for a shared writable mapping!
 *
 * The page does not need to be reserved.
 *
 * Usually this function is called from f_op->mmap() handler
 * under mm->mmap_sem write-lock, so it can change vma->vm_flags.
 * Caller must set VM_MIXEDMAP on vma if it wants to call this
 * function from other places, for example from page-fault handler.
 */
int vm_insert_page(struct vm_area_struct *vma, unsigned long addr,
			struct page *page)
{
	if (addr < vma->vm_start || addr >= vma->vm_end)
		return -EFAULT;
	if (!page_count(page))
		return -EINVAL;
	if (!(vma->vm_flags & VM_MIXEDMAP)) {
		BUG_ON(down_read_trylock(&vma->vm_mm->mmap_sem));
		BUG_ON(vma->vm_flags & VM_PFNMAP);
		vma->vm_flags |= VM_MIXEDMAP;
	}
	return insert_page(vma, addr, page, vma->vm_page_prot);
}
EXPORT_SYMBOL(vm_insert_page);

static int insert_pfn(struct vm_area_struct *vma, unsigned long addr,
			pfn_t pfn, pgprot_t prot, bool mkwrite)
{
	struct mm_struct *mm = vma->vm_mm;
	int retval;
	pte_t *pte, entry;
	spinlock_t *ptl;

	retval = -ENOMEM;
	pte = get_locked_pte(mm, addr, &ptl);
	if (!pte)
		goto out;
	retval = -EBUSY;
	if (!pte_none(*pte)) {
		if (mkwrite) {
			/*
			 * For read faults on private mappings the PFN passed
			 * in may not match the PFN we have mapped if the
			 * mapped PFN is a writeable COW page.  In the mkwrite
			 * case we are creating a writable PTE for a shared
			 * mapping and we expect the PFNs to match. If they
			 * don't match, we are likely racing with block
			 * allocation and mapping invalidation so just skip the
			 * update.
			 */
			if (pte_pfn(*pte) != pfn_t_to_pfn(pfn)) {
				WARN_ON_ONCE(!is_zero_pfn(pte_pfn(*pte)));
				goto out_unlock;
			}
			entry = pte_mkyoung(*pte);
			entry = maybe_mkwrite(pte_mkdirty(entry), vma);
			if (ptep_set_access_flags(vma, addr, pte, entry, 1))
				update_mmu_cache(vma, addr, pte);
		}
		goto out_unlock;
	}

	/* Ok, finally just insert the thing.. */
	if (pfn_t_devmap(pfn))
		entry = pte_mkdevmap(pfn_t_pte(pfn, prot));
	else
		entry = pte_mkspecial(pfn_t_pte(pfn, prot));

	if (mkwrite) {
		entry = pte_mkyoung(entry);
		entry = maybe_mkwrite(pte_mkdirty(entry), vma);
	}

	set_pte_at(mm, addr, pte, entry);
	update_mmu_cache(vma, addr, pte); /* XXX: why not for insert_page? */

	retval = 0;
out_unlock:
	pte_unmap_unlock(pte, ptl);
out:
	return retval;
}

/**
 * vm_insert_pfn - insert single pfn into user vma
 * @vma: user vma to map to
 * @addr: target user address of this page
 * @pfn: source kernel pfn
 *
 * Similar to vm_insert_page, this allows drivers to insert individual pages
 * they've allocated into a user vma. Same comments apply.
 *
 * This function should only be called from a vm_ops->fault handler, and
 * in that case the handler should return NULL.
 *
 * vma cannot be a COW mapping.
 *
 * As this is called only for pages that do not currently exist, we
 * do not need to flush old virtual caches or the TLB.
 */
int vm_insert_pfn(struct vm_area_struct *vma, unsigned long addr,
			unsigned long pfn)
{
	return vm_insert_pfn_prot(vma, addr, pfn, vma->vm_page_prot);
}
EXPORT_SYMBOL(vm_insert_pfn);

/**
 * vm_insert_pfn_prot - insert single pfn into user vma with specified pgprot
 * @vma: user vma to map to
 * @addr: target user address of this page
 * @pfn: source kernel pfn
 * @pgprot: pgprot flags for the inserted page
 *
 * This is exactly like vm_insert_pfn, except that it allows drivers to
 * to override pgprot on a per-page basis.
 *
 * This only makes sense for IO mappings, and it makes no sense for
 * cow mappings.  In general, using multiple vmas is preferable;
 * vm_insert_pfn_prot should only be used if using multiple VMAs is
 * impractical.
 */
int vm_insert_pfn_prot(struct vm_area_struct *vma, unsigned long addr,
			unsigned long pfn, pgprot_t pgprot)
{
	int ret;
	/*
	 * Technically, architectures with pte_special can avoid all these
	 * restrictions (same for remap_pfn_range).  However we would like
	 * consistency in testing and feature parity among all, so we should
	 * try to keep these invariants in place for everybody.
	 */
	BUG_ON(!(vma->vm_flags & (VM_PFNMAP|VM_MIXEDMAP)));
	BUG_ON((vma->vm_flags & (VM_PFNMAP|VM_MIXEDMAP)) ==
						(VM_PFNMAP|VM_MIXEDMAP));
	BUG_ON((vma->vm_flags & VM_PFNMAP) && is_cow_mapping(vma->vm_flags));
	BUG_ON((vma->vm_flags & VM_MIXEDMAP) && pfn_valid(pfn));

	if (addr < vma->vm_start || addr >= vma->vm_end)
		return -EFAULT;

	if (!pfn_modify_allowed(pfn, pgprot))
		return -EACCES;

	track_pfn_insert(vma, &pgprot, __pfn_to_pfn_t(pfn, PFN_DEV));

	ret = insert_pfn(vma, addr, __pfn_to_pfn_t(pfn, PFN_DEV), pgprot,
			false);

	return ret;
}
EXPORT_SYMBOL(vm_insert_pfn_prot);

static int __vm_insert_mixed(struct vm_area_struct *vma, unsigned long addr,
			pfn_t pfn, bool mkwrite)
{
	pgprot_t pgprot = vma->vm_page_prot;

	BUG_ON(!(vma->vm_flags & VM_MIXEDMAP));

	if (addr < vma->vm_start || addr >= vma->vm_end)
		return -EFAULT;

	track_pfn_insert(vma, &pgprot, pfn);

	if (!pfn_modify_allowed(pfn_t_to_pfn(pfn), pgprot))
		return -EACCES;

	/*
	 * If we don't have pte special, then we have to use the pfn_valid()
	 * based VM_MIXEDMAP scheme (see vm_normal_page), and thus we *must*
	 * refcount the page if pfn_valid is true (hence insert_page rather
	 * than insert_pfn).  If a zero_pfn were inserted into a VM_MIXEDMAP
	 * without pte special, it would there be refcounted as a normal page.
	 */
	if (!HAVE_PTE_SPECIAL && !pfn_t_devmap(pfn) && pfn_t_valid(pfn)) {
		struct page *page;

		/*
		 * At this point we are committed to insert_page()
		 * regardless of whether the caller specified flags that
		 * result in pfn_t_has_page() == false.
		 */
		page = pfn_to_page(pfn_t_to_pfn(pfn));
		return insert_page(vma, addr, page, pgprot);
	}
	return insert_pfn(vma, addr, pfn, pgprot, mkwrite);
}

int vm_insert_mixed(struct vm_area_struct *vma, unsigned long addr,
			pfn_t pfn)
{
	return __vm_insert_mixed(vma, addr, pfn, false);

}
EXPORT_SYMBOL(vm_insert_mixed);

int vm_insert_mixed_mkwrite(struct vm_area_struct *vma, unsigned long addr,
			pfn_t pfn)
{
	return __vm_insert_mixed(vma, addr, pfn, true);
}
EXPORT_SYMBOL(vm_insert_mixed_mkwrite);

/*
 * maps a range of physical memory into the requested pages. the old
 * mappings are removed. any references to nonexistent pages results
 * in null mappings (currently treated as "copy-on-access")
 */
static int remap_pte_range(struct mm_struct *mm, pmd_t *pmd,
			unsigned long addr, unsigned long end,
			unsigned long pfn, pgprot_t prot)
{
	pte_t *pte, *mapped_pte;
	spinlock_t *ptl;
	int err = 0;

	mapped_pte = pte = pte_alloc_map_lock(mm, pmd, addr, &ptl);
	if (!pte)
		return -ENOMEM;
	arch_enter_lazy_mmu_mode();
	do {
		BUG_ON(!pte_none(*pte));
		if (!pfn_modify_allowed(pfn, prot)) {
			err = -EACCES;
			break;
		}
		set_pte_at(mm, addr, pte, pte_mkspecial(pfn_pte(pfn, prot)));
		pfn++;
	} while (pte++, addr += PAGE_SIZE, addr != end);
	arch_leave_lazy_mmu_mode();
	pte_unmap_unlock(mapped_pte, ptl);
	return err;
}

static inline int remap_pmd_range(struct mm_struct *mm, pud_t *pud,
			unsigned long addr, unsigned long end,
			unsigned long pfn, pgprot_t prot)
{
	pmd_t *pmd;
	unsigned long next;
	int err;

	pfn -= addr >> PAGE_SHIFT;
	pmd = pmd_alloc(mm, pud, addr);
	if (!pmd)
		return -ENOMEM;
	VM_BUG_ON(pmd_trans_huge(*pmd));
	do {
		next = pmd_addr_end(addr, end);
		err = remap_pte_range(mm, pmd, addr, next,
				pfn + (addr >> PAGE_SHIFT), prot);
		if (err)
			return err;
	} while (pmd++, addr = next, addr != end);
	return 0;
}

static inline int remap_pud_range(struct mm_struct *mm, p4d_t *p4d,
			unsigned long addr, unsigned long end,
			unsigned long pfn, pgprot_t prot)
{
	pud_t *pud;
	unsigned long next;
	int err;

	pfn -= addr >> PAGE_SHIFT;
	pud = pud_alloc(mm, p4d, addr);
	if (!pud)
		return -ENOMEM;
	do {
		next = pud_addr_end(addr, end);
		err = remap_pmd_range(mm, pud, addr, next,
				pfn + (addr >> PAGE_SHIFT), prot);
		if (err)
			return err;
	} while (pud++, addr = next, addr != end);
	return 0;
}

static inline int remap_p4d_range(struct mm_struct *mm, pgd_t *pgd,
			unsigned long addr, unsigned long end,
			unsigned long pfn, pgprot_t prot)
{
	p4d_t *p4d;
	unsigned long next;
	int err;

	pfn -= addr >> PAGE_SHIFT;
	p4d = p4d_alloc(mm, pgd, addr);
	if (!p4d)
		return -ENOMEM;
	do {
		next = p4d_addr_end(addr, end);
		err = remap_pud_range(mm, p4d, addr, next,
				pfn + (addr >> PAGE_SHIFT), prot);
		if (err)
			return err;
	} while (p4d++, addr = next, addr != end);
	return 0;
}

/**
 * remap_pfn_range - remap kernel memory to userspace
 * @vma: user vma to map to
 * @addr: target user address to start at
 * @pfn: physical address of kernel memory
 * @size: size of map area
 * @prot: page protection flags for this mapping
 *
 *  Note: this is only safe if the mm semaphore is held when called.
 */
int remap_pfn_range(struct vm_area_struct *vma, unsigned long addr,
		    unsigned long pfn, unsigned long size, pgprot_t prot)
{
	pgd_t *pgd;
	unsigned long next;
	unsigned long end = addr + PAGE_ALIGN(size);
	struct mm_struct *mm = vma->vm_mm;
	unsigned long remap_pfn = pfn;
	int err;

	/*
	 * Physically remapped pages are special. Tell the
	 * rest of the world about it:
	 *   VM_IO tells people not to look at these pages
	 *	(accesses can have side effects).
	 *   VM_PFNMAP tells the core MM that the base pages are just
	 *	raw PFN mappings, and do not have a "struct page" associated
	 *	with them.
	 *   VM_DONTEXPAND
	 *      Disable vma merging and expanding with mremap().
	 *   VM_DONTDUMP
	 *      Omit vma from core dump, even when VM_IO turned off.
	 *
	 * There's a horrible special case to handle copy-on-write
	 * behaviour that some programs depend on. We mark the "original"
	 * un-COW'ed pages by matching them up with "vma->vm_pgoff".
	 * See vm_normal_page() for details.
	 */
	if (is_cow_mapping(vma->vm_flags)) {
		if (addr != vma->vm_start || end != vma->vm_end)
			return -EINVAL;
		vma->vm_pgoff = pfn;
	}

	err = track_pfn_remap(vma, &prot, remap_pfn, addr, PAGE_ALIGN(size));
	if (err)
		return -EINVAL;

	vma->vm_flags |= VM_IO | VM_PFNMAP | VM_DONTEXPAND | VM_DONTDUMP;

	BUG_ON(addr >= end);
	pfn -= addr >> PAGE_SHIFT;
	pgd = pgd_offset(mm, addr);
	flush_cache_range(vma, addr, end);
	do {
		next = pgd_addr_end(addr, end);
		err = remap_p4d_range(mm, pgd, addr, next,
				pfn + (addr >> PAGE_SHIFT), prot);
		if (err)
			break;
	} while (pgd++, addr = next, addr != end);

	if (err)
		untrack_pfn(vma, remap_pfn, PAGE_ALIGN(size));

	return err;
}
EXPORT_SYMBOL(remap_pfn_range);

/**
 * vm_iomap_memory - remap memory to userspace
 * @vma: user vma to map to
 * @start: start of area
 * @len: size of area
 *
 * This is a simplified io_remap_pfn_range() for common driver use. The
 * driver just needs to give us the physical memory range to be mapped,
 * we'll figure out the rest from the vma information.
 *
 * NOTE! Some drivers might want to tweak vma->vm_page_prot first to get
 * whatever write-combining details or similar.
 */
int vm_iomap_memory(struct vm_area_struct *vma, phys_addr_t start, unsigned long len)
{
	unsigned long vm_len, pfn, pages;

	/* Check that the physical memory area passed in looks valid */
	if (start + len < start)
		return -EINVAL;
	/*
	 * You *really* shouldn't map things that aren't page-aligned,
	 * but we've historically allowed it because IO memory might
	 * just have smaller alignment.
	 */
	len += start & ~PAGE_MASK;
	pfn = start >> PAGE_SHIFT;
	pages = (len + ~PAGE_MASK) >> PAGE_SHIFT;
	if (pfn + pages < pfn)
		return -EINVAL;

	/* We start the mapping 'vm_pgoff' pages into the area */
	if (vma->vm_pgoff > pages)
		return -EINVAL;
	pfn += vma->vm_pgoff;
	pages -= vma->vm_pgoff;

	/* Can we fit all of the mapping? */
	vm_len = vma->vm_end - vma->vm_start;
	if (vm_len >> PAGE_SHIFT > pages)
		return -EINVAL;

	/* Ok, let it rip */
	return io_remap_pfn_range(vma, vma->vm_start, pfn, vm_len, vma->vm_page_prot);
}
EXPORT_SYMBOL(vm_iomap_memory);

static int apply_to_pte_range(struct mm_struct *mm, pmd_t *pmd,
				     unsigned long addr, unsigned long end,
				     pte_fn_t fn, void *data)
{
	pte_t *pte;
	int err;
	pgtable_t token;
	spinlock_t *uninitialized_var(ptl);

	pte = (mm == &init_mm) ?
		pte_alloc_kernel(pmd, addr) :
		pte_alloc_map_lock(mm, pmd, addr, &ptl);
	if (!pte)
		return -ENOMEM;

	BUG_ON(pmd_huge(*pmd));

	arch_enter_lazy_mmu_mode();

	token = pmd_pgtable(*pmd);

	do {
		err = fn(pte++, token, addr, data);
		if (err)
			break;
	} while (addr += PAGE_SIZE, addr != end);

	arch_leave_lazy_mmu_mode();

	if (mm != &init_mm)
		pte_unmap_unlock(pte-1, ptl);
	return err;
}

static int apply_to_pmd_range(struct mm_struct *mm, pud_t *pud,
				     unsigned long addr, unsigned long end,
				     pte_fn_t fn, void *data)
{
	pmd_t *pmd;
	unsigned long next;
	int err;

	BUG_ON(pud_huge(*pud));

	pmd = pmd_alloc(mm, pud, addr);
	if (!pmd)
		return -ENOMEM;
	do {
		next = pmd_addr_end(addr, end);
		err = apply_to_pte_range(mm, pmd, addr, next, fn, data);
		if (err)
			break;
	} while (pmd++, addr = next, addr != end);
	return err;
}

static int apply_to_pud_range(struct mm_struct *mm, p4d_t *p4d,
				     unsigned long addr, unsigned long end,
				     pte_fn_t fn, void *data)
{
	pud_t *pud;
	unsigned long next;
	int err;

	pud = pud_alloc(mm, p4d, addr);
	if (!pud)
		return -ENOMEM;
	do {
		next = pud_addr_end(addr, end);
		err = apply_to_pmd_range(mm, pud, addr, next, fn, data);
		if (err)
			break;
	} while (pud++, addr = next, addr != end);
	return err;
}

static int apply_to_p4d_range(struct mm_struct *mm, pgd_t *pgd,
				     unsigned long addr, unsigned long end,
				     pte_fn_t fn, void *data)
{
	p4d_t *p4d;
	unsigned long next;
	int err;

	p4d = p4d_alloc(mm, pgd, addr);
	if (!p4d)
		return -ENOMEM;
	do {
		next = p4d_addr_end(addr, end);
		err = apply_to_pud_range(mm, p4d, addr, next, fn, data);
		if (err)
			break;
	} while (p4d++, addr = next, addr != end);
	return err;
}

/*
 * Scan a region of virtual memory, filling in page tables as necessary
 * and calling a provided function on each leaf page table.
 */
int apply_to_page_range(struct mm_struct *mm, unsigned long addr,
			unsigned long size, pte_fn_t fn, void *data)
{
	pgd_t *pgd;
	unsigned long next;
	unsigned long end = addr + size;
	int err;

	if (WARN_ON(addr >= end))
		return -EINVAL;

	pgd = pgd_offset(mm, addr);
	do {
		next = pgd_addr_end(addr, end);
		err = apply_to_p4d_range(mm, pgd, addr, next, fn, data);
		if (err)
			break;
	} while (pgd++, addr = next, addr != end);

	return err;
}
EXPORT_SYMBOL_GPL(apply_to_page_range);

/*
 * handle_pte_fault chooses page fault handler according to an entry which was
 * read non-atomically.  Before making any commitment, on those architectures
 * or configurations (e.g. i386 with PAE) which might give a mix of unmatched
 * parts, do_swap_page must check under lock before unmapping the pte and
 * proceeding (but do_wp_page is only called after already making such a check;
 * and do_anonymous_page can safely check later on).
 */
static inline int pte_unmap_same(struct mm_struct *mm, pmd_t *pmd,
				pte_t *page_table, pte_t orig_pte)
{
	int same = 1;
#if defined(CONFIG_SMP) || defined(CONFIG_PREEMPT)
	if (sizeof(pte_t) > sizeof(unsigned long)) {
		spinlock_t *ptl = pte_lockptr(mm, pmd);
		spin_lock(ptl);
		same = pte_same(*page_table, orig_pte);
		spin_unlock(ptl);
	}
#endif
	pte_unmap(page_table);
	return same;
}

static inline bool cow_user_page(struct page *dst, struct page *src,
				 struct vm_fault *vmf)
{
	bool ret;
	void *kaddr;
	void __user *uaddr;
	bool locked = false;
	struct vm_area_struct *vma = vmf->vma;
	struct mm_struct *mm = vma->vm_mm;
	unsigned long addr = vmf->address;

	debug_dma_assert_idle(src);

	if (likely(src)) {
		copy_user_highpage(dst, src, addr, vma);
		return true;
	}

	/*
	 * If the source page was a PFN mapping, we don't have
	 * a "struct page" for it. We do a best-effort copy by
	 * just copying from the original user address. If that
	 * fails, we just zero-fill it. Live with it.
	 */
	kaddr = kmap_atomic(dst);
	uaddr = (void __user *)(addr & PAGE_MASK);

	/*
	 * On architectures with software "accessed" bits, we would
	 * take a double page fault, so mark it accessed here.
	 */
	if (arch_faults_on_old_pte() && !pte_young(vmf->orig_pte)) {
		pte_t entry;

		vmf->pte = pte_offset_map_lock(mm, vmf->pmd, addr, &vmf->ptl);
		locked = true;
		if (!likely(pte_same(*vmf->pte, vmf->orig_pte))) {
			/*
			 * Other thread has already handled the fault
			 * and we don't need to do anything. If it's
			 * not the case, the fault will be triggered
			 * again on the same address.
			 */
			ret = false;
			goto pte_unlock;
		}

		entry = pte_mkyoung(vmf->orig_pte);
		if (ptep_set_access_flags(vma, addr, vmf->pte, entry, 0))
			update_mmu_cache(vma, addr, vmf->pte);
	}

	/*
	 * This really shouldn't fail, because the page is there
	 * in the page tables. But it might just be unreadable,
	 * in which case we just give up and fill the result with
	 * zeroes.
	 */
	if (__copy_from_user_inatomic(kaddr, uaddr, PAGE_SIZE)) {
		if (locked)
			goto warn;

		/* Re-validate under PTL if the page is still mapped */
		vmf->pte = pte_offset_map_lock(mm, vmf->pmd, addr, &vmf->ptl);
		locked = true;
		if (!likely(pte_same(*vmf->pte, vmf->orig_pte))) {
			/* The PTE changed under us. Retry page fault. */
			ret = false;
			goto pte_unlock;
		}

		/*
		 * The same page can be mapped back since last copy attampt.
		 * Try to copy again under PTL.
		 */
		if (__copy_from_user_inatomic(kaddr, uaddr, PAGE_SIZE)) {
			/*
			 * Give a warn in case there can be some obscure
			 * use-case
			 */
warn:
			WARN_ON_ONCE(1);
			clear_page(kaddr);
		}
	}

	ret = true;

pte_unlock:
	if (locked)
		pte_unmap_unlock(vmf->pte, vmf->ptl);
	kunmap_atomic(kaddr);
	flush_dcache_page(dst);

	return ret;
}

static gfp_t __get_fault_gfp_mask(struct vm_area_struct *vma)
{
	struct file *vm_file = vma->vm_file;

	if (vm_file)
		return mapping_gfp_mask(vm_file->f_mapping) | __GFP_FS | __GFP_IO;

	/*
	 * Special mappings (e.g. VDSO) do not have any file so fake
	 * a default GFP_KERNEL for them.
	 */
	return GFP_KERNEL;
}

/*
 * Notify the address space that the page is about to become writable so that
 * it can prohibit this or wait for the page to get into an appropriate state.
 *
 * We do this without the lock held, so that it can sleep if it needs to.
 */
static int do_page_mkwrite(struct vm_fault *vmf)
{
	int ret;
	struct page *page = vmf->page;
	unsigned int old_flags = vmf->flags;

	vmf->flags = FAULT_FLAG_WRITE|FAULT_FLAG_MKWRITE;

	if (vmf->vma->vm_file &&
	    IS_SWAPFILE(vmf->vma->vm_file->f_mapping->host))
		return VM_FAULT_SIGBUS;

	ret = vmf->vma->vm_ops->page_mkwrite(vmf);
	/* Restore original flags so that caller is not surprised */
	vmf->flags = old_flags;
	if (unlikely(ret & (VM_FAULT_ERROR | VM_FAULT_NOPAGE)))
		return ret;
	if (unlikely(!(ret & VM_FAULT_LOCKED))) {
		lock_page(page);
		if (!page->mapping) {
			unlock_page(page);
			return 0; /* retry */
		}
		ret |= VM_FAULT_LOCKED;
	} else
		VM_BUG_ON_PAGE(!PageLocked(page), page);
	return ret;
}

/*
 * Handle dirtying of a page in shared file mapping on a write fault.
 *
 * The function expects the page to be locked and unlocks it.
 */
static void fault_dirty_shared_page(struct vm_area_struct *vma,
				    struct page *page)
{
	struct address_space *mapping;
	bool dirtied;
	bool page_mkwrite = vma->vm_ops && vma->vm_ops->page_mkwrite;

	dirtied = set_page_dirty(page);
	VM_BUG_ON_PAGE(PageAnon(page), page);
	/*
	 * Take a local copy of the address_space - page.mapping may be zeroed
	 * by truncate after unlock_page().   The address_space itself remains
	 * pinned by vma->vm_file's reference.  We rely on unlock_page()'s
	 * release semantics to prevent the compiler from undoing this copying.
	 */
	mapping = page_rmapping(page);
	unlock_page(page);

	if ((dirtied || page_mkwrite) && mapping) {
		/*
		 * Some device drivers do not set page.mapping
		 * but still dirty their pages
		 */
		balance_dirty_pages_ratelimited(mapping);
	}

	if (!page_mkwrite)
		file_update_time(vma->vm_file);
}

/*
 * Handle write page faults for pages that can be reused in the current vma
 *
 * This can happen either due to the mapping being with the VM_SHARED flag,
 * or due to us being the last reference standing to the page. In either
 * case, all we need to do here is to mark the page as writable and update
 * any related book-keeping.
 */
static inline void wp_page_reuse(struct vm_fault *vmf)
	__releases(vmf->ptl)
{
	struct vm_area_struct *vma = vmf->vma;
	struct page *page = vmf->page;
	pte_t entry;
	/*
	 * Clear the pages cpupid information as the existing
	 * information potentially belongs to a now completely
	 * unrelated process.
	 */
	if (page)
		page_cpupid_xchg_last(page, (1 << LAST_CPUPID_SHIFT) - 1);

	flush_cache_page(vma, vmf->address, pte_pfn(vmf->orig_pte));
	entry = pte_mkyoung(vmf->orig_pte);
	entry = maybe_mkwrite(pte_mkdirty(entry), vma);
	if (ptep_set_access_flags(vma, vmf->address, vmf->pte, entry, 1))
		update_mmu_cache(vma, vmf->address, vmf->pte);
	pte_unmap_unlock(vmf->pte, vmf->ptl);
}

/*
 * Handle the case of a page which we actually need to copy to a new page.
 *
 * Called with mmap_sem locked and the old page referenced, but
 * without the ptl held.
 *
 * High level logic flow:
 *
 * - Allocate a page, copy the content of the old page to the new one.
 * - Handle book keeping and accounting - cgroups, mmu-notifiers, etc.
 * - Take the PTL. If the pte changed, bail out and release the allocated page
 * - If the pte is still the way we remember it, update the page table and all
 *   relevant references. This includes dropping the reference the page-table
 *   held to the old page, as well as updating the rmap.
 * - In any case, unlock the PTL and drop the reference we took to the old page.
 */
static int wp_page_copy(struct vm_fault *vmf)
{
	struct vm_area_struct *vma = vmf->vma;
	struct mm_struct *mm = vma->vm_mm;
	struct page *old_page = vmf->page;
	struct page *new_page = NULL;
	pte_t entry;
	int page_copied = 0;
	const unsigned long mmun_start = vmf->address & PAGE_MASK;
	const unsigned long mmun_end = mmun_start + PAGE_SIZE;
	struct mem_cgroup *memcg;

	if (unlikely(anon_vma_prepare(vma)))
		goto oom;

	if (is_zero_pfn(pte_pfn(vmf->orig_pte))) {
		new_page = alloc_zeroed_user_highpage_movable(vma,
							      vmf->address);
		if (!new_page)
			goto oom;
	} else {
		new_page = alloc_page_vma(GFP_HIGHUSER_MOVABLE, vma,
				vmf->address);
		if (!new_page)
			goto oom;

		if (!cow_user_page(new_page, old_page, vmf)) {
			/*
			 * COW failed, if the fault was solved by other,
			 * it's fine. If not, userspace would re-fault on
			 * the same address and we will handle the fault
			 * from the second attempt.
			 */
			put_page(new_page);
			if (old_page)
				put_page(old_page);
			return 0;
		}
	}

	if (mem_cgroup_try_charge(new_page, mm, GFP_KERNEL, &memcg, false))
		goto oom_free_new;

	__SetPageUptodate(new_page);

	mmu_notifier_invalidate_range_start(mm, mmun_start, mmun_end);

	/*
	 * Re-check the pte - we dropped the lock
	 */
	vmf->pte = pte_offset_map_lock(mm, vmf->pmd, vmf->address, &vmf->ptl);
	if (likely(pte_same(*vmf->pte, vmf->orig_pte))) {
		if (old_page) {
			if (!PageAnon(old_page)) {
				dec_mm_counter_fast(mm,
						mm_counter_file(old_page));
				inc_mm_counter_fast(mm, MM_ANONPAGES);
			}
		} else {
			inc_mm_counter_fast(mm, MM_ANONPAGES);
		}
		flush_cache_page(vma, vmf->address, pte_pfn(vmf->orig_pte));
		entry = mk_pte(new_page, vma->vm_page_prot);
		entry = maybe_mkwrite(pte_mkdirty(entry), vma);
		/*
		 * Clear the pte entry and flush it first, before updating the
		 * pte with the new entry. This will avoid a race condition
		 * seen in the presence of one thread doing SMC and another
		 * thread doing COW.
		 */
		ptep_clear_flush_notify(vma, vmf->address, vmf->pte);
		page_add_new_anon_rmap(new_page, vma, vmf->address, false);
		mem_cgroup_commit_charge(new_page, memcg, false, false);
		lru_cache_add_active_or_unevictable(new_page, vma);
		/*
		 * We call the notify macro here because, when using secondary
		 * mmu page tables (such as kvm shadow page tables), we want the
		 * new page to be mapped directly into the secondary page table.
		 */
		set_pte_at_notify(mm, vmf->address, vmf->pte, entry);
		update_mmu_cache(vma, vmf->address, vmf->pte);
		if (old_page) {
			/*
			 * Only after switching the pte to the new page may
			 * we remove the mapcount here. Otherwise another
			 * process may come and find the rmap count decremented
			 * before the pte is switched to the new page, and
			 * "reuse" the old page writing into it while our pte
			 * here still points into it and can be read by other
			 * threads.
			 *
			 * The critical issue is to order this
			 * page_remove_rmap with the ptp_clear_flush above.
			 * Those stores are ordered by (if nothing else,)
			 * the barrier present in the atomic_add_negative
			 * in page_remove_rmap.
			 *
			 * Then the TLB flush in ptep_clear_flush ensures that
			 * no process can access the old page before the
			 * decremented mapcount is visible. And the old page
			 * cannot be reused until after the decremented
			 * mapcount is visible. So transitively, TLBs to
			 * old page will be flushed before it can be reused.
			 */
			page_remove_rmap(old_page, false);
		}

		/* Free the old page.. */
		new_page = old_page;
		page_copied = 1;
	} else {
		mem_cgroup_cancel_charge(new_page, memcg, false);
	}

	if (new_page)
		put_page(new_page);

	pte_unmap_unlock(vmf->pte, vmf->ptl);
	mmu_notifier_invalidate_range_end(mm, mmun_start, mmun_end);
	if (old_page) {
		/*
		 * Don't let another task, with possibly unlocked vma,
		 * keep the mlocked page.
		 */
		if (page_copied && (vma->vm_flags & VM_LOCKED)) {
			lock_page(old_page);	/* LRU manipulation */
			if (PageMlocked(old_page))
				munlock_vma_page(old_page);
			unlock_page(old_page);
		}
		put_page(old_page);
	}
	return page_copied ? VM_FAULT_WRITE : 0;
oom_free_new:
	put_page(new_page);
oom:
	if (old_page)
		put_page(old_page);
	return VM_FAULT_OOM;
}

/**
 * finish_mkwrite_fault - finish page fault for a shared mapping, making PTE
 *			  writeable once the page is prepared
 *
 * @vmf: structure describing the fault
 *
 * This function handles all that is needed to finish a write page fault in a
 * shared mapping due to PTE being read-only once the mapped page is prepared.
 * It handles locking of PTE and modifying it. The function returns
 * VM_FAULT_WRITE on success, 0 when PTE got changed before we acquired PTE
 * lock.
 *
 * The function expects the page to be locked or other protection against
 * concurrent faults / writeback (such as DAX radix tree locks).
 */
int finish_mkwrite_fault(struct vm_fault *vmf)
{
	WARN_ON_ONCE(!(vmf->vma->vm_flags & VM_SHARED));
	vmf->pte = pte_offset_map_lock(vmf->vma->vm_mm, vmf->pmd, vmf->address,
				       &vmf->ptl);
	/*
	 * We might have raced with another page fault while we released the
	 * pte_offset_map_lock.
	 */
	if (!pte_same(*vmf->pte, vmf->orig_pte)) {
		pte_unmap_unlock(vmf->pte, vmf->ptl);
		return VM_FAULT_NOPAGE;
	}
	wp_page_reuse(vmf);
	return 0;
}

/*
 * Handle write page faults for VM_MIXEDMAP or VM_PFNMAP for a VM_SHARED
 * mapping
 */
static int wp_pfn_shared(struct vm_fault *vmf)
{
	struct vm_area_struct *vma = vmf->vma;

	if (vma->vm_ops && vma->vm_ops->pfn_mkwrite) {
		int ret;

		pte_unmap_unlock(vmf->pte, vmf->ptl);
		vmf->flags |= FAULT_FLAG_MKWRITE;
		ret = vma->vm_ops->pfn_mkwrite(vmf);
		if (ret & (VM_FAULT_ERROR | VM_FAULT_NOPAGE))
			return ret;
		return finish_mkwrite_fault(vmf);
	}
	wp_page_reuse(vmf);
	return VM_FAULT_WRITE;
}

static int wp_page_shared(struct vm_fault *vmf)
	__releases(vmf->ptl)
{
	struct vm_area_struct *vma = vmf->vma;

	get_page(vmf->page);

	if (vma->vm_ops && vma->vm_ops->page_mkwrite) {
		int tmp;

		pte_unmap_unlock(vmf->pte, vmf->ptl);
		tmp = do_page_mkwrite(vmf);
		if (unlikely(!tmp || (tmp &
				      (VM_FAULT_ERROR | VM_FAULT_NOPAGE)))) {
			put_page(vmf->page);
			return tmp;
		}
		tmp = finish_mkwrite_fault(vmf);
		if (unlikely(tmp & (VM_FAULT_ERROR | VM_FAULT_NOPAGE))) {
			unlock_page(vmf->page);
			put_page(vmf->page);
			return tmp;
		}
	} else {
		wp_page_reuse(vmf);
		lock_page(vmf->page);
	}
	fault_dirty_shared_page(vma, vmf->page);
	put_page(vmf->page);

	return VM_FAULT_WRITE;
}

/*
 * This routine handles present pages, when users try to write
 * to a shared page. It is done by copying the page to a new address
 * and decrementing the shared-page counter for the old page.
 *
 * Note that this routine assumes that the protection checks have been
 * done by the caller (the low-level page fault routine in most cases).
 * Thus we can safely just mark it writable once we've done any necessary
 * COW.
 *
 * We also mark the page dirty at this point even though the page will
 * change only once the write actually happens. This avoids a few races,
 * and potentially makes it more efficient.
 *
 * We enter with non-exclusive mmap_sem (to exclude vma changes,
 * but allow concurrent faults), with pte both mapped and locked.
 * We return with mmap_sem still held, but pte unmapped and unlocked.
 */
static int do_wp_page(struct vm_fault *vmf)
	__releases(vmf->ptl)
{
	struct vm_area_struct *vma = vmf->vma;

	vmf->page = vm_normal_page(vma, vmf->address, vmf->orig_pte);
	if (!vmf->page) {
		/*
		 * VM_MIXEDMAP !pfn_valid() case, or VM_SOFTDIRTY clear on a
		 * VM_PFNMAP VMA.
		 *
		 * We should not cow pages in a shared writeable mapping.
		 * Just mark the pages writable and/or call ops->pfn_mkwrite.
		 */
		if ((vma->vm_flags & (VM_WRITE|VM_SHARED)) ==
				     (VM_WRITE|VM_SHARED))
			return wp_pfn_shared(vmf);

		pte_unmap_unlock(vmf->pte, vmf->ptl);
		return wp_page_copy(vmf);
	}

	/*
	 * Take out anonymous pages first, anonymous shared vmas are
	 * not dirty accountable.
	 */
	if (PageAnon(vmf->page) && !PageKsm(vmf->page)) {
		int total_map_swapcount;
		if (!trylock_page(vmf->page)) {
			get_page(vmf->page);
			pte_unmap_unlock(vmf->pte, vmf->ptl);
			lock_page(vmf->page);
			vmf->pte = pte_offset_map_lock(vma->vm_mm, vmf->pmd,
					vmf->address, &vmf->ptl);
			if (!pte_same(*vmf->pte, vmf->orig_pte)) {
				unlock_page(vmf->page);
				pte_unmap_unlock(vmf->pte, vmf->ptl);
				put_page(vmf->page);
				return 0;
			}
			put_page(vmf->page);
		}
		if (reuse_swap_page(vmf->page, &total_map_swapcount)) {
			if (total_map_swapcount == 1) {
				/*
				 * The page is all ours. Move it to
				 * our anon_vma so the rmap code will
				 * not search our parent or siblings.
				 * Protected against the rmap code by
				 * the page lock.
				 */
				page_move_anon_rmap(vmf->page, vma);
			}
			unlock_page(vmf->page);
			wp_page_reuse(vmf);
			return VM_FAULT_WRITE;
		}
		unlock_page(vmf->page);
	} else if (unlikely((vma->vm_flags & (VM_WRITE|VM_SHARED)) ==
					(VM_WRITE|VM_SHARED))) {
		return wp_page_shared(vmf);
	}

	/*
	 * Ok, we need to copy. Oh, well..
	 */
	get_page(vmf->page);

	pte_unmap_unlock(vmf->pte, vmf->ptl);
	return wp_page_copy(vmf);
}

static void unmap_mapping_range_vma(struct vm_area_struct *vma,
		unsigned long start_addr, unsigned long end_addr,
		struct zap_details *details)
{
	zap_page_range_single(vma, start_addr, end_addr - start_addr, details);
}

static inline void unmap_mapping_range_tree(struct rb_root_cached *root,
					    struct zap_details *details)
{
	struct vm_area_struct *vma;
	pgoff_t vba, vea, zba, zea;

	vma_interval_tree_foreach(vma, root,
			details->first_index, details->last_index) {

		vba = vma->vm_pgoff;
		vea = vba + vma_pages(vma) - 1;
		zba = details->first_index;
		if (zba < vba)
			zba = vba;
		zea = details->last_index;
		if (zea > vea)
			zea = vea;

		unmap_mapping_range_vma(vma,
			((zba - vba) << PAGE_SHIFT) + vma->vm_start,
			((zea - vba + 1) << PAGE_SHIFT) + vma->vm_start,
				details);
	}
}

/**
 * unmap_mapping_range - unmap the portion of all mmaps in the specified
 * address_space corresponding to the specified page range in the underlying
 * file.
 *
 * @mapping: the address space containing mmaps to be unmapped.
 * @holebegin: byte in first page to unmap, relative to the start of
 * the underlying file.  This will be rounded down to a PAGE_SIZE
 * boundary.  Note that this is different from truncate_pagecache(), which
 * must keep the partial page.  In contrast, we must get rid of
 * partial pages.
 * @holelen: size of prospective hole in bytes.  This will be rounded
 * up to a PAGE_SIZE boundary.  A holelen of zero truncates to the
 * end of the file.
 * @even_cows: 1 when truncating a file, unmap even private COWed pages;
 * but 0 when invalidating pagecache, don't throw away private data.
 */
void unmap_mapping_range(struct address_space *mapping,
		loff_t const holebegin, loff_t const holelen, int even_cows)
{
	struct zap_details details = { };
	pgoff_t hba = (pgoff_t)(holebegin) >> PAGE_SHIFT;
	pgoff_t hlen = ((pgoff_t)(holelen) + PAGE_SIZE - 1) >> PAGE_SHIFT;

	/* Check for overflow. */
	if (sizeof(holelen) > sizeof(hlen)) {
		long long holeend =
			(holebegin + holelen + PAGE_SIZE - 1) >> PAGE_SHIFT;
		if (holeend & ~(long long)ULONG_MAX)
			hlen = ULONG_MAX - hba + 1;
	}

	details.check_mapping = even_cows ? NULL : mapping;
	details.first_index = hba;
	details.last_index = hba + hlen - 1;
	if (details.last_index < details.first_index)
		details.last_index = ULONG_MAX;

	i_mmap_lock_write(mapping);
	if (unlikely(!RB_EMPTY_ROOT(&mapping->i_mmap.rb_root)))
		unmap_mapping_range_tree(&mapping->i_mmap, &details);
	i_mmap_unlock_write(mapping);
}
EXPORT_SYMBOL(unmap_mapping_range);

/*
 * We enter with non-exclusive mmap_sem (to exclude vma changes,
 * but allow concurrent faults), and pte mapped but not yet locked.
 * We return with pte unmapped and unlocked.
 *
 * We return with the mmap_sem locked or unlocked in the same cases
 * as does filemap_fault().
 */
int do_swap_page(struct vm_fault *vmf)
{
	struct vm_area_struct *vma = vmf->vma;
	struct page *page = NULL, *swapcache;
	struct mem_cgroup *memcg;
	struct vma_swap_readahead swap_ra;
	swp_entry_t entry;
	pte_t pte;
	int locked;
	int exclusive = 0;
	int ret = 0;
	bool vma_readahead = swap_use_vma_readahead();

	if (vma_readahead)
		page = swap_readahead_detect(vmf, &swap_ra);
	if (!pte_unmap_same(vma->vm_mm, vmf->pmd, vmf->pte, vmf->orig_pte)) {
		if (page)
			put_page(page);
		goto out;
	}

	entry = pte_to_swp_entry(vmf->orig_pte);
	if (unlikely(non_swap_entry(entry))) {
		if (is_migration_entry(entry)) {
			migration_entry_wait(vma->vm_mm, vmf->pmd,
					     vmf->address);
		} else if (is_device_private_entry(entry)) {
			/*
			 * For un-addressable device memory we call the pgmap
			 * fault handler callback. The callback must migrate
			 * the page back to some CPU accessible page.
			 */
			ret = device_private_entry_fault(vma, vmf->address, entry,
						 vmf->flags, vmf->pmd);
		} else if (is_hwpoison_entry(entry)) {
			ret = VM_FAULT_HWPOISON;
		} else {
			print_bad_pte(vma, vmf->address, vmf->orig_pte, NULL);
			ret = VM_FAULT_SIGBUS;
		}
		goto out;
	}
	delayacct_set_flag(DELAYACCT_PF_SWAPIN);
	if (!page)
		page = lookup_swap_cache(entry, vma_readahead ? vma : NULL,
					 vmf->address);
	if (!page) {
		if (vma_readahead)
			page = do_swap_page_readahead(entry,
				GFP_HIGHUSER_MOVABLE, vmf, &swap_ra);
		else
			page = swapin_readahead(entry,
				GFP_HIGHUSER_MOVABLE, vma, vmf->address);
		if (!page) {
			/*
			 * Back out if somebody else faulted in this pte
			 * while we released the pte lock.
			 */
			vmf->pte = pte_offset_map_lock(vma->vm_mm, vmf->pmd,
					vmf->address, &vmf->ptl);
			if (likely(pte_same(*vmf->pte, vmf->orig_pte)))
				ret = VM_FAULT_OOM;
			delayacct_clear_flag(DELAYACCT_PF_SWAPIN);
			goto unlock;
		}

		/* Had to read the page from swap area: Major fault */
		ret = VM_FAULT_MAJOR;
		count_vm_event(PGMAJFAULT);
		count_memcg_event_mm(vma->vm_mm, PGMAJFAULT);
	} else if (PageHWPoison(page)) {
		/*
		 * hwpoisoned dirty swapcache pages are kept for killing
		 * owner processes (which may be unknown at hwpoison time)
		 */
		ret = VM_FAULT_HWPOISON;
		delayacct_clear_flag(DELAYACCT_PF_SWAPIN);
		swapcache = page;
		goto out_release;
	}

	swapcache = page;
	locked = lock_page_or_retry(page, vma->vm_mm, vmf->flags);

	delayacct_clear_flag(DELAYACCT_PF_SWAPIN);
	if (!locked) {
		ret |= VM_FAULT_RETRY;
		goto out_release;
	}

	/*
	 * Make sure try_to_free_swap or reuse_swap_page or swapoff did not
	 * release the swapcache from under us.  The page pin, and pte_same
	 * test below, are not enough to exclude that.  Even if it is still
	 * swapcache, we need to check that the page's swap has not changed.
	 */
	if (unlikely(!PageSwapCache(page) || page_private(page) != entry.val))
		goto out_page;

	page = ksm_might_need_to_copy(page, vma, vmf->address);
	if (unlikely(!page)) {
		ret = VM_FAULT_OOM;
		page = swapcache;
		goto out_page;
	}

	if (mem_cgroup_try_charge(page, vma->vm_mm, GFP_KERNEL,
				&memcg, false)) {
		ret = VM_FAULT_OOM;
		goto out_page;
	}

	/*
	 * Back out if somebody else already faulted in this pte.
	 */
	vmf->pte = pte_offset_map_lock(vma->vm_mm, vmf->pmd, vmf->address,
			&vmf->ptl);
	if (unlikely(!pte_same(*vmf->pte, vmf->orig_pte)))
		goto out_nomap;

	if (unlikely(!PageUptodate(page))) {
		ret = VM_FAULT_SIGBUS;
		goto out_nomap;
	}

	/*
	 * The page isn't present yet, go ahead with the fault.
	 *
	 * Be careful about the sequence of operations here.
	 * To get its accounting right, reuse_swap_page() must be called
	 * while the page is counted on swap but not yet in mapcount i.e.
	 * before page_add_anon_rmap() and swap_free(); try_to_free_swap()
	 * must be called after the swap_free(), or it will never succeed.
	 */

	inc_mm_counter_fast(vma->vm_mm, MM_ANONPAGES);
	dec_mm_counter_fast(vma->vm_mm, MM_SWAPENTS);
	pte = mk_pte(page, vma->vm_page_prot);
	if ((vmf->flags & FAULT_FLAG_WRITE) && reuse_swap_page(page, NULL)) {
		pte = maybe_mkwrite(pte_mkdirty(pte), vma);
		vmf->flags &= ~FAULT_FLAG_WRITE;
		ret |= VM_FAULT_WRITE;
		exclusive = RMAP_EXCLUSIVE;
	}
	flush_icache_page(vma, page);
	if (pte_swp_soft_dirty(vmf->orig_pte))
		pte = pte_mksoft_dirty(pte);
	set_pte_at(vma->vm_mm, vmf->address, vmf->pte, pte);
	vmf->orig_pte = pte;
	if (page == swapcache) {
		do_page_add_anon_rmap(page, vma, vmf->address, exclusive);
		mem_cgroup_commit_charge(page, memcg, true, false);
		activate_page(page);
	} else { /* ksm created a completely new copy */
		page_add_new_anon_rmap(page, vma, vmf->address, false);
		mem_cgroup_commit_charge(page, memcg, false, false);
		lru_cache_add_active_or_unevictable(page, vma);
	}

	swap_free(entry);
	if (mem_cgroup_swap_full(page) ||
	    (vma->vm_flags & VM_LOCKED) || PageMlocked(page))
		try_to_free_swap(page);
	unlock_page(page);
	if (page != swapcache) {
		/*
		 * Hold the lock to avoid the swap entry to be reused
		 * until we take the PT lock for the pte_same() check
		 * (to avoid false positives from pte_same). For
		 * further safety release the lock after the swap_free
		 * so that the swap count won't change under a
		 * parallel locked swapcache.
		 */
		unlock_page(swapcache);
		put_page(swapcache);
	}

	if (vmf->flags & FAULT_FLAG_WRITE) {
		ret |= do_wp_page(vmf);
		if (ret & VM_FAULT_ERROR)
			ret &= VM_FAULT_ERROR;
		goto out;
	}

	/* No need to invalidate - it was non-present before */
	update_mmu_cache(vma, vmf->address, vmf->pte);
unlock:
	pte_unmap_unlock(vmf->pte, vmf->ptl);
out:
	return ret;
out_nomap:
	mem_cgroup_cancel_charge(page, memcg, false);
	pte_unmap_unlock(vmf->pte, vmf->ptl);
out_page:
	unlock_page(page);
out_release:
	put_page(page);
	if (page != swapcache) {
		unlock_page(swapcache);
		put_page(swapcache);
	}
	return ret;
}

/*
 * We enter with non-exclusive mmap_sem (to exclude vma changes,
 * but allow concurrent faults), and pte mapped but not yet locked.
 * We return with mmap_sem still held, but pte unmapped and unlocked.
 */
static int do_anonymous_page(struct vm_fault *vmf)
{
	struct vm_area_struct *vma = vmf->vma;
	struct mem_cgroup *memcg;
	struct page *page;
	int ret = 0;
	pte_t entry;

	/* File mapping without ->vm_ops ? */
	if (vma->vm_flags & VM_SHARED)
		return VM_FAULT_SIGBUS;

	/*
	 * Use pte_alloc() instead of pte_alloc_map().  We can't run
	 * pte_offset_map() on pmds where a huge pmd might be created
	 * from a different thread.
	 *
	 * pte_alloc_map() is safe to use under down_write(mmap_sem) or when
	 * parallel threads are excluded by other means.
	 *
	 * Here we only have down_read(mmap_sem).
	 */
	if (pte_alloc(vma->vm_mm, vmf->pmd, vmf->address))
		return VM_FAULT_OOM;

	/* See the comment in pte_alloc_one_map() */
	if (unlikely(pmd_trans_unstable(vmf->pmd)))
		return 0;

	/* Use the zero-page for reads */
	if (!(vmf->flags & FAULT_FLAG_WRITE) &&
			!mm_forbids_zeropage(vma->vm_mm)) {
		entry = pte_mkspecial(pfn_pte(my_zero_pfn(vmf->address),
						vma->vm_page_prot));
		vmf->pte = pte_offset_map_lock(vma->vm_mm, vmf->pmd,
				vmf->address, &vmf->ptl);
		if (!pte_none(*vmf->pte))
			goto unlock;
		ret = check_stable_address_space(vma->vm_mm);
		if (ret)
			goto unlock;
		/* Deliver the page fault to userland, check inside PT lock */
		if (userfaultfd_missing(vma)) {
			pte_unmap_unlock(vmf->pte, vmf->ptl);
			return handle_userfault(vmf, VM_UFFD_MISSING);
		}
		goto setpte;
	}

	/* Allocate our own private page. */
	if (unlikely(anon_vma_prepare(vma)))
		goto oom;
	page = alloc_zeroed_user_highpage_movable(vma, vmf->address);
	if (!page)
		goto oom;

	if (mem_cgroup_try_charge(page, vma->vm_mm, GFP_KERNEL, &memcg, false))
		goto oom_free_page;

	/*
	 * The memory barrier inside __SetPageUptodate makes sure that
	 * preceeding stores to the page contents become visible before
	 * the set_pte_at() write.
	 */
	__SetPageUptodate(page);

	entry = mk_pte(page, vma->vm_page_prot);
	if (vma->vm_flags & VM_WRITE)
		entry = pte_mkwrite(pte_mkdirty(entry));

	vmf->pte = pte_offset_map_lock(vma->vm_mm, vmf->pmd, vmf->address,
			&vmf->ptl);
	if (!pte_none(*vmf->pte))
		goto release;

	ret = check_stable_address_space(vma->vm_mm);
	if (ret)
		goto release;

	/* Deliver the page fault to userland, check inside PT lock */
	if (userfaultfd_missing(vma)) {
		pte_unmap_unlock(vmf->pte, vmf->ptl);
		mem_cgroup_cancel_charge(page, memcg, false);
		put_page(page);
		return handle_userfault(vmf, VM_UFFD_MISSING);
	}

	inc_mm_counter_fast(vma->vm_mm, MM_ANONPAGES);
	page_add_new_anon_rmap(page, vma, vmf->address, false);
	mem_cgroup_commit_charge(page, memcg, false, false);
	lru_cache_add_active_or_unevictable(page, vma);
setpte:
	set_pte_at(vma->vm_mm, vmf->address, vmf->pte, entry);

	/* No need to invalidate - it was non-present before */
	update_mmu_cache(vma, vmf->address, vmf->pte);
unlock:
	pte_unmap_unlock(vmf->pte, vmf->ptl);
	return ret;
release:
	mem_cgroup_cancel_charge(page, memcg, false);
	put_page(page);
	goto unlock;
oom_free_page:
	put_page(page);
oom:
	return VM_FAULT_OOM;
}

/*
 * The mmap_sem must have been held on entry, and may have been
 * released depending on flags and vma->vm_ops->fault() return value.
 * See filemap_fault() and __lock_page_retry().
 */
static int __do_fault(struct vm_fault *vmf)
{
	struct vm_area_struct *vma = vmf->vma;
	int ret;

	/*
	 * Preallocate pte before we take page_lock because this might lead to
	 * deadlocks for memcg reclaim which waits for pages under writeback:
	 *				lock_page(A)
	 *				SetPageWriteback(A)
	 *				unlock_page(A)
	 * lock_page(B)
	 *				lock_page(B)
	 * pte_alloc_pne
	 *   shrink_page_list
	 *     wait_on_page_writeback(A)
	 *				SetPageWriteback(B)
	 *				unlock_page(B)
	 *				# flush A, B to clear the writeback
	 */
	if (pmd_none(*vmf->pmd) && !vmf->prealloc_pte) {
		vmf->prealloc_pte = pte_alloc_one(vmf->vma->vm_mm,
						  vmf->address);
		if (!vmf->prealloc_pte)
			return VM_FAULT_OOM;
		smp_wmb(); /* See comment in __pte_alloc() */
	}

	ret = vma->vm_ops->fault(vmf);
	if (unlikely(ret & (VM_FAULT_ERROR | VM_FAULT_NOPAGE | VM_FAULT_RETRY |
			    VM_FAULT_DONE_COW)))
		return ret;

	if (unlikely(PageHWPoison(vmf->page))) {
		int poisonret = VM_FAULT_HWPOISON;
		if (ret & VM_FAULT_LOCKED) {
			/* Retry if a clean page was removed from the cache. */
			if (invalidate_inode_page(vmf->page))
				poisonret = 0;
			unlock_page(vmf->page);
		}
		put_page(vmf->page);
		vmf->page = NULL;
		return poisonret;
	}

	if (unlikely(!(ret & VM_FAULT_LOCKED)))
		lock_page(vmf->page);
	else
		VM_BUG_ON_PAGE(!PageLocked(vmf->page), vmf->page);

	return ret;
}

/*
 * The ordering of these checks is important for pmds with _PAGE_DEVMAP set.
 * If we check pmd_trans_unstable() first we will trip the bad_pmd() check
 * inside of pmd_none_or_trans_huge_or_clear_bad(). This will end up correctly
 * returning 1 but not before it spams dmesg with the pmd_clear_bad() output.
 */
static int pmd_devmap_trans_unstable(pmd_t *pmd)
{
	return pmd_devmap(*pmd) || pmd_trans_unstable(pmd);
}

static int pte_alloc_one_map(struct vm_fault *vmf)
{
	struct vm_area_struct *vma = vmf->vma;

	if (!pmd_none(*vmf->pmd))
		goto map_pte;
	if (vmf->prealloc_pte) {
		vmf->ptl = pmd_lock(vma->vm_mm, vmf->pmd);
		if (unlikely(!pmd_none(*vmf->pmd))) {
			spin_unlock(vmf->ptl);
			goto map_pte;
		}

		atomic_long_inc(&vma->vm_mm->nr_ptes);
		pmd_populate(vma->vm_mm, vmf->pmd, vmf->prealloc_pte);
		spin_unlock(vmf->ptl);
		vmf->prealloc_pte = NULL;
	} else if (unlikely(pte_alloc(vma->vm_mm, vmf->pmd, vmf->address))) {
		return VM_FAULT_OOM;
	}
map_pte:
	/*
	 * If a huge pmd materialized under us just retry later.  Use
	 * pmd_trans_unstable() via pmd_devmap_trans_unstable() instead of
	 * pmd_trans_huge() to ensure the pmd didn't become pmd_trans_huge
	 * under us and then back to pmd_none, as a result of MADV_DONTNEED
	 * running immediately after a huge pmd fault in a different thread of
	 * this mm, in turn leading to a misleading pmd_trans_huge() retval.
	 * All we have to ensure is that it is a regular pmd that we can walk
	 * with pte_offset_map() and we can do that through an atomic read in
	 * C, which is what pmd_trans_unstable() provides.
	 */
	if (pmd_devmap_trans_unstable(vmf->pmd))
		return VM_FAULT_NOPAGE;

	/*
	 * At this point we know that our vmf->pmd points to a page of ptes
	 * and it cannot become pmd_none(), pmd_devmap() or pmd_trans_huge()
	 * for the duration of the fault.  If a racing MADV_DONTNEED runs and
	 * we zap the ptes pointed to by our vmf->pmd, the vmf->ptl will still
	 * be valid and we will re-check to make sure the vmf->pte isn't
	 * pte_none() under vmf->ptl protection when we return to
	 * alloc_set_pte().
	 */
	vmf->pte = pte_offset_map_lock(vma->vm_mm, vmf->pmd, vmf->address,
			&vmf->ptl);
	return 0;
}

#ifdef CONFIG_TRANSPARENT_HUGE_PAGECACHE

#define HPAGE_CACHE_INDEX_MASK (HPAGE_PMD_NR - 1)
static inline bool transhuge_vma_suitable(struct vm_area_struct *vma,
		unsigned long haddr)
{
	if (((vma->vm_start >> PAGE_SHIFT) & HPAGE_CACHE_INDEX_MASK) !=
			(vma->vm_pgoff & HPAGE_CACHE_INDEX_MASK))
		return false;
	if (haddr < vma->vm_start || haddr + HPAGE_PMD_SIZE > vma->vm_end)
		return false;
	return true;
}

static void deposit_prealloc_pte(struct vm_fault *vmf)
{
	struct vm_area_struct *vma = vmf->vma;

	pgtable_trans_huge_deposit(vma->vm_mm, vmf->pmd, vmf->prealloc_pte);
	/*
	 * We are going to consume the prealloc table,
	 * count that as nr_ptes.
	 */
	atomic_long_inc(&vma->vm_mm->nr_ptes);
	vmf->prealloc_pte = NULL;
}

static int do_set_pmd(struct vm_fault *vmf, struct page *page)
{
	struct vm_area_struct *vma = vmf->vma;
	bool write = vmf->flags & FAULT_FLAG_WRITE;
	unsigned long haddr = vmf->address & HPAGE_PMD_MASK;
	pmd_t entry;
	int i, ret;

	if (!transhuge_vma_suitable(vma, haddr))
		return VM_FAULT_FALLBACK;

	ret = VM_FAULT_FALLBACK;
	page = compound_head(page);

	/*
	 * Archs like ppc64 need additonal space to store information
	 * related to pte entry. Use the preallocated table for that.
	 */
	if (arch_needs_pgtable_deposit() && !vmf->prealloc_pte) {
		vmf->prealloc_pte = pte_alloc_one(vma->vm_mm, vmf->address);
		if (!vmf->prealloc_pte)
			return VM_FAULT_OOM;
		smp_wmb(); /* See comment in __pte_alloc() */
	}

	vmf->ptl = pmd_lock(vma->vm_mm, vmf->pmd);
	if (unlikely(!pmd_none(*vmf->pmd)))
		goto out;

	for (i = 0; i < HPAGE_PMD_NR; i++)
		flush_icache_page(vma, page + i);

	entry = mk_huge_pmd(page, vma->vm_page_prot);
	if (write)
		entry = maybe_pmd_mkwrite(pmd_mkdirty(entry), vma);

	add_mm_counter(vma->vm_mm, MM_FILEPAGES, HPAGE_PMD_NR);
	page_add_file_rmap(page, true);
	/*
	 * deposit and withdraw with pmd lock held
	 */
	if (arch_needs_pgtable_deposit())
		deposit_prealloc_pte(vmf);

	set_pmd_at(vma->vm_mm, haddr, vmf->pmd, entry);

	update_mmu_cache_pmd(vma, haddr, vmf->pmd);

	/* fault is handled */
	ret = 0;
	count_vm_event(THP_FILE_MAPPED);
out:
	spin_unlock(vmf->ptl);
	return ret;
}
#else
static int do_set_pmd(struct vm_fault *vmf, struct page *page)
{
	BUILD_BUG();
	return 0;
}
#endif

/**
 * alloc_set_pte - setup new PTE entry for given page and add reverse page
 * mapping. If needed, the fucntion allocates page table or use pre-allocated.
 *
 * @vmf: fault environment
 * @memcg: memcg to charge page (only for private mappings)
 * @page: page to map
 *
 * Caller must take care of unlocking vmf->ptl, if vmf->pte is non-NULL on
 * return.
 *
 * Target users are page handler itself and implementations of
 * vm_ops->map_pages.
 */
int alloc_set_pte(struct vm_fault *vmf, struct mem_cgroup *memcg,
		struct page *page)
{
	struct vm_area_struct *vma = vmf->vma;
	bool write = vmf->flags & FAULT_FLAG_WRITE;
	pte_t entry;
	int ret;

	if (pmd_none(*vmf->pmd) && PageTransCompound(page) &&
			IS_ENABLED(CONFIG_TRANSPARENT_HUGE_PAGECACHE)) {
		/* THP on COW? */
		VM_BUG_ON_PAGE(memcg, page);

		ret = do_set_pmd(vmf, page);
		if (ret != VM_FAULT_FALLBACK)
			return ret;
	}

	if (!vmf->pte) {
		ret = pte_alloc_one_map(vmf);
		if (ret)
			return ret;
	}

	/* Re-check under ptl */
	if (unlikely(!pte_none(*vmf->pte)))
		return VM_FAULT_NOPAGE;

	flush_icache_page(vma, page);
	entry = mk_pte(page, vma->vm_page_prot);
	if (write)
		entry = maybe_mkwrite(pte_mkdirty(entry), vma);
	/* copy-on-write page */
	if (write && !(vma->vm_flags & VM_SHARED)) {
		inc_mm_counter_fast(vma->vm_mm, MM_ANONPAGES);
		page_add_new_anon_rmap(page, vma, vmf->address, false);
		mem_cgroup_commit_charge(page, memcg, false, false);
		lru_cache_add_active_or_unevictable(page, vma);
	} else {
		inc_mm_counter_fast(vma->vm_mm, mm_counter_file(page));
		page_add_file_rmap(page, false);
	}
	set_pte_at(vma->vm_mm, vmf->address, vmf->pte, entry);

	/* no need to invalidate: a not-present page won't be cached */
	update_mmu_cache(vma, vmf->address, vmf->pte);

	return 0;
}


/**
 * finish_fault - finish page fault once we have prepared the page to fault
 *
 * @vmf: structure describing the fault
 *
 * This function handles all that is needed to finish a page fault once the
 * page to fault in is prepared. It handles locking of PTEs, inserts PTE for
 * given page, adds reverse page mapping, handles memcg charges and LRU
 * addition. The function returns 0 on success, VM_FAULT_ code in case of
 * error.
 *
 * The function expects the page to be locked and on success it consumes a
 * reference of a page being mapped (for the PTE which maps it).
 */
int finish_fault(struct vm_fault *vmf)
{
	struct page *page;
	int ret = 0;

	/* Did we COW the page? */
	if ((vmf->flags & FAULT_FLAG_WRITE) &&
	    !(vmf->vma->vm_flags & VM_SHARED))
		page = vmf->cow_page;
	else
		page = vmf->page;

	/*
	 * check even for read faults because we might have lost our CoWed
	 * page
	 */
	if (!(vmf->vma->vm_flags & VM_SHARED))
		ret = check_stable_address_space(vmf->vma->vm_mm);
	if (!ret)
		ret = alloc_set_pte(vmf, vmf->memcg, page);
	if (vmf->pte)
		pte_unmap_unlock(vmf->pte, vmf->ptl);
	return ret;
}

#ifdef CONFIG_FAULT_AROUND_4KB
static unsigned long fault_around_bytes __read_mostly =
	rounddown_pow_of_two(4096);
#else
static unsigned long fault_around_bytes __read_mostly =
	rounddown_pow_of_two(65536);
#endif

#ifdef CONFIG_DEBUG_FS
static int fault_around_bytes_get(void *data, u64 *val)
{
	*val = fault_around_bytes;
	return 0;
}

/*
 * fault_around_pages() and fault_around_mask() expects fault_around_bytes
 * rounded down to nearest page order. It's what do_fault_around() expects to
 * see.
 */
static int fault_around_bytes_set(void *data, u64 val)
{
	if (val / PAGE_SIZE > PTRS_PER_PTE)
		return -EINVAL;
	if (val > PAGE_SIZE)
		fault_around_bytes = rounddown_pow_of_two(val);
	else
		fault_around_bytes = PAGE_SIZE; /* rounddown_pow_of_two(0) is undefined */
	return 0;
}
DEFINE_DEBUGFS_ATTRIBUTE(fault_around_bytes_fops,
		fault_around_bytes_get, fault_around_bytes_set, "%llu\n");

static int __init fault_around_debugfs(void)
{
	void *ret;

	ret = debugfs_create_file_unsafe("fault_around_bytes", 0644, NULL, NULL,
			&fault_around_bytes_fops);
	if (!ret)
		pr_warn("Failed to create fault_around_bytes in debugfs");
	return 0;
}
late_initcall(fault_around_debugfs);
#endif

/*
 * do_fault_around() tries to map few pages around the fault address. The hope
 * is that the pages will be needed soon and this will lower the number of
 * faults to handle.
 *
 * It uses vm_ops->map_pages() to map the pages, which skips the page if it's
 * not ready to be mapped: not up-to-date, locked, etc.
 *
 * This function is called with the page table lock taken. In the split ptlock
 * case the page table lock only protects only those entries which belong to
 * the page table corresponding to the fault address.
 *
 * This function doesn't cross the VMA boundaries, in order to call map_pages()
 * only once.
 *
 * fault_around_pages() defines how many pages we'll try to map.
 * do_fault_around() expects it to return a power of two less than or equal to
 * PTRS_PER_PTE.
 *
 * The virtual address of the area that we map is naturally aligned to the
 * fault_around_pages() value (and therefore to page order).  This way it's
 * easier to guarantee that we don't cross page table boundaries.
 */
static int do_fault_around(struct vm_fault *vmf)
{
	unsigned long address = vmf->address, nr_pages, mask;
	pgoff_t start_pgoff = vmf->pgoff;
	pgoff_t end_pgoff;
	int off, ret = 0;

	nr_pages = READ_ONCE(fault_around_bytes) >> PAGE_SHIFT;
	mask = ~(nr_pages * PAGE_SIZE - 1) & PAGE_MASK;

	vmf->address = max(address & mask, vmf->vma->vm_start);
	off = ((address - vmf->address) >> PAGE_SHIFT) & (PTRS_PER_PTE - 1);
	start_pgoff -= off;

	/*
	 *  end_pgoff is either end of page table or end of vma
	 *  or fault_around_pages() from start_pgoff, depending what is nearest.
	 */
	end_pgoff = start_pgoff -
		((vmf->address >> PAGE_SHIFT) & (PTRS_PER_PTE - 1)) +
		PTRS_PER_PTE - 1;
	end_pgoff = min3(end_pgoff, vma_pages(vmf->vma) + vmf->vma->vm_pgoff - 1,
			start_pgoff + nr_pages - 1);

	if (pmd_none(*vmf->pmd)) {
		vmf->prealloc_pte = pte_alloc_one(vmf->vma->vm_mm,
						  vmf->address);
		if (!vmf->prealloc_pte)
			goto out;
		smp_wmb(); /* See comment in __pte_alloc() */
	}

	vmf->vma->vm_ops->map_pages(vmf, start_pgoff, end_pgoff);

	/* Huge page is mapped? Page fault is solved */
	if (pmd_trans_huge(*vmf->pmd)) {
		ret = VM_FAULT_NOPAGE;
		goto out;
	}

	/* ->map_pages() haven't done anything useful. Cold page cache? */
	if (!vmf->pte)
		goto out;

	/* check if the page fault is solved */
	vmf->pte -= (vmf->address >> PAGE_SHIFT) - (address >> PAGE_SHIFT);
	if (!pte_none(*vmf->pte))
		ret = VM_FAULT_NOPAGE;
	pte_unmap_unlock(vmf->pte, vmf->ptl);
out:
	vmf->address = address;
	vmf->pte = NULL;
	return ret;
}

static int do_read_fault(struct vm_fault *vmf)
{
	struct vm_area_struct *vma = vmf->vma;
	int ret = 0;

	/*
	 * Let's call ->map_pages() first and use ->fault() as fallback
	 * if page by the offset is not ready to be mapped (cold cache or
	 * something).
	 */
	if (vma->vm_ops->map_pages && fault_around_bytes >> PAGE_SHIFT > 1) {
<<<<<<< HEAD
		ret = do_fault_around(vmf);
		if (ret)
			return ret;
#ifdef CONFIG_PAGE_BOOST_RECORDING
	} else if (vma->vm_ops->map_pages && fault_around_bytes >> PAGE_SHIFT == 1) {
		record_io_info(vma->vm_file, vmf->pgoff, 1);
#endif
=======
		if (likely(!userfaultfd_minor(vmf->vma))) {
			ret = do_fault_around(vmf);
			if (ret)
				return ret;
		}
>>>>>>> 96bb20c5
	}

	ret = __do_fault(vmf);
	if (unlikely(ret & (VM_FAULT_ERROR | VM_FAULT_NOPAGE | VM_FAULT_RETRY)))
		return ret;

	ret |= finish_fault(vmf);
	unlock_page(vmf->page);
	if (unlikely(ret & (VM_FAULT_ERROR | VM_FAULT_NOPAGE | VM_FAULT_RETRY)))
		put_page(vmf->page);
	return ret;
}

static int do_cow_fault(struct vm_fault *vmf)
{
	struct vm_area_struct *vma = vmf->vma;
	int ret;

	if (unlikely(anon_vma_prepare(vma)))
		return VM_FAULT_OOM;

	vmf->cow_page = alloc_page_vma(GFP_HIGHUSER_MOVABLE, vma, vmf->address);
	if (!vmf->cow_page)
		return VM_FAULT_OOM;

	if (mem_cgroup_try_charge(vmf->cow_page, vma->vm_mm, GFP_KERNEL,
				&vmf->memcg, false)) {
		put_page(vmf->cow_page);
		return VM_FAULT_OOM;
	}

	ret = __do_fault(vmf);
	if (unlikely(ret & (VM_FAULT_ERROR | VM_FAULT_NOPAGE | VM_FAULT_RETRY)))
		goto uncharge_out;
	if (ret & VM_FAULT_DONE_COW)
		return ret;

	copy_user_highpage(vmf->cow_page, vmf->page, vmf->address, vma);
	__SetPageUptodate(vmf->cow_page);

	ret |= finish_fault(vmf);
	unlock_page(vmf->page);
	put_page(vmf->page);
	if (unlikely(ret & (VM_FAULT_ERROR | VM_FAULT_NOPAGE | VM_FAULT_RETRY)))
		goto uncharge_out;
	return ret;
uncharge_out:
	mem_cgroup_cancel_charge(vmf->cow_page, vmf->memcg, false);
	put_page(vmf->cow_page);
	return ret;
}

static int do_shared_fault(struct vm_fault *vmf)
{
	struct vm_area_struct *vma = vmf->vma;
	int ret, tmp;

	ret = __do_fault(vmf);
	if (unlikely(ret & (VM_FAULT_ERROR | VM_FAULT_NOPAGE | VM_FAULT_RETRY)))
		return ret;

	/*
	 * Check if the backing address space wants to know that the page is
	 * about to become writable
	 */
	if (vma->vm_ops->page_mkwrite) {
		unlock_page(vmf->page);
		tmp = do_page_mkwrite(vmf);
		if (unlikely(!tmp ||
				(tmp & (VM_FAULT_ERROR | VM_FAULT_NOPAGE)))) {
			put_page(vmf->page);
			return tmp;
		}
	}

	ret |= finish_fault(vmf);
	if (unlikely(ret & (VM_FAULT_ERROR | VM_FAULT_NOPAGE |
					VM_FAULT_RETRY))) {
		unlock_page(vmf->page);
		put_page(vmf->page);
		return ret;
	}

	fault_dirty_shared_page(vma, vmf->page);
	return ret;
}

/*
 * We enter with non-exclusive mmap_sem (to exclude vma changes,
 * but allow concurrent faults).
 * The mmap_sem may have been released depending on flags and our
 * return value.  See filemap_fault() and __lock_page_or_retry().
 */
static int do_fault(struct vm_fault *vmf)
{
	struct vm_area_struct *vma = vmf->vma;
	int ret;

	/*
	 * The VMA was not fully populated on mmap() or missing VM_DONTEXPAND
	 */
	if (!vma->vm_ops->fault) {
		/*
		 * If we find a migration pmd entry or a none pmd entry, which
		 * should never happen, return SIGBUS
		 */
		if (unlikely(!pmd_present(*vmf->pmd)))
			ret = VM_FAULT_SIGBUS;
		else {
			vmf->pte = pte_offset_map_lock(vmf->vma->vm_mm,
						       vmf->pmd,
						       vmf->address,
						       &vmf->ptl);
			/*
			 * Make sure this is not a temporary clearing of pte
			 * by holding ptl and checking again. A R/M/W update
			 * of pte involves: take ptl, clearing the pte so that
			 * we don't have concurrent modification by hardware
			 * followed by an update.
			 */
			if (unlikely(pte_none(*vmf->pte)))
				ret = VM_FAULT_SIGBUS;
			else
				ret = VM_FAULT_NOPAGE;

			pte_unmap_unlock(vmf->pte, vmf->ptl);
		}
	} else if (!(vmf->flags & FAULT_FLAG_WRITE))
		ret = do_read_fault(vmf);
	else if (!(vma->vm_flags & VM_SHARED))
		ret = do_cow_fault(vmf);
	else
		ret = do_shared_fault(vmf);

	/* preallocated pagetable is unused: free it */
	if (vmf->prealloc_pte) {
		pte_free(vma->vm_mm, vmf->prealloc_pte);
		vmf->prealloc_pte = NULL;
	}
	return ret;
}

static int numa_migrate_prep(struct page *page, struct vm_area_struct *vma,
				unsigned long addr, int page_nid,
				int *flags)
{
	get_page(page);

	count_vm_numa_event(NUMA_HINT_FAULTS);
	if (page_nid == numa_node_id()) {
		count_vm_numa_event(NUMA_HINT_FAULTS_LOCAL);
		*flags |= TNF_FAULT_LOCAL;
	}

	return mpol_misplaced(page, vma, addr);
}

static int do_numa_page(struct vm_fault *vmf)
{
	struct vm_area_struct *vma = vmf->vma;
	struct page *page = NULL;
	int page_nid = -1;
	int last_cpupid;
	int target_nid;
	bool migrated = false;
	pte_t pte;
	bool was_writable = pte_savedwrite(vmf->orig_pte);
	int flags = 0;

	/*
	 * The "pte" at this point cannot be used safely without
	 * validation through pte_unmap_same(). It's of NUMA type but
	 * the pfn may be screwed if the read is non atomic.
	 */
	vmf->ptl = pte_lockptr(vma->vm_mm, vmf->pmd);
	spin_lock(vmf->ptl);
	if (unlikely(!pte_same(*vmf->pte, vmf->orig_pte))) {
		pte_unmap_unlock(vmf->pte, vmf->ptl);
		goto out;
	}

	/*
	 * Make it present again, Depending on how arch implementes non
	 * accessible ptes, some can allow access by kernel mode.
	 */
	pte = ptep_modify_prot_start(vma->vm_mm, vmf->address, vmf->pte);
	pte = pte_modify(pte, vma->vm_page_prot);
	pte = pte_mkyoung(pte);
	if (was_writable)
		pte = pte_mkwrite(pte);
	ptep_modify_prot_commit(vma->vm_mm, vmf->address, vmf->pte, pte);
	update_mmu_cache(vma, vmf->address, vmf->pte);

	page = vm_normal_page(vma, vmf->address, pte);
	if (!page) {
		pte_unmap_unlock(vmf->pte, vmf->ptl);
		return 0;
	}

	/* TODO: handle PTE-mapped THP */
	if (PageCompound(page)) {
		pte_unmap_unlock(vmf->pte, vmf->ptl);
		return 0;
	}

	/*
	 * Avoid grouping on RO pages in general. RO pages shouldn't hurt as
	 * much anyway since they can be in shared cache state. This misses
	 * the case where a mapping is writable but the process never writes
	 * to it but pte_write gets cleared during protection updates and
	 * pte_dirty has unpredictable behaviour between PTE scan updates,
	 * background writeback, dirty balancing and application behaviour.
	 */
	if (!pte_write(pte))
		flags |= TNF_NO_GROUP;

	/*
	 * Flag if the page is shared between multiple address spaces. This
	 * is later used when determining whether to group tasks together
	 */
	if (page_mapcount(page) > 1 && (vma->vm_flags & VM_SHARED))
		flags |= TNF_SHARED;

	last_cpupid = page_cpupid_last(page);
	page_nid = page_to_nid(page);
	target_nid = numa_migrate_prep(page, vma, vmf->address, page_nid,
			&flags);
	pte_unmap_unlock(vmf->pte, vmf->ptl);
	if (target_nid == -1) {
		put_page(page);
		goto out;
	}

	/* Migrate to the requested node */
	migrated = migrate_misplaced_page(page, vma, target_nid);
	if (migrated) {
		page_nid = target_nid;
		flags |= TNF_MIGRATED;
	} else
		flags |= TNF_MIGRATE_FAIL;

out:
	if (page_nid != -1)
		task_numa_fault(last_cpupid, page_nid, 1, flags);
	return 0;
}

static inline int create_huge_pmd(struct vm_fault *vmf)
{
	if (vma_is_anonymous(vmf->vma))
		return do_huge_pmd_anonymous_page(vmf);
	if (vmf->vma->vm_ops->huge_fault)
		return vmf->vma->vm_ops->huge_fault(vmf, PE_SIZE_PMD);
	return VM_FAULT_FALLBACK;
}

static int wp_huge_pmd(struct vm_fault *vmf, pmd_t orig_pmd)
{
	if (vma_is_anonymous(vmf->vma))
		return do_huge_pmd_wp_page(vmf, orig_pmd);
	if (vmf->vma->vm_ops->huge_fault)
		return vmf->vma->vm_ops->huge_fault(vmf, PE_SIZE_PMD);

	/* COW handled on pte level: split pmd */
	VM_BUG_ON_VMA(vmf->vma->vm_flags & VM_SHARED, vmf->vma);
	__split_huge_pmd(vmf->vma, vmf->pmd, vmf->address, false, NULL);

	return VM_FAULT_FALLBACK;
}

static inline bool vma_is_accessible(struct vm_area_struct *vma)
{
	return vma->vm_flags & (VM_READ | VM_EXEC | VM_WRITE);
}

static int create_huge_pud(struct vm_fault *vmf)
{
#ifdef CONFIG_TRANSPARENT_HUGEPAGE
	/* No support for anonymous transparent PUD pages yet */
	if (vma_is_anonymous(vmf->vma))
		return VM_FAULT_FALLBACK;
	if (vmf->vma->vm_ops->huge_fault)
		return vmf->vma->vm_ops->huge_fault(vmf, PE_SIZE_PUD);
#endif /* CONFIG_TRANSPARENT_HUGEPAGE */
	return VM_FAULT_FALLBACK;
}

static int wp_huge_pud(struct vm_fault *vmf, pud_t orig_pud)
{
#ifdef CONFIG_TRANSPARENT_HUGEPAGE
	/* No support for anonymous transparent PUD pages yet */
	if (vma_is_anonymous(vmf->vma))
		return VM_FAULT_FALLBACK;
	if (vmf->vma->vm_ops->huge_fault)
		return vmf->vma->vm_ops->huge_fault(vmf, PE_SIZE_PUD);
#endif /* CONFIG_TRANSPARENT_HUGEPAGE */
	return VM_FAULT_FALLBACK;
}

/*
 * These routines also need to handle stuff like marking pages dirty
 * and/or accessed for architectures that don't do it in hardware (most
 * RISC architectures).  The early dirtying is also good on the i386.
 *
 * There is also a hook called "update_mmu_cache()" that architectures
 * with external mmu caches can use to update those (ie the Sparc or
 * PowerPC hashed page tables that act as extended TLBs).
 *
 * We enter with non-exclusive mmap_sem (to exclude vma changes, but allow
 * concurrent faults).
 *
 * The mmap_sem may have been released depending on flags and our return value.
 * See filemap_fault() and __lock_page_or_retry().
 */
static int handle_pte_fault(struct vm_fault *vmf)
{
	pte_t entry;

	if (unlikely(pmd_none(*vmf->pmd))) {
		/*
		 * Leave __pte_alloc() until later: because vm_ops->fault may
		 * want to allocate huge page, and if we expose page table
		 * for an instant, it will be difficult to retract from
		 * concurrent faults and from rmap lookups.
		 */
		vmf->pte = NULL;
	} else {
		/* See comment in pte_alloc_one_map() */
		if (pmd_devmap_trans_unstable(vmf->pmd))
			return 0;
		/*
		 * A regular pmd is established and it can't morph into a huge
		 * pmd from under us anymore at this point because we hold the
		 * mmap_sem read mode and khugepaged takes it in write mode.
		 * So now it's safe to run pte_offset_map().
		 */
		vmf->pte = pte_offset_map(vmf->pmd, vmf->address);
		vmf->orig_pte = *vmf->pte;

		/*
		 * some architectures can have larger ptes than wordsize,
		 * e.g.ppc44x-defconfig has CONFIG_PTE_64BIT=y and
		 * CONFIG_32BIT=y, so READ_ONCE or ACCESS_ONCE cannot guarantee
		 * atomic accesses.  The code below just needs a consistent
		 * view for the ifs and we later double check anyway with the
		 * ptl lock held. So here a barrier will do.
		 */
		barrier();
		if (pte_none(vmf->orig_pte)) {
			pte_unmap(vmf->pte);
			vmf->pte = NULL;
		}
	}

	if (!vmf->pte) {
		if (vma_is_anonymous(vmf->vma))
			return do_anonymous_page(vmf);
		else
			return do_fault(vmf);
	}

	if (!pte_present(vmf->orig_pte))
		return do_swap_page(vmf);

	if (pte_protnone(vmf->orig_pte) && vma_is_accessible(vmf->vma))
		return do_numa_page(vmf);

	vmf->ptl = pte_lockptr(vmf->vma->vm_mm, vmf->pmd);
	spin_lock(vmf->ptl);
	entry = vmf->orig_pte;
	if (unlikely(!pte_same(*vmf->pte, entry)))
		goto unlock;
	if (vmf->flags & FAULT_FLAG_WRITE) {
		if (!pte_write(entry))
			return do_wp_page(vmf);
		entry = pte_mkdirty(entry);
	}
	entry = pte_mkyoung(entry);
	if (ptep_set_access_flags(vmf->vma, vmf->address, vmf->pte, entry,
				vmf->flags & FAULT_FLAG_WRITE)) {
		update_mmu_cache(vmf->vma, vmf->address, vmf->pte);
	} else {
		/*
		 * This is needed only for protection faults but the arch code
		 * is not yet telling us if this is a protection fault or not.
		 * This still avoids useless tlb flushes for .text page faults
		 * with threads.
		 */
		if (vmf->flags & FAULT_FLAG_WRITE)
			flush_tlb_fix_spurious_fault(vmf->vma, vmf->address);
	}
unlock:
	pte_unmap_unlock(vmf->pte, vmf->ptl);
	return 0;
}

/*
 * By the time we get here, we already hold the mm semaphore
 *
 * The mmap_sem may have been released depending on flags and our
 * return value.  See filemap_fault() and __lock_page_or_retry().
 */
static int __handle_mm_fault(struct vm_area_struct *vma, unsigned long address,
		unsigned int flags)
{
	struct vm_fault vmf = {
		.vma = vma,
		.address = address & PAGE_MASK,
		.flags = flags,
		.pgoff = linear_page_index(vma, address),
		.gfp_mask = __get_fault_gfp_mask(vma),
	};
	unsigned int dirty = flags & FAULT_FLAG_WRITE;
	struct mm_struct *mm = vma->vm_mm;
	pgd_t *pgd;
	p4d_t *p4d;
	int ret;

	pgd = pgd_offset(mm, address);
	p4d = p4d_alloc(mm, pgd, address);
	if (!p4d)
		return VM_FAULT_OOM;

	vmf.pud = pud_alloc(mm, p4d, address);
	if (!vmf.pud)
		return VM_FAULT_OOM;
	if (pud_none(*vmf.pud) && transparent_hugepage_enabled(vma)) {
		ret = create_huge_pud(&vmf);
		if (!(ret & VM_FAULT_FALLBACK))
			return ret;
	} else {
		pud_t orig_pud = *vmf.pud;

		barrier();
		if (pud_trans_huge(orig_pud) || pud_devmap(orig_pud)) {

			/* NUMA case for anonymous PUDs would go here */

			if (dirty && !pud_write(orig_pud)) {
				ret = wp_huge_pud(&vmf, orig_pud);
				if (!(ret & VM_FAULT_FALLBACK))
					return ret;
			} else {
				huge_pud_set_accessed(&vmf, orig_pud);
				return 0;
			}
		}
	}

	vmf.pmd = pmd_alloc(mm, vmf.pud, address);
	if (!vmf.pmd)
		return VM_FAULT_OOM;
	if (pmd_none(*vmf.pmd) && transparent_hugepage_enabled(vma)) {
		ret = create_huge_pmd(&vmf);
		if (!(ret & VM_FAULT_FALLBACK))
			return ret;
	} else {
		pmd_t orig_pmd = *vmf.pmd;

		barrier();
		if (unlikely(is_swap_pmd(orig_pmd))) {
			VM_BUG_ON(thp_migration_supported() &&
					  !is_pmd_migration_entry(orig_pmd));
			if (is_pmd_migration_entry(orig_pmd))
				pmd_migration_entry_wait(mm, vmf.pmd);
			return 0;
		}
		if (pmd_trans_huge(orig_pmd) || pmd_devmap(orig_pmd)) {
			if (pmd_protnone(orig_pmd) && vma_is_accessible(vma))
				return do_huge_pmd_numa_page(&vmf, orig_pmd);

			if (dirty && !pmd_write(orig_pmd)) {
				ret = wp_huge_pmd(&vmf, orig_pmd);
				if (!(ret & VM_FAULT_FALLBACK))
					return ret;
			} else {
				huge_pmd_set_accessed(&vmf, orig_pmd);
				return 0;
			}
		}
	}

	return handle_pte_fault(&vmf);
}

/*
 * By the time we get here, we already hold the mm semaphore
 *
 * The mmap_sem may have been released depending on flags and our
 * return value.  See filemap_fault() and __lock_page_or_retry().
 */
int handle_mm_fault(struct vm_area_struct *vma, unsigned long address,
		unsigned int flags)
{
	int ret;

	__set_current_state(TASK_RUNNING);

	count_vm_event(PGFAULT);
	count_memcg_event_mm(vma->vm_mm, PGFAULT);

	/* do counter updates before entering really critical section. */
	check_sync_rss_stat(current);

	if (!arch_vma_access_permitted(vma, flags & FAULT_FLAG_WRITE,
					    flags & FAULT_FLAG_INSTRUCTION,
					    flags & FAULT_FLAG_REMOTE))
		return VM_FAULT_SIGSEGV;

	/*
	 * Enable the memcg OOM handling for faults triggered in user
	 * space.  Kernel faults are handled more gracefully.
	 */
	if (flags & FAULT_FLAG_USER)
		mem_cgroup_oom_enable();

	if (unlikely(is_vm_hugetlb_page(vma)))
		ret = hugetlb_fault(vma->vm_mm, vma, address, flags);
	else
		ret = __handle_mm_fault(vma, address, flags);

	if (flags & FAULT_FLAG_USER) {
		mem_cgroup_oom_disable();
		/*
		 * The task may have entered a memcg OOM situation but
		 * if the allocation error was handled gracefully (no
		 * VM_FAULT_OOM), there is no need to kill anything.
		 * Just clean up the OOM state peacefully.
		 */
		if (task_in_memcg_oom(current) && !(ret & VM_FAULT_OOM))
			mem_cgroup_oom_synchronize(false);
	}

	return ret;
}
EXPORT_SYMBOL_GPL(handle_mm_fault);

#ifndef __PAGETABLE_P4D_FOLDED
/*
 * Allocate p4d page table.
 * We've already handled the fast-path in-line.
 */
int __p4d_alloc(struct mm_struct *mm, pgd_t *pgd, unsigned long address)
{
	p4d_t *new = p4d_alloc_one(mm, address);
	if (!new)
		return -ENOMEM;

	smp_wmb(); /* See comment in __pte_alloc */

	spin_lock(&mm->page_table_lock);
	if (pgd_present(*pgd))		/* Another has populated it */
		p4d_free(mm, new);
	else
		pgd_populate(mm, pgd, new);
	spin_unlock(&mm->page_table_lock);
	return 0;
}
#endif /* __PAGETABLE_P4D_FOLDED */

#ifndef __PAGETABLE_PUD_FOLDED
/*
 * Allocate page upper directory.
 * We've already handled the fast-path in-line.
 */
int __pud_alloc(struct mm_struct *mm, p4d_t *p4d, unsigned long address)
{
	pud_t *new = pud_alloc_one(mm, address);
	if (!new)
		return -ENOMEM;

	smp_wmb(); /* See comment in __pte_alloc */

	spin_lock(&mm->page_table_lock);
#ifndef __ARCH_HAS_5LEVEL_HACK
	if (p4d_present(*p4d))		/* Another has populated it */
		pud_free(mm, new);
	else
		p4d_populate(mm, p4d, new);
#else
	if (pgd_present(*p4d))		/* Another has populated it */
		pud_free(mm, new);
	else
		pgd_populate(mm, p4d, new);
#endif /* __ARCH_HAS_5LEVEL_HACK */
	spin_unlock(&mm->page_table_lock);
	return 0;
}
#endif /* __PAGETABLE_PUD_FOLDED */

#ifndef __PAGETABLE_PMD_FOLDED
/*
 * Allocate page middle directory.
 * We've already handled the fast-path in-line.
 */
int __pmd_alloc(struct mm_struct *mm, pud_t *pud, unsigned long address)
{
	spinlock_t *ptl;
	pmd_t *new = pmd_alloc_one(mm, address);
	if (!new)
		return -ENOMEM;

	smp_wmb(); /* See comment in __pte_alloc */

	ptl = pud_lock(mm, pud);
#ifndef __ARCH_HAS_4LEVEL_HACK
	if (!pud_present(*pud)) {
		mm_inc_nr_pmds(mm);
		pud_populate(mm, pud, new);
	} else	/* Another has populated it */
		pmd_free(mm, new);
#else
	if (!pgd_present(*pud)) {
		mm_inc_nr_pmds(mm);
		pgd_populate(mm, pud, new);
	} else /* Another has populated it */
		pmd_free(mm, new);
#endif /* __ARCH_HAS_4LEVEL_HACK */
	spin_unlock(ptl);
	return 0;
}
#endif /* __PAGETABLE_PMD_FOLDED */

static int __follow_pte_pmd(struct mm_struct *mm, unsigned long address,
			    unsigned long *start, unsigned long *end,
			    pte_t **ptepp, pmd_t **pmdpp, spinlock_t **ptlp)
{
	pgd_t *pgd;
	p4d_t *p4d;
	pud_t *pud;
	pmd_t *pmd;
	pte_t *ptep;

	pgd = pgd_offset(mm, address);
	if (pgd_none(*pgd) || unlikely(pgd_bad(*pgd)))
		goto out;

	p4d = p4d_offset(pgd, address);
	if (p4d_none(*p4d) || unlikely(p4d_bad(*p4d)))
		goto out;

	pud = pud_offset(p4d, address);
	if (pud_none(*pud) || unlikely(pud_bad(*pud)))
		goto out;

	pmd = pmd_offset(pud, address);
	VM_BUG_ON(pmd_trans_huge(*pmd));

	if (pmd_huge(*pmd)) {
		if (!pmdpp)
			goto out;

		if (start && end) {
			*start = address & PMD_MASK;
			*end = *start + PMD_SIZE;
			mmu_notifier_invalidate_range_start(mm, *start, *end);
		}
		*ptlp = pmd_lock(mm, pmd);
		if (pmd_huge(*pmd)) {
			*pmdpp = pmd;
			return 0;
		}
		spin_unlock(*ptlp);
		if (start && end)
			mmu_notifier_invalidate_range_end(mm, *start, *end);
	}

	if (pmd_none(*pmd) || unlikely(pmd_bad(*pmd)))
		goto out;

	if (start && end) {
		*start = address & PAGE_MASK;
		*end = *start + PAGE_SIZE;
		mmu_notifier_invalidate_range_start(mm, *start, *end);
	}
	ptep = pte_offset_map_lock(mm, pmd, address, ptlp);
	if (!pte_present(*ptep))
		goto unlock;
	*ptepp = ptep;
	return 0;
unlock:
	pte_unmap_unlock(ptep, *ptlp);
	if (start && end)
		mmu_notifier_invalidate_range_end(mm, *start, *end);
out:
	return -EINVAL;
}

static inline int follow_pte(struct mm_struct *mm, unsigned long address,
			     pte_t **ptepp, spinlock_t **ptlp)
{
	int res;

	/* (void) is needed to make gcc happy */
	(void) __cond_lock(*ptlp,
			   !(res = __follow_pte_pmd(mm, address, NULL, NULL,
						    ptepp, NULL, ptlp)));
	return res;
}

int follow_pte_pmd(struct mm_struct *mm, unsigned long address,
			     unsigned long *start, unsigned long *end,
			     pte_t **ptepp, pmd_t **pmdpp, spinlock_t **ptlp)
{
	int res;

	/* (void) is needed to make gcc happy */
	(void) __cond_lock(*ptlp,
			   !(res = __follow_pte_pmd(mm, address, start, end,
						    ptepp, pmdpp, ptlp)));
	return res;
}
EXPORT_SYMBOL(follow_pte_pmd);

/**
 * follow_pfn - look up PFN at a user virtual address
 * @vma: memory mapping
 * @address: user virtual address
 * @pfn: location to store found PFN
 *
 * Only IO mappings and raw PFN mappings are allowed.
 *
 * Returns zero and the pfn at @pfn on success, -ve otherwise.
 */
int follow_pfn(struct vm_area_struct *vma, unsigned long address,
	unsigned long *pfn)
{
	int ret = -EINVAL;
	spinlock_t *ptl;
	pte_t *ptep;

	if (!(vma->vm_flags & (VM_IO | VM_PFNMAP)))
		return ret;

	ret = follow_pte(vma->vm_mm, address, &ptep, &ptl);
	if (ret)
		return ret;
	*pfn = pte_pfn(*ptep);
	pte_unmap_unlock(ptep, ptl);
	return 0;
}
EXPORT_SYMBOL(follow_pfn);

#ifdef CONFIG_HAVE_IOREMAP_PROT
int follow_phys(struct vm_area_struct *vma,
		unsigned long address, unsigned int flags,
		unsigned long *prot, resource_size_t *phys)
{
	int ret = -EINVAL;
	pte_t *ptep, pte;
	spinlock_t *ptl;

	if (!(vma->vm_flags & (VM_IO | VM_PFNMAP)))
		goto out;

	if (follow_pte(vma->vm_mm, address, &ptep, &ptl))
		goto out;
	pte = *ptep;

	/* Never return PFNs of anon folios in COW mappings. */
	if (vm_normal_page(vma, address, pte))
		goto unlock;

	if ((flags & FOLL_WRITE) && !pte_write(pte))
		goto unlock;

	*prot = pgprot_val(pte_pgprot(pte));
	*phys = (resource_size_t)pte_pfn(pte) << PAGE_SHIFT;

	ret = 0;
unlock:
	pte_unmap_unlock(ptep, ptl);
out:
	return ret;
}

int generic_access_phys(struct vm_area_struct *vma, unsigned long addr,
			void *buf, int len, int write)
{
	resource_size_t phys_addr;
	unsigned long prot = 0;
	void __iomem *maddr;
	int offset = addr & (PAGE_SIZE-1);

	if (follow_phys(vma, addr, write, &prot, &phys_addr))
		return -EINVAL;

	maddr = ioremap_prot(phys_addr, PAGE_ALIGN(len + offset), prot);
	if (!maddr)
		return -ENOMEM;

	if (write)
		memcpy_toio(maddr + offset, buf, len);
	else
		memcpy_fromio(buf, maddr + offset, len);
	iounmap(maddr);

	return len;
}
EXPORT_SYMBOL_GPL(generic_access_phys);
#endif

/*
 * Access another process' address space as given in mm.  If non-NULL, use the
 * given task for page fault accounting.
 */
int __access_remote_vm(struct task_struct *tsk, struct mm_struct *mm,
		unsigned long addr, void *buf, int len, unsigned int gup_flags)
{
	struct vm_area_struct *vma;
	void *old_buf = buf;
	int write = gup_flags & FOLL_WRITE;

	down_read(&mm->mmap_sem);
	/* ignore errors, just check how much was successfully transferred */
	while (len) {
		int bytes, ret, offset;
		void *maddr;
		struct page *page = NULL;

		ret = get_user_pages_remote(tsk, mm, addr, 1,
				gup_flags, &page, &vma, NULL);
		if (ret <= 0) {
#ifndef CONFIG_HAVE_IOREMAP_PROT
			break;
#else
			/*
			 * Check if this is a VM_IO | VM_PFNMAP VMA, which
			 * we can access using slightly different code.
			 */
			vma = find_vma(mm, addr);
			if (!vma || vma->vm_start > addr)
				break;
			if (vma->vm_ops && vma->vm_ops->access)
				ret = vma->vm_ops->access(vma, addr, buf,
							  len, write);
			if (ret <= 0)
				break;
			bytes = ret;
#endif
		} else {
			bytes = len;
			offset = addr & (PAGE_SIZE-1);
			if (bytes > PAGE_SIZE-offset)
				bytes = PAGE_SIZE-offset;

			maddr = kmap(page);
			if (write) {
				copy_to_user_page(vma, page, addr,
						  maddr + offset, buf, bytes);
				set_page_dirty_lock(page);
			} else {
				copy_from_user_page(vma, page, addr,
						    buf, maddr + offset, bytes);
			}
			kunmap(page);
			put_page(page);
		}
		len -= bytes;
		buf += bytes;
		addr += bytes;
	}
	up_read(&mm->mmap_sem);

	return buf - old_buf;
}

/**
 * access_remote_vm - access another process' address space
 * @mm:		the mm_struct of the target address space
 * @addr:	start address to access
 * @buf:	source or destination buffer
 * @len:	number of bytes to transfer
 * @gup_flags:	flags modifying lookup behaviour
 *
 * The caller must hold a reference on @mm.
 */
int access_remote_vm(struct mm_struct *mm, unsigned long addr,
		void *buf, int len, unsigned int gup_flags)
{
	return __access_remote_vm(NULL, mm, addr, buf, len, gup_flags);
}

/*
 * Access another process' address space.
 * Source/target buffer must be kernel space,
 * Do not walk the page table directly, use get_user_pages
 */
int access_process_vm(struct task_struct *tsk, unsigned long addr,
		void *buf, int len, unsigned int gup_flags)
{
	struct mm_struct *mm;
	int ret;

	mm = get_task_mm(tsk);
	if (!mm)
		return 0;

	ret = __access_remote_vm(tsk, mm, addr, buf, len, gup_flags);

	mmput(mm);

	return ret;
}
EXPORT_SYMBOL_GPL(access_process_vm);

/*
 * Print the name of a VMA.
 */
void print_vma_addr(char *prefix, unsigned long ip)
{
	struct mm_struct *mm = current->mm;
	struct vm_area_struct *vma;

	/*
	 * Do not print if we are in atomic
	 * contexts (in exception stacks, etc.):
	 */
	if (preempt_count())
		return;

	down_read(&mm->mmap_sem);
	vma = find_vma(mm, ip);
	if (vma && vma->vm_file) {
		struct file *f = vma->vm_file;
		char *buf = (char *)__get_free_page(GFP_KERNEL);
		if (buf) {
			char *p;

			p = file_path(f, buf, PAGE_SIZE);
			if (IS_ERR(p))
				p = "?";
			printk("%s%s[%lx+%lx]", prefix, kbasename(p),
					vma->vm_start,
					vma->vm_end - vma->vm_start);
			free_page((unsigned long)buf);
		}
	}
	up_read(&mm->mmap_sem);
}

#if defined(CONFIG_PROVE_LOCKING) || defined(CONFIG_DEBUG_ATOMIC_SLEEP)
void __might_fault(const char *file, int line)
{
	/*
	 * Some code (nfs/sunrpc) uses socket ops on kernel memory while
	 * holding the mmap_sem, this is safe because kernel memory doesn't
	 * get paged out, therefore we'll never actually fault, and the
	 * below annotations will generate false positives.
	 */
	if (uaccess_kernel())
		return;
	if (pagefault_disabled())
		return;
	__might_sleep(file, line, 0);
#if defined(CONFIG_DEBUG_ATOMIC_SLEEP)
	if (current->mm)
		might_lock_read(&current->mm->mmap_sem);
#endif
}
EXPORT_SYMBOL(__might_fault);
#endif

#if defined(CONFIG_TRANSPARENT_HUGEPAGE) || defined(CONFIG_HUGETLBFS)
static void clear_gigantic_page(struct page *page,
				unsigned long addr,
				unsigned int pages_per_huge_page)
{
	int i;
	struct page *p = page;

	might_sleep();
	for (i = 0; i < pages_per_huge_page;
	     i++, p = mem_map_next(p, page, i)) {
		cond_resched();
		clear_user_highpage(p, addr + i * PAGE_SIZE);
	}
}
void clear_huge_page(struct page *page,
		     unsigned long addr_hint, unsigned int pages_per_huge_page)
{
	int i, n, base, l;
	unsigned long addr = addr_hint &
		~(((unsigned long)pages_per_huge_page << PAGE_SHIFT) - 1);

	if (unlikely(pages_per_huge_page > MAX_ORDER_NR_PAGES)) {
		clear_gigantic_page(page, addr, pages_per_huge_page);
		return;
	}

	/* Clear sub-page to access last to keep its cache lines hot */
	might_sleep();
	n = (addr_hint - addr) / PAGE_SIZE;
	if (2 * n <= pages_per_huge_page) {
		/* If sub-page to access in first half of huge page */
		base = 0;
		l = n;
		/* Clear sub-pages at the end of huge page */
		for (i = pages_per_huge_page - 1; i >= 2 * n; i--) {
			cond_resched();
			clear_user_highpage(page + i, addr + i * PAGE_SIZE);
		}
	} else {
		/* If sub-page to access in second half of huge page */
		base = pages_per_huge_page - 2 * (pages_per_huge_page - n);
		l = pages_per_huge_page - n;
		/* Clear sub-pages at the begin of huge page */
		for (i = 0; i < base; i++) {
			cond_resched();
			clear_user_highpage(page + i, addr + i * PAGE_SIZE);
		}
	}
	/*
	 * Clear remaining sub-pages in left-right-left-right pattern
	 * towards the sub-page to access
	 */
	for (i = 0; i < l; i++) {
		int left_idx = base + i;
		int right_idx = base + 2 * l - 1 - i;

		cond_resched();
		clear_user_highpage(page + left_idx,
				    addr + left_idx * PAGE_SIZE);
		cond_resched();
		clear_user_highpage(page + right_idx,
				    addr + right_idx * PAGE_SIZE);
	}
}

static void copy_user_gigantic_page(struct page *dst, struct page *src,
				    unsigned long addr,
				    struct vm_area_struct *vma,
				    unsigned int pages_per_huge_page)
{
	int i;
	struct page *dst_base = dst;
	struct page *src_base = src;

	for (i = 0; i < pages_per_huge_page; ) {
		cond_resched();
		copy_user_highpage(dst, src, addr + i*PAGE_SIZE, vma);

		i++;
		dst = mem_map_next(dst, dst_base, i);
		src = mem_map_next(src, src_base, i);
	}
}

void copy_user_huge_page(struct page *dst, struct page *src,
			 unsigned long addr, struct vm_area_struct *vma,
			 unsigned int pages_per_huge_page)
{
	int i;

	if (unlikely(pages_per_huge_page > MAX_ORDER_NR_PAGES)) {
		copy_user_gigantic_page(dst, src, addr, vma,
					pages_per_huge_page);
		return;
	}

	might_sleep();
	for (i = 0; i < pages_per_huge_page; i++) {
		cond_resched();
		copy_user_highpage(dst + i, src + i, addr + i*PAGE_SIZE, vma);
	}
}

long copy_huge_page_from_user(struct page *dst_page,
				const void __user *usr_src,
				unsigned int pages_per_huge_page,
				bool allow_pagefault)
{
	void *src = (void *)usr_src;
	void *page_kaddr;
	unsigned long i, rc = 0;
	unsigned long ret_val = pages_per_huge_page * PAGE_SIZE;
	struct page *subpage = dst_page;

	for (i = 0; i < pages_per_huge_page;
	     i++, subpage = mem_map_next(subpage, dst_page, i)) {
		if (allow_pagefault)
			page_kaddr = kmap(subpage);
		else
			page_kaddr = kmap_atomic(subpage);
		rc = copy_from_user(page_kaddr,
				(const void __user *)(src + i * PAGE_SIZE),
				PAGE_SIZE);
		if (allow_pagefault)
			kunmap(subpage);
		else
			kunmap_atomic(page_kaddr);

		ret_val -= (PAGE_SIZE - rc);
		if (rc)
			break;

		flush_dcache_page(subpage);

		cond_resched();
	}
	return ret_val;
}
#endif /* CONFIG_TRANSPARENT_HUGEPAGE || CONFIG_HUGETLBFS */

#if USE_SPLIT_PTE_PTLOCKS && ALLOC_SPLIT_PTLOCKS

static struct kmem_cache *page_ptl_cachep;

void __init ptlock_cache_init(void)
{
	page_ptl_cachep = kmem_cache_create("page->ptl", sizeof(spinlock_t), 0,
			SLAB_PANIC, NULL);
}

bool ptlock_alloc(struct page *page)
{
	spinlock_t *ptl;

	ptl = kmem_cache_alloc(page_ptl_cachep, GFP_KERNEL);
	if (!ptl)
		return false;
	page->ptl = ptl;
	return true;
}

void ptlock_free(struct page *page)
{
	kmem_cache_free(page_ptl_cachep, page->ptl);
}
#endif<|MERGE_RESOLUTION|>--- conflicted
+++ resolved
@@ -3770,21 +3770,15 @@
 	 * something).
 	 */
 	if (vma->vm_ops->map_pages && fault_around_bytes >> PAGE_SHIFT > 1) {
-<<<<<<< HEAD
-		ret = do_fault_around(vmf);
-		if (ret)
-			return ret;
+		if (likely(!userfaultfd_minor(vmf->vma))) {
+			ret = do_fault_around(vmf);
+			if (ret)
+				return ret;
+		}
 #ifdef CONFIG_PAGE_BOOST_RECORDING
 	} else if (vma->vm_ops->map_pages && fault_around_bytes >> PAGE_SHIFT == 1) {
 		record_io_info(vma->vm_file, vmf->pgoff, 1);
 #endif
-=======
-		if (likely(!userfaultfd_minor(vmf->vma))) {
-			ret = do_fault_around(vmf);
-			if (ret)
-				return ret;
-		}
->>>>>>> 96bb20c5
 	}
 
 	ret = __do_fault(vmf);
