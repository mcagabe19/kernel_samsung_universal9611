/* audit.c -- Auditing support
 * Gateway between the kernel (e.g., selinux) and the user-space audit daemon.
 * System-call specific features have moved to auditsc.c
 *
 * Copyright 2003-2007 Red Hat Inc., Durham, North Carolina.
 * All Rights Reserved.
 *
 * This program is free software; you can redistribute it and/or modify
 * it under the terms of the GNU General Public License as published by
 * the Free Software Foundation; either version 2 of the License, or
 * (at your option) any later version.
 *
 * This program is distributed in the hope that it will be useful,
 * but WITHOUT ANY WARRANTY; without even the implied warranty of
 * MERCHANTABILITY or FITNESS FOR A PARTICULAR PURPOSE.  See the
 * GNU General Public License for more details.
 *
 * You should have received a copy of the GNU General Public License
 * along with this program; if not, write to the Free Software
 * Foundation, Inc., 59 Temple Place, Suite 330, Boston, MA  02111-1307  USA
 *
 * Written by Rickard E. (Rik) Faith <faith@redhat.com>
 *
 * Goals: 1) Integrate fully with Security Modules.
 *	  2) Minimal run-time overhead:
 *	     a) Minimal when syscall auditing is disabled (audit_enable=0).
 *	     b) Small when syscall auditing is enabled and no audit record
 *		is generated (defer as much work as possible to record
 *		generation time):
 *		i) context is allocated,
 *		ii) names from getname are stored without a copy, and
 *		iii) inode information stored from path_lookup.
 *	  3) Ability to disable syscall auditing at boot time (audit=0).
 *	  4) Usable by other parts of the kernel (if audit_log* is called,
 *	     then a syscall record will be generated automatically for the
 *	     current syscall).
 *	  5) Netlink interface to user-space.
 *	  6) Support low-overhead kernel-based filtering to minimize the
 *	     information that must be passed to user-space.
 *
 * Example user-space utilities: http://people.redhat.com/sgrubb/audit/
 */

#define pr_fmt(fmt) KBUILD_MODNAME ": " fmt

#include <linux/file.h>
#include <linux/init.h>
#include <linux/types.h>
#include <linux/atomic.h>
#include <linux/mm.h>
#include <linux/export.h>
#include <linux/slab.h>
#include <linux/err.h>
#include <linux/kthread.h>
#include <linux/kernel.h>
#include <linux/syscalls.h>
#include <linux/spinlock.h>
#include <linux/rcupdate.h>
#include <linux/mutex.h>
#include <linux/gfp.h>
#include <linux/pid.h>
#include <linux/slab.h>

#include <linux/audit.h>

#include <net/sock.h>
#include <net/netlink.h>
#include <linux/skbuff.h>
#ifdef CONFIG_SECURITY
#include <linux/security.h>
#endif
#include <linux/freezer.h>
#include <linux/pid_namespace.h>
#include <net/netns/generic.h>

#include "audit.h"

// [ SEC_SELINUX_PORTING_COMMON
#ifdef CONFIG_PROC_AVC
#include <linux/proc_avc.h>
#endif
// ] SEC_SELINUX_PORTING_COMMON

/* No auditing will take place until audit_initialized == AUDIT_INITIALIZED.
 * (Initialization happens after skb_init is called.) */
#define AUDIT_DISABLED		-1
#define AUDIT_UNINITIALIZED	0
#define AUDIT_INITIALIZED	1
static int	audit_initialized;

#define AUDIT_OFF	0
#define AUDIT_ON	1
#define AUDIT_LOCKED	2
/* Default state when kernel boots without any parameters. */
// [ SEC_SELINUX_PORTING_COMMON
u32		audit_enabled = AUDIT_ON;
u32		audit_ever_enabled = !!AUDIT_ON;
// ] SEC_SELINUX_PORTING_COMMON

EXPORT_SYMBOL_GPL(audit_enabled);

/* Default state when kernel boots without any parameters. */
// [ SEC_SELINUX_PORTING_COMMON
// Samsung Change Value from AUDIT_OFF to AUDIT_ON
static u32	audit_default = AUDIT_ON;
// ] SEC_SELINUX_PORTING_COMMON

/* If auditing cannot proceed, audit_failure selects what happens. */
static u32	audit_failure = AUDIT_FAIL_PRINTK;

/* private audit network namespace index */
static unsigned int audit_net_id;

/**
 * struct audit_net - audit private network namespace data
 * @sk: communication socket
 */
struct audit_net {
	struct sock *sk;
};

/**
 * struct auditd_connection - kernel/auditd connection state
 * @pid: auditd PID
 * @portid: netlink portid
 * @net: the associated network namespace
 * @rcu: RCU head
 *
 * Description:
 * This struct is RCU protected; you must either hold the RCU lock for reading
 * or the associated spinlock for writing.
 */
static struct auditd_connection {
	struct pid *pid;
	u32 portid;
	struct net *net;
	struct rcu_head rcu;
} *auditd_conn = NULL;
static DEFINE_SPINLOCK(auditd_conn_lock);

/* If audit_rate_limit is non-zero, limit the rate of sending audit records
 * to that number per second.  This prevents DoS attacks, but results in
 * audit records being dropped. */
static u32	audit_rate_limit;

/* Number of outstanding audit_buffers allowed.
 * When set to zero, this means unlimited. */
static u32	audit_backlog_limit = 64;
#define AUDIT_BACKLOG_WAIT_TIME (60 * HZ)
static u32	audit_backlog_wait_time = AUDIT_BACKLOG_WAIT_TIME;

/* The identity of the user shutting down the audit system. */
kuid_t		audit_sig_uid = INVALID_UID;
pid_t		audit_sig_pid = -1;
u32		audit_sig_sid = 0;

/* Records can be lost in several ways:
   0) [suppressed in audit_alloc]
   1) out of memory in audit_log_start [kmalloc of struct audit_buffer]
   2) out of memory in audit_log_move [alloc_skb]
   3) suppressed due to audit_rate_limit
   4) suppressed due to audit_backlog_limit
*/
static atomic_t	audit_lost = ATOMIC_INIT(0);

/* Hash for inode-based rules */
struct list_head audit_inode_hash[AUDIT_INODE_BUCKETS];

static struct kmem_cache *audit_buffer_cache;

/* queue msgs to send via kauditd_task */
static struct sk_buff_head audit_queue;
/* queue msgs due to temporary unicast send problems */
static struct sk_buff_head audit_retry_queue;
/* queue msgs waiting for new auditd connection */
static struct sk_buff_head audit_hold_queue;

/* queue servicing thread */
static struct task_struct *kauditd_task;
static DECLARE_WAIT_QUEUE_HEAD(kauditd_wait);

/* waitqueue for callers who are blocked on the audit backlog */
static DECLARE_WAIT_QUEUE_HEAD(audit_backlog_wait);

static struct audit_features af = {.vers = AUDIT_FEATURE_VERSION,
				   .mask = -1,
				   .features = 0,
				   .lock = 0,};

static char *audit_feature_names[2] = {
	"only_unset_loginuid",
	"loginuid_immutable",
};


/* Serialize requests from userspace. */
DEFINE_MUTEX(audit_cmd_mutex);

/* AUDIT_BUFSIZ is the size of the temporary buffer used for formatting
 * audit records.  Since printk uses a 1024 byte buffer, this buffer
 * should be at least that large. */
#define AUDIT_BUFSIZ 1024

/* The audit_buffer is used when formatting an audit record.  The caller
 * locks briefly to get the record off the freelist or to allocate the
 * buffer, and locks briefly to send the buffer to the netlink layer or
 * to place it on a transmit queue.  Multiple audit_buffers can be in
 * use simultaneously. */
struct audit_buffer {
	struct sk_buff       *skb;	/* formatted skb ready to send */
	struct audit_context *ctx;	/* NULL or associated context */
	gfp_t		     gfp_mask;
};

struct audit_reply {
	__u32 portid;
	struct net *net;
	struct sk_buff *skb;
};

/**
 * auditd_test_task - Check to see if a given task is an audit daemon
 * @task: the task to check
 *
 * Description:
 * Return 1 if the task is a registered audit daemon, 0 otherwise.
 */
int auditd_test_task(struct task_struct *task)
{
	int rc;
	struct auditd_connection *ac;

	rcu_read_lock();
	ac = rcu_dereference(auditd_conn);
	rc = (ac && ac->pid == task_tgid(task) ? 1 : 0);
	rcu_read_unlock();

	return rc;
}

/**
 * auditd_pid_vnr - Return the auditd PID relative to the namespace
 *
 * Description:
 * Returns the PID in relation to the namespace, 0 on failure.
 */
static pid_t auditd_pid_vnr(void)
{
	pid_t pid;
	const struct auditd_connection *ac;

	rcu_read_lock();
	ac = rcu_dereference(auditd_conn);
	if (!ac || !ac->pid)
		pid = 0;
	else
		pid = pid_vnr(ac->pid);
	rcu_read_unlock();

	return pid;
}

/**
 * audit_get_sk - Return the audit socket for the given network namespace
 * @net: the destination network namespace
 *
 * Description:
 * Returns the sock pointer if valid, NULL otherwise.  The caller must ensure
 * that a reference is held for the network namespace while the sock is in use.
 */
static struct sock *audit_get_sk(const struct net *net)
{
	struct audit_net *aunet;

	if (!net)
		return NULL;

	aunet = net_generic(net, audit_net_id);
	return aunet->sk;
}

void audit_panic(const char *message)
{
	switch (audit_failure) {
	case AUDIT_FAIL_SILENT:
		break;
	case AUDIT_FAIL_PRINTK:
		if (printk_ratelimit())
			pr_err("%s\n", message);
		break;
	case AUDIT_FAIL_PANIC:
		panic("audit: %s\n", message);
		break;
	}
}

static inline int audit_rate_check(void)
{
	static unsigned long	last_check = 0;
	static int		messages   = 0;
	static DEFINE_SPINLOCK(lock);
	unsigned long		flags;
	unsigned long		now;
	unsigned long		elapsed;
	int			retval	   = 0;

	if (!audit_rate_limit) return 1;

	spin_lock_irqsave(&lock, flags);
	if (++messages < audit_rate_limit) {
		retval = 1;
	} else {
		now     = jiffies;
		elapsed = now - last_check;
		if (elapsed > HZ) {
			last_check = now;
			messages   = 0;
			retval     = 1;
		}
	}
	spin_unlock_irqrestore(&lock, flags);

	return retval;
}

/**
 * audit_log_lost - conditionally log lost audit message event
 * @message: the message stating reason for lost audit message
 *
 * Emit at least 1 message per second, even if audit_rate_check is
 * throttling.
 * Always increment the lost messages counter.
*/
void audit_log_lost(const char *message)
{
	static unsigned long	last_msg = 0;
	static DEFINE_SPINLOCK(lock);
	unsigned long		flags;
	unsigned long		now;
	int			print;

	atomic_inc(&audit_lost);

	print = (audit_failure == AUDIT_FAIL_PANIC || !audit_rate_limit);

	if (!print) {
		spin_lock_irqsave(&lock, flags);
		now = jiffies;
		if (now - last_msg > HZ) {
			print = 1;
			last_msg = now;
		}
		spin_unlock_irqrestore(&lock, flags);
	}

	if (print) {
		if (printk_ratelimit())
			pr_warn("audit_lost=%u audit_rate_limit=%u audit_backlog_limit=%u\n",
				atomic_read(&audit_lost),
				audit_rate_limit,
				audit_backlog_limit);
		audit_panic(message);
	}
}

static int audit_log_config_change(char *function_name, u32 new, u32 old,
				   int allow_changes)
{
	struct audit_buffer *ab;
	int rc = 0;

	ab = audit_log_start(NULL, GFP_KERNEL, AUDIT_CONFIG_CHANGE);
	if (unlikely(!ab))
		return rc;
	audit_log_format(ab, "%s=%u old=%u", function_name, new, old);
	audit_log_session_info(ab);
	rc = audit_log_task_context(ab);
	if (rc)
		allow_changes = 0; /* Something weird, deny request */
	audit_log_format(ab, " res=%d", allow_changes);
	audit_log_end(ab);
	return rc;
}

static int audit_do_config_change(char *function_name, u32 *to_change, u32 new)
{
	int allow_changes, rc = 0;
	u32 old = *to_change;

	/* check if we are locked */
	if (audit_enabled == AUDIT_LOCKED)
		allow_changes = 0;
	else
		allow_changes = 1;

	if (audit_enabled != AUDIT_OFF) {
		rc = audit_log_config_change(function_name, new, old, allow_changes);
		if (rc)
			allow_changes = 0;
	}

	/* If we are allowed, make the change */
	if (allow_changes == 1)
		*to_change = new;
	/* Not allowed, update reason */
	else if (rc == 0)
		rc = -EPERM;
	return rc;
}

static int audit_set_rate_limit(u32 limit)
{
	return audit_do_config_change("audit_rate_limit", &audit_rate_limit, limit);
}

static int audit_set_backlog_limit(u32 limit)
{
	return audit_do_config_change("audit_backlog_limit", &audit_backlog_limit, limit);
}

static int audit_set_backlog_wait_time(u32 timeout)
{
	return audit_do_config_change("audit_backlog_wait_time",
				      &audit_backlog_wait_time, timeout);
}

static int audit_set_enabled(u32 state)
{
	int rc;
	if (state > AUDIT_LOCKED)
		return -EINVAL;

	rc =  audit_do_config_change("audit_enabled", &audit_enabled, state);
	if (!rc)
		audit_ever_enabled |= !!state;

	return rc;
}

static int audit_set_failure(u32 state)
{
	if (state != AUDIT_FAIL_SILENT
	    && state != AUDIT_FAIL_PRINTK
	    && state != AUDIT_FAIL_PANIC)
		return -EINVAL;

	return audit_do_config_change("audit_failure", &audit_failure, state);
}

/**
 * auditd_conn_free - RCU helper to release an auditd connection struct
 * @rcu: RCU head
 *
 * Description:
 * Drop any references inside the auditd connection tracking struct and free
 * the memory.
 */
 static void auditd_conn_free(struct rcu_head *rcu)
 {
	struct auditd_connection *ac;

	ac = container_of(rcu, struct auditd_connection, rcu);
	put_pid(ac->pid);
	put_net(ac->net);
	kfree(ac);
 }

/**
 * auditd_set - Set/Reset the auditd connection state
 * @pid: auditd PID
 * @portid: auditd netlink portid
 * @net: auditd network namespace pointer
 *
 * Description:
 * This function will obtain and drop network namespace references as
 * necessary.  Returns zero on success, negative values on failure.
 */
static int auditd_set(struct pid *pid, u32 portid, struct net *net)
{
	unsigned long flags;
	struct auditd_connection *ac_old, *ac_new;

	if (!pid || !net)
		return -EINVAL;

	ac_new = kzalloc(sizeof(*ac_new), GFP_KERNEL);
	if (!ac_new)
		return -ENOMEM;
	ac_new->pid = get_pid(pid);
	ac_new->portid = portid;
	ac_new->net = get_net(net);

	spin_lock_irqsave(&auditd_conn_lock, flags);
	ac_old = rcu_dereference_protected(auditd_conn,
					   lockdep_is_held(&auditd_conn_lock));
	rcu_assign_pointer(auditd_conn, ac_new);
	spin_unlock_irqrestore(&auditd_conn_lock, flags);

	if (ac_old)
		call_rcu(&ac_old->rcu, auditd_conn_free);

	return 0;
}

/**
 * kauditd_print_skb - Print the audit record to the ring buffer
 * @skb: audit record
 *
 * Whatever the reason, this packet may not make it to the auditd connection
 * so write it via printk so the information isn't completely lost.
 */
static void kauditd_printk_skb(struct sk_buff *skb)
{
	struct nlmsghdr *nlh = nlmsg_hdr(skb);
	char *data = nlmsg_data(nlh);

// [ SEC_SELINUX_PORTING_COMMON
#ifdef CONFIG_PROC_AVC
	if (nlh->nlmsg_type != AUDIT_EOE && nlh->nlmsg_type != AUDIT_NETFILTER_CFG)
		sec_avc_log("%s\n", data);
#else
	if (nlh->nlmsg_type != AUDIT_EOE) {
		if (printk_ratelimit())
			pr_notice("type=%d %s\n", nlh->nlmsg_type, data);
		else
			audit_log_lost("printk limit exceeded");
	}
#endif
// ] SEC_SELINUX_PORTING_COMMON
}

/**
 * kauditd_rehold_skb - Handle a audit record send failure in the hold queue
 * @skb: audit record
 *
 * Description:
 * This should only be used by the kauditd_thread when it fails to flush the
 * hold queue.
 */
static void kauditd_rehold_skb(struct sk_buff *skb)
{
	/* put the record back in the queue at the same place */
	skb_queue_head(&audit_hold_queue, skb);
}

/**
 * kauditd_hold_skb - Queue an audit record, waiting for auditd
 * @skb: audit record
 *
 * Description:
 * Queue the audit record, waiting for an instance of auditd.  When this
 * function is called we haven't given up yet on sending the record, but things
 * are not looking good.  The first thing we want to do is try to write the
 * record via printk and then see if we want to try and hold on to the record
 * and queue it, if we have room.  If we want to hold on to the record, but we
 * don't have room, record a record lost message.
 */
static void kauditd_hold_skb(struct sk_buff *skb)
{
	/* at this point it is uncertain if we will ever send this to auditd so
	 * try to send the message via printk before we go any further */
	kauditd_printk_skb(skb);

	/* can we just silently drop the message? */
	if (!audit_default) {
		kfree_skb(skb);
		return;
	}

	/* if we have room, queue the message */
	if (!audit_backlog_limit ||
	    skb_queue_len(&audit_hold_queue) < audit_backlog_limit) {
		skb_queue_tail(&audit_hold_queue, skb);
		return;
	}

	/* we have no other options - drop the message */
	audit_log_lost("kauditd hold queue overflow");
	kfree_skb(skb);
}

/**
 * kauditd_retry_skb - Queue an audit record, attempt to send again to auditd
 * @skb: audit record
 *
 * Description:
 * Not as serious as kauditd_hold_skb() as we still have a connected auditd,
 * but for some reason we are having problems sending it audit records so
 * queue the given record and attempt to resend.
 */
static void kauditd_retry_skb(struct sk_buff *skb)
{
	/* NOTE: because records should only live in the retry queue for a
	 * short period of time, before either being sent or moved to the hold
	 * queue, we don't currently enforce a limit on this queue */
	skb_queue_tail(&audit_retry_queue, skb);
}

/**
 * auditd_reset - Disconnect the auditd connection
 * @ac: auditd connection state
 *
 * Description:
 * Break the auditd/kauditd connection and move all the queued records into the
 * hold queue in case auditd reconnects.  It is important to note that the @ac
 * pointer should never be dereferenced inside this function as it may be NULL
 * or invalid, you can only compare the memory address!  If @ac is NULL then
 * the connection will always be reset.
 */
static void auditd_reset(const struct auditd_connection *ac)
{
	unsigned long flags;
	struct sk_buff *skb;
	struct auditd_connection *ac_old;

	/* if it isn't already broken, break the connection */
	spin_lock_irqsave(&auditd_conn_lock, flags);
	ac_old = rcu_dereference_protected(auditd_conn,
					   lockdep_is_held(&auditd_conn_lock));
	if (ac && ac != ac_old) {
		/* someone already registered a new auditd connection */
		spin_unlock_irqrestore(&auditd_conn_lock, flags);
		return;
	}
	rcu_assign_pointer(auditd_conn, NULL);
	spin_unlock_irqrestore(&auditd_conn_lock, flags);

	if (ac_old)
		call_rcu(&ac_old->rcu, auditd_conn_free);

	/* flush the retry queue to the hold queue, but don't touch the main
	 * queue since we need to process that normally for multicast */
	while ((skb = skb_dequeue(&audit_retry_queue)))
		kauditd_hold_skb(skb);
}

/**
 * auditd_send_unicast_skb - Send a record via unicast to auditd
 * @skb: audit record
 *
 * Description:
 * Send a skb to the audit daemon, returns positive/zero values on success and
 * negative values on failure; in all cases the skb will be consumed by this
 * function.  If the send results in -ECONNREFUSED the connection with auditd
 * will be reset.  This function may sleep so callers should not hold any locks
 * where this would cause a problem.
 */
static int auditd_send_unicast_skb(struct sk_buff *skb)
{
	int rc;
	u32 portid;
	struct net *net;
	struct sock *sk;
	struct auditd_connection *ac;

	/* NOTE: we can't call netlink_unicast while in the RCU section so
	 *       take a reference to the network namespace and grab local
	 *       copies of the namespace, the sock, and the portid; the
	 *       namespace and sock aren't going to go away while we hold a
	 *       reference and if the portid does become invalid after the RCU
	 *       section netlink_unicast() should safely return an error */

	rcu_read_lock();
	ac = rcu_dereference(auditd_conn);
	if (!ac) {
		rcu_read_unlock();
		kfree_skb(skb);
		rc = -ECONNREFUSED;
		goto err;
	}
	net = get_net(ac->net);
	sk = audit_get_sk(net);
	portid = ac->portid;
	rcu_read_unlock();

	rc = netlink_unicast(sk, skb, portid, 0);
	put_net(net);
	if (rc < 0)
		goto err;

	return rc;

err:
	if (ac && rc == -ECONNREFUSED)
		auditd_reset(ac);
	return rc;
}

/**
 * kauditd_send_queue - Helper for kauditd_thread to flush skb queues
 * @sk: the sending sock
 * @portid: the netlink destination
 * @queue: the skb queue to process
 * @retry_limit: limit on number of netlink unicast failures
 * @skb_hook: per-skb hook for additional processing
 * @err_hook: hook called if the skb fails the netlink unicast send
 *
 * Description:
 * Run through the given queue and attempt to send the audit records to auditd,
 * returns zero on success, negative values on failure.  It is up to the caller
 * to ensure that the @sk is valid for the duration of this function.
 *
 */
static int kauditd_send_queue(struct sock *sk, u32 portid,
			      struct sk_buff_head *queue,
			      unsigned int retry_limit,
			      void (*skb_hook)(struct sk_buff *skb),
			      void (*err_hook)(struct sk_buff *skb))
{
	int rc = 0;
	struct sk_buff *skb;
	unsigned int failed = 0;

	/* NOTE: kauditd_thread takes care of all our locking, we just use
	 *       the netlink info passed to us (e.g. sk and portid) */

	while ((skb = skb_dequeue(queue))) {
		/* call the skb_hook for each skb we touch */
		if (skb_hook)
			(*skb_hook)(skb);

		/* can we send to anyone via unicast? */
		if (!sk) {
			if (err_hook)
				(*err_hook)(skb);
			continue;
		}

retry:
		/* grab an extra skb reference in case of error */
		skb_get(skb);
		rc = netlink_unicast(sk, skb, portid, 0);
		if (rc < 0) {
			/* send failed - try a few times unless fatal error */
			if (++failed >= retry_limit ||
			    rc == -ECONNREFUSED || rc == -EPERM) {
				sk = NULL;
				if (err_hook)
					(*err_hook)(skb);
				if (rc == -EAGAIN)
					rc = 0;
				/* continue to drain the queue */
				continue;
			} else
				goto retry;
		} else {
<<<<<<< HEAD
// [ SEC_SELINUX_PORTING_COMMON
#ifdef CONFIG_PROC_AVC
			struct nlmsghdr *nlh = nlmsg_hdr(skb);
			char *data = nlmsg_data(nlh);

			if (nlh->nlmsg_type != AUDIT_EOE && nlh->nlmsg_type != AUDIT_NETFILTER_CFG)
				sec_avc_log("%s\n", data);
#endif
// ] SEC_SELINUX_PORTING_COMMON
			/* it worked - drop the extra reference and continue */
=======
			/* skb sent - drop the extra reference and continue */
>>>>>>> cd327660
			consume_skb(skb);
			failed = 0;
		}
	}

	return (rc >= 0 ? 0 : rc);
}

/*
 * kauditd_send_multicast_skb - Send a record to any multicast listeners
 * @skb: audit record
 *
 * Description:
 * Write a multicast message to anyone listening in the initial network
 * namespace.  This function doesn't consume an skb as might be expected since
 * it has to copy it anyways.
 */
static void kauditd_send_multicast_skb(struct sk_buff *skb)
{
	struct sk_buff *copy;
	struct sock *sock = audit_get_sk(&init_net);
	struct nlmsghdr *nlh;

	/* NOTE: we are not taking an additional reference for init_net since
	 *       we don't have to worry about it going away */

	if (!netlink_has_listeners(sock, AUDIT_NLGRP_READLOG))
		return;

	/*
	 * The seemingly wasteful skb_copy() rather than bumping the refcount
	 * using skb_get() is necessary because non-standard mods are made to
	 * the skb by the original kaudit unicast socket send routine.  The
	 * existing auditd daemon assumes this breakage.  Fixing this would
	 * require co-ordinating a change in the established protocol between
	 * the kaudit kernel subsystem and the auditd userspace code.  There is
	 * no reason for new multicast clients to continue with this
	 * non-compliance.
	 */
	copy = skb_copy(skb, GFP_KERNEL);
	if (!copy)
		return;
	nlh = nlmsg_hdr(copy);
	nlh->nlmsg_len = skb->len;

	nlmsg_multicast(sock, copy, 0, AUDIT_NLGRP_READLOG, GFP_KERNEL);
}

/**
 * kauditd_thread - Worker thread to send audit records to userspace
 * @dummy: unused
 */
static int kauditd_thread(void *dummy)
{
	int rc;
	u32 portid = 0;
	struct net *net = NULL;
	struct sock *sk = NULL;
	struct auditd_connection *ac;

#define UNICAST_RETRIES 5

	set_freezable();
	while (!kthread_should_stop()) {
		/* NOTE: see the lock comments in auditd_send_unicast_skb() */
		rcu_read_lock();
		ac = rcu_dereference(auditd_conn);
		if (!ac) {
			rcu_read_unlock();
			goto main_queue;
		}
		net = get_net(ac->net);
		sk = audit_get_sk(net);
		portid = ac->portid;
		rcu_read_unlock();

		/* attempt to flush the hold queue */
		rc = kauditd_send_queue(sk, portid,
					&audit_hold_queue, UNICAST_RETRIES,
					NULL, kauditd_rehold_skb);
		if (ac && rc < 0) {
			sk = NULL;
			auditd_reset(ac);
			goto main_queue;
		}

		/* attempt to flush the retry queue */
		rc = kauditd_send_queue(sk, portid,
					&audit_retry_queue, UNICAST_RETRIES,
					NULL, kauditd_hold_skb);
		if (ac && rc < 0) {
			sk = NULL;
			auditd_reset(ac);
			goto main_queue;
		}

main_queue:
		/* process the main queue - do the multicast send and attempt
		 * unicast, dump failed record sends to the retry queue; if
		 * sk == NULL due to previous failures we will just do the
		 * multicast send and move the record to the hold queue */
		rc = kauditd_send_queue(sk, portid, &audit_queue, 1,
					kauditd_send_multicast_skb,
					(sk ?
					 kauditd_retry_skb : kauditd_hold_skb));
		if (ac && rc < 0)
			auditd_reset(ac);
		sk = NULL;

		/* drop our netns reference, no auditd sends past this line */
		if (net) {
			put_net(net);
			net = NULL;
		}

		/* we have processed all the queues so wake everyone */
		wake_up(&audit_backlog_wait);

		/* NOTE: we want to wake up if there is anything on the queue,
		 *       regardless of if an auditd is connected, as we need to
		 *       do the multicast send and rotate records from the
		 *       main queue to the retry/hold queues */
		wait_event_freezable(kauditd_wait,
				     (skb_queue_len(&audit_queue) ? 1 : 0));
	}

	return 0;
}

int audit_send_list_thread(void *_dest)
{
	struct audit_netlink_list *dest = _dest;
	struct sk_buff *skb;
	struct sock *sk = audit_get_sk(dest->net);

	/* wait for parent to finish and send an ACK */
	mutex_lock(&audit_cmd_mutex);
	mutex_unlock(&audit_cmd_mutex);

	while ((skb = __skb_dequeue(&dest->q)) != NULL)
		netlink_unicast(sk, skb, dest->portid, 0);

	put_net(dest->net);
	kfree(dest);

	return 0;
}

struct sk_buff *audit_make_reply(int seq, int type, int done,
				 int multi, const void *payload, int size)
{
	struct sk_buff	*skb;
	struct nlmsghdr	*nlh;
	void		*data;
	int		flags = multi ? NLM_F_MULTI : 0;
	int		t     = done  ? NLMSG_DONE  : type;

	skb = nlmsg_new(size, GFP_KERNEL);
	if (!skb)
		return NULL;

	nlh	= nlmsg_put(skb, 0, seq, t, size, flags);
	if (!nlh)
		goto out_kfree_skb;
	data = nlmsg_data(nlh);
	memcpy(data, payload, size);
	return skb;

out_kfree_skb:
	kfree_skb(skb);
	return NULL;
}

static void audit_free_reply(struct audit_reply *reply)
{
	if (!reply)
		return;

	if (reply->skb)
		kfree_skb(reply->skb);
	if (reply->net)
		put_net(reply->net);
	kfree(reply);
}

static int audit_send_reply_thread(void *arg)
{
	struct audit_reply *reply = (struct audit_reply *)arg;

	mutex_lock(&audit_cmd_mutex);
	mutex_unlock(&audit_cmd_mutex);

	/* Ignore failure. It'll only happen if the sender goes away,
	   because our timeout is set to infinite. */
	netlink_unicast(audit_get_sk(reply->net), reply->skb, reply->portid, 0);
	reply->skb = NULL;
	audit_free_reply(reply);
	return 0;
}

/**
 * audit_send_reply - send an audit reply message via netlink
 * @request_skb: skb of request we are replying to (used to target the reply)
 * @seq: sequence number
 * @type: audit message type
 * @done: done (last) flag
 * @multi: multi-part message flag
 * @payload: payload data
 * @size: payload size
 *
 * Allocates a skb, builds the netlink message, and sends it to the port id.
 */
static void audit_send_reply(struct sk_buff *request_skb, int seq, int type, int done,
			     int multi, const void *payload, int size)
{
	struct task_struct *tsk;
	struct audit_reply *reply;

	reply = kzalloc(sizeof(*reply), GFP_KERNEL);
	if (!reply)
		return;

	reply->skb = audit_make_reply(seq, type, done, multi, payload, size);
	if (!reply->skb)
		goto err;
	reply->net = get_net(sock_net(NETLINK_CB(request_skb).sk));
	reply->portid = NETLINK_CB(request_skb).portid;

	tsk = kthread_run(audit_send_reply_thread, reply, "audit_send_reply");
	if (IS_ERR(tsk))
		goto err;

	return;

err:
	audit_free_reply(reply);
}

/*
 * Check for appropriate CAP_AUDIT_ capabilities on incoming audit
 * control messages.
 */
static int audit_netlink_ok(struct sk_buff *skb, u16 msg_type)
{
	int err = 0;

	/* Only support initial user namespace for now. */
	/*
	 * We return ECONNREFUSED because it tricks userspace into thinking
	 * that audit was not configured into the kernel.  Lots of users
	 * configure their PAM stack (because that's what the distro does)
	 * to reject login if unable to send messages to audit.  If we return
	 * ECONNREFUSED the PAM stack thinks the kernel does not have audit
	 * configured in and will let login proceed.  If we return EPERM
	 * userspace will reject all logins.  This should be removed when we
	 * support non init namespaces!!
	 */
	if (current_user_ns() != &init_user_ns)
		return -ECONNREFUSED;

	switch (msg_type) {
	case AUDIT_LIST:
	case AUDIT_ADD:
	case AUDIT_DEL:
		return -EOPNOTSUPP;
	case AUDIT_GET:
	case AUDIT_SET:
	case AUDIT_GET_FEATURE:
	case AUDIT_SET_FEATURE:
	case AUDIT_LIST_RULES:
	case AUDIT_ADD_RULE:
	case AUDIT_DEL_RULE:
	case AUDIT_SIGNAL_INFO:
	case AUDIT_TTY_GET:
	case AUDIT_TTY_SET:
	case AUDIT_TRIM:
	case AUDIT_MAKE_EQUIV:
		/* Only support auditd and auditctl in initial pid namespace
		 * for now. */
		if (task_active_pid_ns(current) != &init_pid_ns)
			return -EPERM;

		if (!netlink_capable(skb, CAP_AUDIT_CONTROL))
			err = -EPERM;
		break;
	case AUDIT_USER:
	case AUDIT_FIRST_USER_MSG ... AUDIT_LAST_USER_MSG:
	case AUDIT_FIRST_USER_MSG2 ... AUDIT_LAST_USER_MSG2:
		if (!netlink_capable(skb, CAP_AUDIT_WRITE))
			err = -EPERM;
		break;
	default:  /* bad msg */
		err = -EINVAL;
	}

	return err;
}

static void audit_log_common_recv_msg(struct audit_buffer **ab, u16 msg_type)
{
	uid_t uid = from_kuid(&init_user_ns, current_uid());
	pid_t pid = task_tgid_nr(current);

	if (!audit_enabled && msg_type != AUDIT_USER_AVC) {
		*ab = NULL;
		return;
	}

	*ab = audit_log_start(NULL, GFP_KERNEL, msg_type);
	if (unlikely(!*ab))
		return;
	audit_log_format(*ab, "pid=%d uid=%u", pid, uid);
	audit_log_session_info(*ab);
	audit_log_task_context(*ab);
}

int is_audit_feature_set(int i)
{
	return af.features & AUDIT_FEATURE_TO_MASK(i);
}


static int audit_get_feature(struct sk_buff *skb)
{
	u32 seq;

	seq = nlmsg_hdr(skb)->nlmsg_seq;

	audit_send_reply(skb, seq, AUDIT_GET_FEATURE, 0, 0, &af, sizeof(af));

	return 0;
}

static void audit_log_feature_change(int which, u32 old_feature, u32 new_feature,
				     u32 old_lock, u32 new_lock, int res)
{
	struct audit_buffer *ab;

	if (audit_enabled == AUDIT_OFF)
		return;

	ab = audit_log_start(NULL, GFP_KERNEL, AUDIT_FEATURE_CHANGE);
	if (!ab)
		return;
	audit_log_task_info(ab, current);
	audit_log_format(ab, " feature=%s old=%u new=%u old_lock=%u new_lock=%u res=%d",
			 audit_feature_names[which], !!old_feature, !!new_feature,
			 !!old_lock, !!new_lock, res);
	audit_log_end(ab);
}

static int audit_set_feature(struct audit_features *uaf)
{
	int i;

	BUILD_BUG_ON(AUDIT_LAST_FEATURE + 1 > ARRAY_SIZE(audit_feature_names));

	/* if there is ever a version 2 we should handle that here */

	for (i = 0; i <= AUDIT_LAST_FEATURE; i++) {
		u32 feature = AUDIT_FEATURE_TO_MASK(i);
		u32 old_feature, new_feature, old_lock, new_lock;

		/* if we are not changing this feature, move along */
		if (!(feature & uaf->mask))
			continue;

		old_feature = af.features & feature;
		new_feature = uaf->features & feature;
		new_lock = (uaf->lock | af.lock) & feature;
		old_lock = af.lock & feature;

		/* are we changing a locked feature? */
		if (old_lock && (new_feature != old_feature)) {
			audit_log_feature_change(i, old_feature, new_feature,
						 old_lock, new_lock, 0);
			return -EPERM;
		}
	}
	/* nothing invalid, do the changes */
	for (i = 0; i <= AUDIT_LAST_FEATURE; i++) {
		u32 feature = AUDIT_FEATURE_TO_MASK(i);
		u32 old_feature, new_feature, old_lock, new_lock;

		/* if we are not changing this feature, move along */
		if (!(feature & uaf->mask))
			continue;

		old_feature = af.features & feature;
		new_feature = uaf->features & feature;
		old_lock = af.lock & feature;
		new_lock = (uaf->lock | af.lock) & feature;

		if (new_feature != old_feature)
			audit_log_feature_change(i, old_feature, new_feature,
						 old_lock, new_lock, 1);

		if (new_feature)
			af.features |= feature;
		else
			af.features &= ~feature;
		af.lock |= new_lock;
	}

	return 0;
}

static int audit_replace(struct pid *pid)
{
	pid_t pvnr;
	struct sk_buff *skb;

	pvnr = pid_vnr(pid);
	skb = audit_make_reply(0, AUDIT_REPLACE, 0, 0, &pvnr, sizeof(pvnr));
	if (!skb)
		return -ENOMEM;
	return auditd_send_unicast_skb(skb);
}

static int audit_receive_msg(struct sk_buff *skb, struct nlmsghdr *nlh)
{
	u32			seq;
	void			*data;
	int			data_len;
	int			err;
	struct audit_buffer	*ab;
	u16			msg_type = nlh->nlmsg_type;
	struct audit_sig_info   *sig_data;
	char			*ctx = NULL;
	u32			len;

	err = audit_netlink_ok(skb, msg_type);
	if (err)
		return err;

	seq  = nlh->nlmsg_seq;
	data = nlmsg_data(nlh);
	data_len = nlmsg_len(nlh);

	switch (msg_type) {
	case AUDIT_GET: {
		struct audit_status	s;
		memset(&s, 0, sizeof(s));
		s.enabled		= audit_enabled;
		s.failure		= audit_failure;
		/* NOTE: use pid_vnr() so the PID is relative to the current
		 *       namespace */
		s.pid			= auditd_pid_vnr();
		s.rate_limit		= audit_rate_limit;
		s.backlog_limit		= audit_backlog_limit;
		s.lost			= atomic_read(&audit_lost);
		s.backlog		= skb_queue_len(&audit_queue);
		s.feature_bitmap	= AUDIT_FEATURE_BITMAP_ALL;
		s.backlog_wait_time	= audit_backlog_wait_time;
		audit_send_reply(skb, seq, AUDIT_GET, 0, 0, &s, sizeof(s));
		break;
	}
	case AUDIT_SET: {
		struct audit_status	s;
		memset(&s, 0, sizeof(s));
		/* guard against past and future API changes */
		memcpy(&s, data, min_t(size_t, sizeof(s), data_len));
		if (s.mask & AUDIT_STATUS_ENABLED) {
			err = audit_set_enabled(s.enabled);
			if (err < 0)
				return err;
		}
		if (s.mask & AUDIT_STATUS_FAILURE) {
			err = audit_set_failure(s.failure);
			if (err < 0)
				return err;
		}
		if (s.mask & AUDIT_STATUS_PID) {
			/* NOTE: we are using the vnr PID functions below
			 *       because the s.pid value is relative to the
			 *       namespace of the caller; at present this
			 *       doesn't matter much since you can really only
			 *       run auditd from the initial pid namespace, but
			 *       something to keep in mind if this changes */
			pid_t new_pid = s.pid;
			pid_t auditd_pid;
			struct pid *req_pid = task_tgid(current);

			/* Sanity check - PID values must match. Setting
			 * pid to 0 is how auditd ends auditing. */
			if (new_pid && (new_pid != pid_vnr(req_pid)))
				return -EINVAL;

			/* test the auditd connection */
			audit_replace(req_pid);

			auditd_pid = auditd_pid_vnr();
			if (auditd_pid) {
				/* replacing a healthy auditd is not allowed */
				if (new_pid) {
					audit_log_config_change("audit_pid",
							new_pid, auditd_pid, 0);
					return -EEXIST;
				}
				/* only current auditd can unregister itself */
				if (pid_vnr(req_pid) != auditd_pid) {
					audit_log_config_change("audit_pid",
							new_pid, auditd_pid, 0);
					return -EACCES;
				}
			}

			if (new_pid) {
				/* register a new auditd connection */
				err = auditd_set(req_pid,
						 NETLINK_CB(skb).portid,
						 sock_net(NETLINK_CB(skb).sk));
				if (audit_enabled != AUDIT_OFF)
					audit_log_config_change("audit_pid",
								new_pid,
								auditd_pid,
								err ? 0 : 1);
				if (err)
					return err;

				/* try to process any backlog */
				wake_up_interruptible(&kauditd_wait);
			} else {
				if (audit_enabled != AUDIT_OFF)
					audit_log_config_change("audit_pid",
								new_pid,
								auditd_pid, 1);

				/* unregister the auditd connection */
				auditd_reset(NULL);
			}
		}
		if (s.mask & AUDIT_STATUS_RATE_LIMIT) {
			err = audit_set_rate_limit(s.rate_limit);
			if (err < 0)
				return err;
		}
		if (s.mask & AUDIT_STATUS_BACKLOG_LIMIT) {
			err = audit_set_backlog_limit(s.backlog_limit);
			if (err < 0)
				return err;
		}
		if (s.mask & AUDIT_STATUS_BACKLOG_WAIT_TIME) {
			if (sizeof(s) > (size_t)nlh->nlmsg_len)
				return -EINVAL;
			if (s.backlog_wait_time > 10*AUDIT_BACKLOG_WAIT_TIME)
				return -EINVAL;
			err = audit_set_backlog_wait_time(s.backlog_wait_time);
			if (err < 0)
				return err;
		}
		if (s.mask == AUDIT_STATUS_LOST) {
			u32 lost = atomic_xchg(&audit_lost, 0);

			audit_log_config_change("lost", 0, lost, 1);
			return lost;
		}
		break;
	}
	case AUDIT_GET_FEATURE:
		err = audit_get_feature(skb);
		if (err)
			return err;
		break;
	case AUDIT_SET_FEATURE:
		if (data_len < sizeof(struct audit_features))
			return -EINVAL;
		err = audit_set_feature(data);
		if (err)
			return err;
		break;
	case AUDIT_USER:
	case AUDIT_FIRST_USER_MSG ... AUDIT_LAST_USER_MSG:
	case AUDIT_FIRST_USER_MSG2 ... AUDIT_LAST_USER_MSG2:
		if (!audit_enabled && msg_type != AUDIT_USER_AVC)
			return 0;
		/* exit early if there isn't at least one character to print */
		if (data_len < 2)
			return -EINVAL;

		err = audit_filter(msg_type, AUDIT_FILTER_USER);
		if (err == 1) { /* match or error */
			char *str = data;

			err = 0;
			if (msg_type == AUDIT_USER_TTY) {
				err = tty_audit_push();
				if (err)
					break;
			}
			audit_log_common_recv_msg(&ab, msg_type);
			if (msg_type != AUDIT_USER_TTY) {
				/* ensure NULL termination */
				str[data_len - 1] = '\0';
				audit_log_format(ab, " msg='%.*s'",
						 AUDIT_MESSAGE_TEXT_MAX,
						 str);
			} else {
				audit_log_format(ab, " data=");
				if (data_len > 0 && str[data_len - 1] == '\0')
					data_len--;
				audit_log_n_untrustedstring(ab, str, data_len);
			}
			audit_log_end(ab);
		}
		break;
	case AUDIT_ADD_RULE:
	case AUDIT_DEL_RULE:
		if (data_len < sizeof(struct audit_rule_data))
			return -EINVAL;
		if (audit_enabled == AUDIT_LOCKED) {
			audit_log_common_recv_msg(&ab, AUDIT_CONFIG_CHANGE);
			audit_log_format(ab, " audit_enabled=%d res=0", audit_enabled);
			audit_log_end(ab);
			return -EPERM;
		}
		err = audit_rule_change(msg_type, seq, data, data_len);
		break;
	case AUDIT_LIST_RULES:
		err = audit_list_rules_send(skb, seq);
		break;
	case AUDIT_TRIM:
		audit_trim_trees();
		audit_log_common_recv_msg(&ab, AUDIT_CONFIG_CHANGE);
		audit_log_format(ab, " op=trim res=1");
		audit_log_end(ab);
		break;
	case AUDIT_MAKE_EQUIV: {
		void *bufp = data;
		u32 sizes[2];
		size_t msglen = data_len;
		char *old, *new;

		err = -EINVAL;
		if (msglen < 2 * sizeof(u32))
			break;
		memcpy(sizes, bufp, 2 * sizeof(u32));
		bufp += 2 * sizeof(u32);
		msglen -= 2 * sizeof(u32);
		old = audit_unpack_string(&bufp, &msglen, sizes[0]);
		if (IS_ERR(old)) {
			err = PTR_ERR(old);
			break;
		}
		new = audit_unpack_string(&bufp, &msglen, sizes[1]);
		if (IS_ERR(new)) {
			err = PTR_ERR(new);
			kfree(old);
			break;
		}
		/* OK, here comes... */
		err = audit_tag_tree(old, new);

		audit_log_common_recv_msg(&ab, AUDIT_CONFIG_CHANGE);

		audit_log_format(ab, " op=make_equiv old=");
		audit_log_untrustedstring(ab, old);
		audit_log_format(ab, " new=");
		audit_log_untrustedstring(ab, new);
		audit_log_format(ab, " res=%d", !err);
		audit_log_end(ab);
		kfree(old);
		kfree(new);
		break;
	}
	case AUDIT_SIGNAL_INFO:
		len = 0;
		if (audit_sig_sid) {
			err = security_secid_to_secctx(audit_sig_sid, &ctx, &len);
			if (err)
				return err;
		}
		sig_data = kmalloc(sizeof(*sig_data) + len, GFP_KERNEL);
		if (!sig_data) {
			if (audit_sig_sid)
				security_release_secctx(ctx, len);
			return -ENOMEM;
		}
		sig_data->uid = from_kuid(&init_user_ns, audit_sig_uid);
		sig_data->pid = audit_sig_pid;
		if (audit_sig_sid) {
			memcpy(sig_data->ctx, ctx, len);
			security_release_secctx(ctx, len);
		}
		audit_send_reply(skb, seq, AUDIT_SIGNAL_INFO, 0, 0,
				 sig_data, sizeof(*sig_data) + len);
		kfree(sig_data);
		break;
	case AUDIT_TTY_GET: {
		struct audit_tty_status s;
		unsigned int t;

		t = READ_ONCE(current->signal->audit_tty);
		s.enabled = t & AUDIT_TTY_ENABLE;
		s.log_passwd = !!(t & AUDIT_TTY_LOG_PASSWD);

		audit_send_reply(skb, seq, AUDIT_TTY_GET, 0, 0, &s, sizeof(s));
		break;
	}
	case AUDIT_TTY_SET: {
		struct audit_tty_status s, old;
		struct audit_buffer	*ab;
		unsigned int t;

		memset(&s, 0, sizeof(s));
		/* guard against past and future API changes */
		memcpy(&s, data, min_t(size_t, sizeof(s), data_len));
		/* check if new data is valid */
		if ((s.enabled != 0 && s.enabled != 1) ||
		    (s.log_passwd != 0 && s.log_passwd != 1))
			err = -EINVAL;

		if (err)
			t = READ_ONCE(current->signal->audit_tty);
		else {
			t = s.enabled | (-s.log_passwd & AUDIT_TTY_LOG_PASSWD);
			t = xchg(&current->signal->audit_tty, t);
		}
		old.enabled = t & AUDIT_TTY_ENABLE;
		old.log_passwd = !!(t & AUDIT_TTY_LOG_PASSWD);

		audit_log_common_recv_msg(&ab, AUDIT_CONFIG_CHANGE);
		audit_log_format(ab, " op=tty_set old-enabled=%d new-enabled=%d"
				 " old-log_passwd=%d new-log_passwd=%d res=%d",
				 old.enabled, s.enabled, old.log_passwd,
				 s.log_passwd, !err);
		audit_log_end(ab);
		break;
	}
	default:
		err = -EINVAL;
		break;
	}

	return err < 0 ? err : 0;
}

/**
 * audit_receive - receive messages from a netlink control socket
 * @skb: the message buffer
 *
 * Parse the provided skb and deal with any messages that may be present,
 * malformed skbs are discarded.
 */
static void audit_receive(struct sk_buff  *skb)
{
	struct nlmsghdr *nlh;
	/*
	 * len MUST be signed for nlmsg_next to be able to dec it below 0
	 * if the nlmsg_len was not aligned
	 */
	int len;
	int err;

	nlh = nlmsg_hdr(skb);
	len = skb->len;

	mutex_lock(&audit_cmd_mutex);
	while (nlmsg_ok(nlh, len)) {
		err = audit_receive_msg(skb, nlh);
		/* if err or if this message says it wants a response */
		if (err || (nlh->nlmsg_flags & NLM_F_ACK))
			netlink_ack(skb, nlh, err, NULL);

		nlh = nlmsg_next(nlh, &len);
	}
	mutex_unlock(&audit_cmd_mutex);
}

/* Run custom bind function on netlink socket group connect or bind requests. */
static int audit_bind(struct net *net, int group)
{
	if (!capable(CAP_AUDIT_READ))
		return -EPERM;

	return 0;
}

static int __net_init audit_net_init(struct net *net)
{
	struct netlink_kernel_cfg cfg = {
		.input	= audit_receive,
		.bind	= audit_bind,
		.flags	= NL_CFG_F_NONROOT_RECV,
		.groups	= AUDIT_NLGRP_MAX,
	};

	struct audit_net *aunet = net_generic(net, audit_net_id);

	aunet->sk = netlink_kernel_create(net, NETLINK_AUDIT, &cfg);
	if (aunet->sk == NULL) {
		audit_panic("cannot initialize netlink socket in namespace");
		return -ENOMEM;
	}
	/* limit the timeout in case auditd is blocked/stopped */
	aunet->sk->sk_sndtimeo = HZ / 10;

	return 0;
}

static void __net_exit audit_net_exit(struct net *net)
{
	struct audit_net *aunet = net_generic(net, audit_net_id);

	/* NOTE: you would think that we would want to check the auditd
	 * connection and potentially reset it here if it lives in this
	 * namespace, but since the auditd connection tracking struct holds a
	 * reference to this namespace (see auditd_set()) we are only ever
	 * going to get here after that connection has been released */

	netlink_kernel_release(aunet->sk);
}

static struct pernet_operations audit_net_ops __net_initdata = {
	.init = audit_net_init,
	.exit = audit_net_exit,
	.id = &audit_net_id,
	.size = sizeof(struct audit_net),
};

/* Initialize audit support at boot time. */
static int __init audit_init(void)
{
	int i;

	if (audit_initialized == AUDIT_DISABLED)
		return 0;

	audit_buffer_cache = kmem_cache_create("audit_buffer",
					       sizeof(struct audit_buffer),
					       0, SLAB_PANIC, NULL);

	skb_queue_head_init(&audit_queue);
	skb_queue_head_init(&audit_retry_queue);
	skb_queue_head_init(&audit_hold_queue);

	for (i = 0; i < AUDIT_INODE_BUCKETS; i++)
		INIT_LIST_HEAD(&audit_inode_hash[i]);

	pr_info("initializing netlink subsys (%s)\n",
		audit_default ? "enabled" : "disabled");
	register_pernet_subsys(&audit_net_ops);

	audit_initialized = AUDIT_INITIALIZED;

	kauditd_task = kthread_run(kauditd_thread, NULL, "kauditd");
	if (IS_ERR(kauditd_task)) {
		int err = PTR_ERR(kauditd_task);
		panic("audit: failed to start the kauditd thread (%d)\n", err);
	}

	audit_log(NULL, GFP_KERNEL, AUDIT_KERNEL,
		"state=initialized audit_enabled=%u res=1",
		 audit_enabled);

	return 0;
}
__initcall(audit_init);

/* Process kernel command-line parameter at boot time.  audit=0 or audit=1. */
static int __init audit_enable(char *str)
{
	audit_default = !!simple_strtol(str, NULL, 0);
	if (!audit_default)
		audit_initialized = AUDIT_DISABLED;
	audit_enabled = audit_default;
	audit_ever_enabled = !!audit_enabled;

	pr_info("%s\n", audit_default ?
		"enabled (after initialization)" : "disabled (until reboot)");

	return 1;
}
__setup("audit=", audit_enable);

/* Process kernel command-line parameter at boot time.
 * audit_backlog_limit=<n> */
static int __init audit_backlog_limit_set(char *str)
{
	u32 audit_backlog_limit_arg;

	pr_info("audit_backlog_limit: ");
	if (kstrtouint(str, 0, &audit_backlog_limit_arg)) {
		pr_cont("using default of %u, unable to parse %s\n",
			audit_backlog_limit, str);
		return 1;
	}

	audit_backlog_limit = audit_backlog_limit_arg;
	pr_cont("%d\n", audit_backlog_limit);

	return 1;
}
__setup("audit_backlog_limit=", audit_backlog_limit_set);

static void audit_buffer_free(struct audit_buffer *ab)
{
	if (!ab)
		return;

	kfree_skb(ab->skb);
	kmem_cache_free(audit_buffer_cache, ab);
}

static struct audit_buffer *audit_buffer_alloc(struct audit_context *ctx,
					       gfp_t gfp_mask, int type)
{
	struct audit_buffer *ab;

	ab = kmem_cache_alloc(audit_buffer_cache, gfp_mask);
	if (!ab)
		return NULL;

	ab->skb = nlmsg_new(AUDIT_BUFSIZ, gfp_mask);
	if (!ab->skb)
		goto err;
	if (!nlmsg_put(ab->skb, 0, 0, type, 0, 0))
		goto err;

	ab->ctx = ctx;
	ab->gfp_mask = gfp_mask;

	return ab;

err:
	audit_buffer_free(ab);
	return NULL;
}

/**
 * audit_serial - compute a serial number for the audit record
 *
 * Compute a serial number for the audit record.  Audit records are
 * written to user-space as soon as they are generated, so a complete
 * audit record may be written in several pieces.  The timestamp of the
 * record and this serial number are used by the user-space tools to
 * determine which pieces belong to the same audit record.  The
 * (timestamp,serial) tuple is unique for each syscall and is live from
 * syscall entry to syscall exit.
 *
 * NOTE: Another possibility is to store the formatted records off the
 * audit context (for those records that have a context), and emit them
 * all at syscall exit.  However, this could delay the reporting of
 * significant errors until syscall exit (or never, if the system
 * halts).
 */
unsigned int audit_serial(void)
{
	static atomic_t serial = ATOMIC_INIT(0);

	return atomic_add_return(1, &serial);
}

static inline void audit_get_stamp(struct audit_context *ctx,
				   struct timespec64 *t, unsigned int *serial)
{
	if (!ctx || !auditsc_get_stamp(ctx, t, serial)) {
		*t = current_kernel_time64();
		*serial = audit_serial();
	}
}

/**
 * audit_log_start - obtain an audit buffer
 * @ctx: audit_context (may be NULL)
 * @gfp_mask: type of allocation
 * @type: audit message type
 *
 * Returns audit_buffer pointer on success or NULL on error.
 *
 * Obtain an audit buffer.  This routine does locking to obtain the
 * audit buffer, but then no locking is required for calls to
 * audit_log_*format.  If the task (ctx) is a task that is currently in a
 * syscall, then the syscall is marked as auditable and an audit record
 * will be written at syscall exit.  If there is no associated task, then
 * task context (ctx) should be NULL.
 */
struct audit_buffer *audit_log_start(struct audit_context *ctx, gfp_t gfp_mask,
				     int type)
{
	struct audit_buffer *ab;
	struct timespec64 t;
	unsigned int uninitialized_var(serial);

	if (audit_initialized != AUDIT_INITIALIZED)
		return NULL;

	if (unlikely(!audit_filter(type, AUDIT_FILTER_TYPE)))
		return NULL;

	/* NOTE: don't ever fail/sleep on these two conditions:
	 * 1. auditd generated record - since we need auditd to drain the
	 *    queue; also, when we are checking for auditd, compare PIDs using
	 *    task_tgid_vnr() since auditd_pid is set in audit_receive_msg()
	 *    using a PID anchored in the caller's namespace
	 * 2. generator holding the audit_cmd_mutex - we don't want to block
	 *    while holding the mutex */
	if (!(auditd_test_task(current) ||
	      (current == __mutex_owner(&audit_cmd_mutex)))) {
		long stime = audit_backlog_wait_time;

		while (audit_backlog_limit &&
		       (skb_queue_len(&audit_queue) > audit_backlog_limit)) {
			/* wake kauditd to try and flush the queue */
			wake_up_interruptible(&kauditd_wait);

			/* sleep if we are allowed and we haven't exhausted our
			 * backlog wait limit */
			if (gfpflags_allow_blocking(gfp_mask) && (stime > 0)) {
				DECLARE_WAITQUEUE(wait, current);

				add_wait_queue_exclusive(&audit_backlog_wait,
							 &wait);
				set_current_state(TASK_UNINTERRUPTIBLE);
				stime = schedule_timeout(stime);
				remove_wait_queue(&audit_backlog_wait, &wait);
			} else {
				if (audit_rate_check() && printk_ratelimit())
					pr_warn("audit_backlog=%d > audit_backlog_limit=%d\n",
						skb_queue_len(&audit_queue),
						audit_backlog_limit);
				audit_log_lost("backlog limit exceeded");
				return NULL;
			}
		}
	}

	ab = audit_buffer_alloc(ctx, gfp_mask, type);
	if (!ab) {
		audit_log_lost("out of memory in audit_log_start");
		return NULL;
	}

	audit_get_stamp(ab->ctx, &t, &serial);
	audit_log_format(ab, "audit(%llu.%03lu:%u): ",
			 (unsigned long long)t.tv_sec, t.tv_nsec/1000000, serial);

	return ab;
}

/**
 * audit_expand - expand skb in the audit buffer
 * @ab: audit_buffer
 * @extra: space to add at tail of the skb
 *
 * Returns 0 (no space) on failed expansion, or available space if
 * successful.
 */
static inline int audit_expand(struct audit_buffer *ab, int extra)
{
	struct sk_buff *skb = ab->skb;
	int oldtail = skb_tailroom(skb);
	int ret = pskb_expand_head(skb, 0, extra, ab->gfp_mask);
	int newtail = skb_tailroom(skb);

	if (ret < 0) {
		audit_log_lost("out of memory in audit_expand");
		return 0;
	}

	skb->truesize += newtail - oldtail;
	return newtail;
}

/*
 * Format an audit message into the audit buffer.  If there isn't enough
 * room in the audit buffer, more room will be allocated and vsnprint
 * will be called a second time.  Currently, we assume that a printk
 * can't format message larger than 1024 bytes, so we don't either.
 */
static void audit_log_vformat(struct audit_buffer *ab, const char *fmt,
			      va_list args)
{
	int len, avail;
	struct sk_buff *skb;
	va_list args2;

	if (!ab)
		return;

	BUG_ON(!ab->skb);
	skb = ab->skb;
	avail = skb_tailroom(skb);
	if (avail == 0) {
		avail = audit_expand(ab, AUDIT_BUFSIZ);
		if (!avail)
			goto out;
	}
	va_copy(args2, args);
	len = vsnprintf(skb_tail_pointer(skb), avail, fmt, args);
	if (len >= avail) {
		/* The printk buffer is 1024 bytes long, so if we get
		 * here and AUDIT_BUFSIZ is at least 1024, then we can
		 * log everything that printk could have logged. */
		avail = audit_expand(ab,
			max_t(unsigned, AUDIT_BUFSIZ, 1+len-avail));
		if (!avail)
			goto out_va_end;
		len = vsnprintf(skb_tail_pointer(skb), avail, fmt, args2);
	}
	if (len > 0)
		skb_put(skb, len);
out_va_end:
	va_end(args2);
out:
	return;
}

/**
 * audit_log_format - format a message into the audit buffer.
 * @ab: audit_buffer
 * @fmt: format string
 * @...: optional parameters matching @fmt string
 *
 * All the work is done in audit_log_vformat.
 */
void audit_log_format(struct audit_buffer *ab, const char *fmt, ...)
{
	va_list args;

	if (!ab)
		return;
	va_start(args, fmt);
	audit_log_vformat(ab, fmt, args);
	va_end(args);
}

/**
 * audit_log_n_hex - convert a buffer to hex and append it to the audit skb
 * @ab: the audit_buffer
 * @buf: buffer to convert to hex
 * @len: length of @buf to be converted
 *
 * No return value; failure to expand is silently ignored.
 *
 * This function will take the passed buf and convert it into a string of
 * ascii hex digits. The new string is placed onto the skb.
 */
void audit_log_n_hex(struct audit_buffer *ab, const unsigned char *buf,
		size_t len)
{
	int i, avail, new_len;
	unsigned char *ptr;
	struct sk_buff *skb;

	if (!ab)
		return;

	BUG_ON(!ab->skb);
	skb = ab->skb;
	avail = skb_tailroom(skb);
	new_len = len<<1;
	if (new_len >= avail) {
		/* Round the buffer request up to the next multiple */
		new_len = AUDIT_BUFSIZ*(((new_len-avail)/AUDIT_BUFSIZ) + 1);
		avail = audit_expand(ab, new_len);
		if (!avail)
			return;
	}

	ptr = skb_tail_pointer(skb);
	for (i = 0; i < len; i++)
		ptr = hex_byte_pack_upper(ptr, buf[i]);
	*ptr = 0;
	skb_put(skb, len << 1); /* new string is twice the old string */
}

/*
 * Format a string of no more than slen characters into the audit buffer,
 * enclosed in quote marks.
 */
void audit_log_n_string(struct audit_buffer *ab, const char *string,
			size_t slen)
{
	int avail, new_len;
	unsigned char *ptr;
	struct sk_buff *skb;

	if (!ab)
		return;

	BUG_ON(!ab->skb);
	skb = ab->skb;
	avail = skb_tailroom(skb);
	new_len = slen + 3;	/* enclosing quotes + null terminator */
	if (new_len > avail) {
		avail = audit_expand(ab, new_len);
		if (!avail)
			return;
	}
	ptr = skb_tail_pointer(skb);
	*ptr++ = '"';
	memcpy(ptr, string, slen);
	ptr += slen;
	*ptr++ = '"';
	*ptr = 0;
	skb_put(skb, slen + 2);	/* don't include null terminator */
}

/**
 * audit_string_contains_control - does a string need to be logged in hex
 * @string: string to be checked
 * @len: max length of the string to check
 */
bool audit_string_contains_control(const char *string, size_t len)
{
	const unsigned char *p;
	for (p = string; p < (const unsigned char *)string + len; p++) {
		if (*p == '"' || *p < 0x21 || *p > 0x7e)
			return true;
	}
	return false;
}

/**
 * audit_log_n_untrustedstring - log a string that may contain random characters
 * @ab: audit_buffer
 * @len: length of string (not including trailing null)
 * @string: string to be logged
 *
 * This code will escape a string that is passed to it if the string
 * contains a control character, unprintable character, double quote mark,
 * or a space. Unescaped strings will start and end with a double quote mark.
 * Strings that are escaped are printed in hex (2 digits per char).
 *
 * The caller specifies the number of characters in the string to log, which may
 * or may not be the entire string.
 */
void audit_log_n_untrustedstring(struct audit_buffer *ab, const char *string,
				 size_t len)
{
	if (audit_string_contains_control(string, len))
		audit_log_n_hex(ab, string, len);
	else
		audit_log_n_string(ab, string, len);
}

/**
 * audit_log_untrustedstring - log a string that may contain random characters
 * @ab: audit_buffer
 * @string: string to be logged
 *
 * Same as audit_log_n_untrustedstring(), except that strlen is used to
 * determine string length.
 */
void audit_log_untrustedstring(struct audit_buffer *ab, const char *string)
{
	audit_log_n_untrustedstring(ab, string, strlen(string));
}

/* This is a helper-function to print the escaped d_path */
void audit_log_d_path(struct audit_buffer *ab, const char *prefix,
		      const struct path *path)
{
	char *p, *pathname;

	if (prefix)
		audit_log_format(ab, "%s", prefix);

	/* We will allow 11 spaces for ' (deleted)' to be appended */
	pathname = kmalloc(PATH_MAX+11, ab->gfp_mask);
	if (!pathname) {
		audit_log_string(ab, "<no_memory>");
		return;
	}
	p = d_path(path, pathname, PATH_MAX+11);
	if (IS_ERR(p)) { /* Should never happen since we send PATH_MAX */
		/* FIXME: can we save some information here? */
		audit_log_string(ab, "<too_long>");
	} else
		audit_log_untrustedstring(ab, p);
	kfree(pathname);
}

void audit_log_session_info(struct audit_buffer *ab)
{
	unsigned int sessionid = audit_get_sessionid(current);
	uid_t auid = from_kuid(&init_user_ns, audit_get_loginuid(current));

	audit_log_format(ab, " auid=%u ses=%u", auid, sessionid);
}

void audit_log_key(struct audit_buffer *ab, char *key)
{
	audit_log_format(ab, " key=");
	if (key)
		audit_log_untrustedstring(ab, key);
	else
		audit_log_format(ab, "(null)");
}

void audit_log_cap(struct audit_buffer *ab, char *prefix, kernel_cap_t *cap)
{
	int i;

	audit_log_format(ab, " %s=", prefix);
	CAP_FOR_EACH_U32(i) {
		audit_log_format(ab, "%08x",
				 cap->cap[CAP_LAST_U32 - i]);
	}
}

static void audit_log_fcaps(struct audit_buffer *ab, struct audit_names *name)
{
	audit_log_cap(ab, "cap_fp", &name->fcap.permitted);
	audit_log_cap(ab, "cap_fi", &name->fcap.inheritable);
	audit_log_format(ab, " cap_fe=%d cap_fver=%x",
			 name->fcap.fE, name->fcap_ver);
}

static inline int audit_copy_fcaps(struct audit_names *name,
				   const struct dentry *dentry)
{
	struct cpu_vfs_cap_data caps;
	int rc;

	if (!dentry)
		return 0;

	rc = get_vfs_caps_from_disk(dentry, &caps);
	if (rc)
		return rc;

	name->fcap.permitted = caps.permitted;
	name->fcap.inheritable = caps.inheritable;
	name->fcap.fE = !!(caps.magic_etc & VFS_CAP_FLAGS_EFFECTIVE);
	name->fcap_ver = (caps.magic_etc & VFS_CAP_REVISION_MASK) >>
				VFS_CAP_REVISION_SHIFT;

	return 0;
}

/* Copy inode data into an audit_names. */
void audit_copy_inode(struct audit_names *name, const struct dentry *dentry,
		      struct inode *inode)
{
	name->ino   = inode->i_ino;
	name->dev   = inode->i_sb->s_dev;
	name->mode  = inode->i_mode;
	name->uid   = inode->i_uid;
	name->gid   = inode->i_gid;
	name->rdev  = inode->i_rdev;
	security_inode_getsecid(inode, &name->osid);
	audit_copy_fcaps(name, dentry);
}

/**
 * audit_log_name - produce AUDIT_PATH record from struct audit_names
 * @context: audit_context for the task
 * @n: audit_names structure with reportable details
 * @path: optional path to report instead of audit_names->name
 * @record_num: record number to report when handling a list of names
 * @call_panic: optional pointer to int that will be updated if secid fails
 */
void audit_log_name(struct audit_context *context, struct audit_names *n,
		    const struct path *path, int record_num, int *call_panic)
{
	struct audit_buffer *ab;
	ab = audit_log_start(context, GFP_KERNEL, AUDIT_PATH);
	if (!ab)
		return;

	audit_log_format(ab, "item=%d", record_num);

	if (path)
		audit_log_d_path(ab, " name=", path);
	else if (n->name) {
		switch (n->name_len) {
		case AUDIT_NAME_FULL:
			/* log the full path */
			audit_log_format(ab, " name=");
			audit_log_untrustedstring(ab, n->name->name);
			break;
		case 0:
			/* name was specified as a relative path and the
			 * directory component is the cwd */
			audit_log_d_path(ab, " name=", &context->pwd);
			break;
		default:
			/* log the name's directory component */
			audit_log_format(ab, " name=");
			audit_log_n_untrustedstring(ab, n->name->name,
						    n->name_len);
		}
	} else
		audit_log_format(ab, " name=(null)");

	if (n->ino != AUDIT_INO_UNSET)
		audit_log_format(ab, " inode=%lu"
				 " dev=%02x:%02x mode=%#ho"
				 " ouid=%u ogid=%u rdev=%02x:%02x",
				 n->ino,
				 MAJOR(n->dev),
				 MINOR(n->dev),
				 n->mode,
				 from_kuid(&init_user_ns, n->uid),
				 from_kgid(&init_user_ns, n->gid),
				 MAJOR(n->rdev),
				 MINOR(n->rdev));
	if (n->osid != 0) {
		char *ctx = NULL;
		u32 len;
		if (security_secid_to_secctx(
			n->osid, &ctx, &len)) {
			audit_log_format(ab, " osid=%u", n->osid);
			if (call_panic)
				*call_panic = 2;
		} else {
			audit_log_format(ab, " obj=%s", ctx);
			security_release_secctx(ctx, len);
		}
	}

	/* log the audit_names record type */
	audit_log_format(ab, " nametype=");
	switch(n->type) {
	case AUDIT_TYPE_NORMAL:
		audit_log_format(ab, "NORMAL");
		break;
	case AUDIT_TYPE_PARENT:
		audit_log_format(ab, "PARENT");
		break;
	case AUDIT_TYPE_CHILD_DELETE:
		audit_log_format(ab, "DELETE");
		break;
	case AUDIT_TYPE_CHILD_CREATE:
		audit_log_format(ab, "CREATE");
		break;
	default:
		audit_log_format(ab, "UNKNOWN");
		break;
	}

	audit_log_fcaps(ab, n);
	audit_log_end(ab);
}

int audit_log_task_context(struct audit_buffer *ab)
{
	char *ctx = NULL;
	unsigned len;
	int error;
	u32 sid;

	security_task_getsecid(current, &sid);
	if (!sid)
		return 0;

	error = security_secid_to_secctx(sid, &ctx, &len);
	if (error) {
		if (error != -EINVAL)
			goto error_path;
		return 0;
	}

	audit_log_format(ab, " subj=%s", ctx);
	security_release_secctx(ctx, len);
	return 0;

error_path:
	audit_panic("error in audit_log_task_context");
	return error;
}
EXPORT_SYMBOL(audit_log_task_context);

void audit_log_d_path_exe(struct audit_buffer *ab,
			  struct mm_struct *mm)
{
	struct file *exe_file;

	if (!mm)
		goto out_null;

	exe_file = get_mm_exe_file(mm);
	if (!exe_file)
		goto out_null;

	audit_log_d_path(ab, " exe=", &exe_file->f_path);
	fput(exe_file);
	return;
out_null:
	audit_log_format(ab, " exe=(null)");
}

struct tty_struct *audit_get_tty(struct task_struct *tsk)
{
	struct tty_struct *tty = NULL;
	unsigned long flags;

	spin_lock_irqsave(&tsk->sighand->siglock, flags);
	if (tsk->signal)
		tty = tty_kref_get(tsk->signal->tty);
	spin_unlock_irqrestore(&tsk->sighand->siglock, flags);
	return tty;
}

void audit_put_tty(struct tty_struct *tty)
{
	tty_kref_put(tty);
}

void audit_log_task_info(struct audit_buffer *ab, struct task_struct *tsk)
{
	const struct cred *cred;
	char comm[sizeof(tsk->comm)];
	struct tty_struct *tty;

	if (!ab)
		return;

	/* tsk == current */
	cred = current_cred();
	tty = audit_get_tty(tsk);
	audit_log_format(ab,
			 " ppid=%d pid=%d auid=%u uid=%u gid=%u"
			 " euid=%u suid=%u fsuid=%u"
			 " egid=%u sgid=%u fsgid=%u tty=%s ses=%u",
			 task_ppid_nr(tsk),
			 task_tgid_nr(tsk),
			 from_kuid(&init_user_ns, audit_get_loginuid(tsk)),
			 from_kuid(&init_user_ns, cred->uid),
			 from_kgid(&init_user_ns, cred->gid),
			 from_kuid(&init_user_ns, cred->euid),
			 from_kuid(&init_user_ns, cred->suid),
			 from_kuid(&init_user_ns, cred->fsuid),
			 from_kgid(&init_user_ns, cred->egid),
			 from_kgid(&init_user_ns, cred->sgid),
			 from_kgid(&init_user_ns, cred->fsgid),
			 tty ? tty_name(tty) : "(none)",
			 audit_get_sessionid(tsk));
	audit_put_tty(tty);
	audit_log_format(ab, " comm=");
	audit_log_untrustedstring(ab, get_task_comm(comm, tsk));
	audit_log_d_path_exe(ab, tsk->mm);
	audit_log_task_context(ab);
}
EXPORT_SYMBOL(audit_log_task_info);

/**
 * audit_log_link_denied - report a link restriction denial
 * @operation: specific link operation
 * @link: the path that triggered the restriction
 */
void audit_log_link_denied(const char *operation, const struct path *link)
{
	struct audit_buffer *ab;
	struct audit_names *name;

	name = kzalloc(sizeof(*name), GFP_NOFS);
	if (!name)
		return;

	/* Generate AUDIT_ANOM_LINK with subject, operation, outcome. */
	ab = audit_log_start(current->audit_context, GFP_KERNEL,
			     AUDIT_ANOM_LINK);
	if (!ab)
		goto out;
	audit_log_format(ab, "op=%s", operation);
	audit_log_task_info(ab, current);
	audit_log_format(ab, " res=0");
	audit_log_end(ab);

	/* Generate AUDIT_PATH record with object. */
	name->type = AUDIT_TYPE_NORMAL;
	audit_copy_inode(name, link->dentry, d_backing_inode(link->dentry));
	audit_log_name(current->audit_context, name, link, 0, NULL);
out:
	kfree(name);
}

/**
 * audit_log_end - end one audit record
 * @ab: the audit_buffer
 *
 * We can not do a netlink send inside an irq context because it blocks (last
 * arg, flags, is not set to MSG_DONTWAIT), so the audit buffer is placed on a
 * queue and a tasklet is scheduled to remove them from the queue outside the
 * irq context.  May be called in any context.
 */
void audit_log_end(struct audit_buffer *ab)
{
	struct sk_buff *skb;
	struct nlmsghdr *nlh;

	if (!ab)
		return;

	if (audit_rate_check()) {
		skb = ab->skb;
		ab->skb = NULL;

		/* setup the netlink header, see the comments in
		 * kauditd_send_multicast_skb() for length quirks */
		nlh = nlmsg_hdr(skb);
		nlh->nlmsg_len = skb->len - NLMSG_HDRLEN;

		/* queue the netlink packet and poke the kauditd thread */
		skb_queue_tail(&audit_queue, skb);
		wake_up_interruptible(&kauditd_wait);
	} else
		audit_log_lost("rate limit exceeded");

	audit_buffer_free(ab);
}

/**
 * audit_log - Log an audit record
 * @ctx: audit context
 * @gfp_mask: type of allocation
 * @type: audit message type
 * @fmt: format string to use
 * @...: variable parameters matching the format string
 *
 * This is a convenience function that calls audit_log_start,
 * audit_log_vformat, and audit_log_end.  It may be called
 * in any context.
 */
void audit_log(struct audit_context *ctx, gfp_t gfp_mask, int type,
	       const char *fmt, ...)
{
	struct audit_buffer *ab;
	va_list args;

	ab = audit_log_start(ctx, gfp_mask, type);
	if (ab) {
		va_start(args, fmt);
		audit_log_vformat(ab, fmt, args);
		va_end(args);
		audit_log_end(ab);
	}
}

#ifdef CONFIG_SECURITY
/**
 * audit_log_secctx - Converts and logs SELinux context
 * @ab: audit_buffer
 * @secid: security number
 *
 * This is a helper function that calls security_secid_to_secctx to convert
 * secid to secctx and then adds the (converted) SELinux context to the audit
 * log by calling audit_log_format, thus also preventing leak of internal secid
 * to userspace. If secid cannot be converted audit_panic is called.
 */
void audit_log_secctx(struct audit_buffer *ab, u32 secid)
{
	u32 len;
	char *secctx;

	if (security_secid_to_secctx(secid, &secctx, &len)) {
		audit_panic("Cannot convert secid to context");
	} else {
		audit_log_format(ab, " obj=%s", secctx);
		security_release_secctx(secctx, len);
	}
}
EXPORT_SYMBOL(audit_log_secctx);
#endif

EXPORT_SYMBOL(audit_log_start);
EXPORT_SYMBOL(audit_log_end);
EXPORT_SYMBOL(audit_log_format);
EXPORT_SYMBOL(audit_log);<|MERGE_RESOLUTION|>--- conflicted
+++ resolved
@@ -744,7 +744,6 @@
 			} else
 				goto retry;
 		} else {
-<<<<<<< HEAD
 // [ SEC_SELINUX_PORTING_COMMON
 #ifdef CONFIG_PROC_AVC
 			struct nlmsghdr *nlh = nlmsg_hdr(skb);
@@ -754,10 +753,7 @@
 				sec_avc_log("%s\n", data);
 #endif
 // ] SEC_SELINUX_PORTING_COMMON
-			/* it worked - drop the extra reference and continue */
-=======
 			/* skb sent - drop the extra reference and continue */
->>>>>>> cd327660
 			consume_skb(skb);
 			failed = 0;
 		}
