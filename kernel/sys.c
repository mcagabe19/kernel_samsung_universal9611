--- conflicted
+++ resolved
@@ -1204,11 +1204,7 @@
 	if (!strncmp(current->comm, "bpfloader", 9) ||
 	    !strncmp(current->comm, "netbpfload", 10) ||
 	    !strncmp(current->comm, "netd", 4)) {
-<<<<<<< HEAD
-		strcpy(tmp.release, "4.19.0");
-=======
 		strcpy(tmp.release, "5.4.0");
->>>>>>> dbb6769c
 		pr_debug("fake uname: %s/%d release=%s\n",
 			 current->comm, current->pid, tmp.release);
 	}
