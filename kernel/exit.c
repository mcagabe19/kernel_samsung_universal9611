--- conflicted
+++ resolved
@@ -62,22 +62,19 @@
 #include <linux/random.h>
 #include <linux/rcuwait.h>
 #include <linux/compat.h>
-<<<<<<< HEAD
+#include <linux/sysfs.h>
 #include <linux/cpufreq_times.h>
 #include <linux/ems.h>
-=======
-#include <linux/sysfs.h>
->>>>>>> 738d5660
 
 #include <linux/uaccess.h>
 #include <asm/unistd.h>
 #include <asm/pgtable.h>
 #include <asm/mmu_context.h>
 
-<<<<<<< HEAD
 #ifdef CONFIG_SECURITY_DEFEX
 #include <linux/defex.h>
-=======
+#endif
+
 /*
  * The default value should be high enough to not crash a system that randomly
  * crashes its kernel from time to time, but low enough to at least not permit
@@ -122,7 +119,6 @@
 	return 0;
 }
 late_initcall(kernel_exit_sysfs_init);
->>>>>>> 738d5660
 #endif
 
 static void __unhash_process(struct task_struct *p, bool group_dead)
