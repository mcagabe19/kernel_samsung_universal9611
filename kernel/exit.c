--- conflicted
+++ resolved
@@ -822,7 +822,6 @@
 	}
 
 	exit_signals(tsk);  /* sets PF_EXITING */
-<<<<<<< HEAD
 	sync_band(tsk, LEAVE_BAND);
 
 	/*
@@ -836,8 +835,6 @@
 	 */
 	raw_spin_lock_irq(&tsk->pi_lock);
 	raw_spin_unlock_irq(&tsk->pi_lock);
-=======
->>>>>>> 07ca3368
 
 	if (unlikely(in_atomic())) {
 		pr_info("note: %s[%d] exited with preempt_count %d\n",
