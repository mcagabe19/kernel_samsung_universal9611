--- conflicted
+++ resolved
@@ -9,7 +9,6 @@
 #include <linux/slab.h>
 #include <linux/irq_work.h>
 #include "tune.h"
-<<<<<<< HEAD
 #include <linux/ems.h>
 
 #include "walt.h"
@@ -380,10 +379,6 @@
 #else
 static inline void update_activated_cpus(void) { };
 #endif
-=======
-
-#include "walt.h"
->>>>>>> 8a685dfc
 
 int sched_rr_timeslice = RR_TIMESLICE;
 int sysctl_sched_rr_timeslice = (MSEC_PER_SEC / HZ) * RR_TIMESLICE;
@@ -2373,11 +2368,8 @@
 		update_rt_rq_load_avg(rq_clock_task(rq), cpu_of(rq), rt_rq,
 					rq->curr->sched_class == &rt_sched_class);
 
-<<<<<<< HEAD
 	clear_victim_flag(p);
 
-=======
->>>>>>> 8a685dfc
 	return p;
 }
 
@@ -2387,8 +2379,6 @@
 	u64 now = rq_clock_task(rq);
 
 	update_curr_rt(rq);
-
-	update_rt_rq_load_avg(rq_clock_task(rq), cpu_of(rq), &rq->rt, 1);
 
 	/*
 	 * The previous task needs to be made eligible for pushing
@@ -3598,7 +3588,6 @@
 	int cpu = cpu_of(rq);
 
 	update_curr_rt(rq);
-	update_rt_rq_load_avg(rq_clock_task(rq), cpu_of(rq), &rq->rt, 1);
 
 	for_each_sched_rt_entity(rt_se)
 		update_rt_load_avg(now, rt_se);
@@ -3691,13 +3680,11 @@
 	.switched_to		= switched_to_rt,
 
 	.update_curr		= update_curr_rt,
-<<<<<<< HEAD
+#ifdef CONFIG_SCHED_WALT
+	.fixup_cumulative_runnable_avg = walt_fixup_cumulative_runnable_avg,
+#endif
 #ifdef CONFIG_RT_GROUP_SCHED
 	.task_change_group	= task_change_group_rt,
-=======
-#ifdef CONFIG_SCHED_WALT
-	.fixup_cumulative_runnable_avg = walt_fixup_cumulative_runnable_avg,
->>>>>>> 8a685dfc
 #endif
 };
 
