/*
 * kallsyms.c: in-kernel printing of symbolic oopses and stack traces.
 *
 * Rewritten and vastly simplified by Rusty Russell for in-kernel
 * module loader:
 *   Copyright 2002 Rusty Russell <rusty@rustcorp.com.au> IBM Corporation
 *
 * ChangeLog:
 *
 * (25/Aug/2004) Paulo Marques <pmarques@grupopie.com>
 *      Changed the compression method from stem compression to "table lookup"
 *      compression (see scripts/kallsyms.c for a more complete description)
 */
#include <linux/kallsyms.h>
#include <linux/module.h>
#include <linux/init.h>
#include <linux/seq_file.h>
#include <linux/fs.h>
#include <linux/kdb.h>
#include <linux/err.h>
#include <linux/proc_fs.h>
#include <linux/sched.h>	/* for cond_resched */
#include <linux/mm.h>
#include <linux/ctype.h>
#include <linux/slab.h>
#include <linux/filter.h>
#include <linux/compiler.h>
#if defined(CONFIG_SEC_DEBUG)
#include <linux/sec_debug.h>
#endif

#include <asm/sections.h>

#ifdef CONFIG_KALLSYMS_ALL
#define all_var 1
#else
#define all_var 0
#endif

/*
 * These will be re-linked against their real values
 * during the second link stage.
 */
extern const unsigned long kallsyms_addresses[] __weak;
extern const int kallsyms_offsets[] __weak;
extern const u8 kallsyms_names[] __weak;

/*
 * Tell the compiler that the count isn't in the small data section if the arch
 * has one (eg: FRV).
 */
extern const unsigned long kallsyms_num_syms
__attribute__((weak, section(".rodata")));

extern const unsigned long kallsyms_relative_base
__attribute__((weak, section(".rodata")));

extern const u8 kallsyms_token_table[] __weak;
extern const u16 kallsyms_token_index[] __weak;

extern const unsigned long kallsyms_markers[] __weak;

#if defined(CONFIG_SEC_DEBUG)
void sec_debug_set_kallsyms_info(struct sec_debug_ksyms *ksyms, int magic)
{
	if (!IS_ENABLED(CONFIG_KALLSYMS_BASE_RELATIVE)) {
		ksyms->addresses_pa = __pa(kallsyms_addresses);
		ksyms->relative_base = 0x0;
		ksyms->offsets_pa = 0x0;
	} else {
		ksyms->addresses_pa = 0x0;
		ksyms->relative_base = (uint64_t)kallsyms_relative_base;
		ksyms->offsets_pa = __pa(kallsyms_offsets);
	}

	ksyms->names_pa = __pa(kallsyms_names);
	ksyms->num_syms = kallsyms_num_syms;
	ksyms->token_table_pa = __pa(kallsyms_token_table);
	ksyms->token_index_pa = __pa(kallsyms_token_index);
	ksyms->markers_pa = __pa(kallsyms_markers);

	ksyms->sect.sinittext = (uint64_t)_sinittext;
	ksyms->sect.einittext = (uint64_t)_einittext;
	ksyms->sect.stext = (uint64_t)_stext;
	ksyms->sect.etext = (uint64_t)_etext;
	ksyms->sect.end = (uint64_t)_end;

	ksyms->kallsyms_all = all_var;

	ksyms->magic = magic;
	ksyms->kimage_voffset = kimage_voffset;
}
#endif

static inline int is_kernel_inittext(unsigned long addr)
{
	if (addr >= (unsigned long)_sinittext
	    && addr <= (unsigned long)_einittext)
		return 1;
	return 0;
}

static inline int is_kernel_text(unsigned long addr)
{
	if ((addr >= (unsigned long)_stext && addr <= (unsigned long)_etext) ||
	    arch_is_kernel_text(addr))
		return 1;
	return in_gate_area_no_mm(addr);
}

static inline int is_kernel(unsigned long addr)
{
	if (addr >= (unsigned long)_stext && addr <= (unsigned long)_end)
		return 1;
	return in_gate_area_no_mm(addr);
}

static int is_ksym_addr(unsigned long addr)
{
	if (IS_ENABLED(CONFIG_KALLSYMS_ALL))
		return is_kernel(addr);

	return is_kernel_text(addr) || is_kernel_inittext(addr);
}

/*
 * Expand a compressed symbol data into the resulting uncompressed string,
 * if uncompressed string is too long (>= maxlen), it will be truncated,
 * given the offset to where the symbol is in the compressed stream.
 */
static unsigned int kallsyms_expand_symbol(unsigned int off,
					   char *result, size_t maxlen)
{
	int len, skipped_first = 0;
	const u8 *tptr, *data;

	/* Get the compressed symbol length from the first symbol byte. */
	data = &kallsyms_names[off];
	len = *data;
	data++;

	/*
	 * Update the offset to return the offset for the next symbol on
	 * the compressed stream.
	 */
	off += len + 1;

	/*
	 * For every byte on the compressed symbol data, copy the table
	 * entry for that byte.
	 */
	while (len) {
		tptr = &kallsyms_token_table[kallsyms_token_index[*data]];
		data++;
		len--;

		while (*tptr) {
			if (skipped_first) {
				if (maxlen <= 1)
					goto tail;
				*result = *tptr;
				result++;
				maxlen--;
			} else
				skipped_first = 1;
			tptr++;
		}
	}

tail:
	if (maxlen)
		*result = '\0';

	/* Return to offset to the next symbol. */
	return off;
}

/*
 * Get symbol type information. This is encoded as a single char at the
 * beginning of the symbol name.
 */
static char kallsyms_get_symbol_type(unsigned int off)
{
	/*
	 * Get just the first code, look it up in the token table,
	 * and return the first char from this token.
	 */
	return kallsyms_token_table[kallsyms_token_index[kallsyms_names[off + 1]]];
}


/*
 * Find the offset on the compressed stream given and index in the
 * kallsyms array.
 */
static unsigned int get_symbol_offset(unsigned long pos)
{
	const u8 *name;
	int i;

	/*
	 * Use the closest marker we have. We have markers every 256 positions,
	 * so that should be close enough.
	 */
	name = &kallsyms_names[kallsyms_markers[pos >> 8]];

	/*
	 * Sequentially scan all the symbols up to the point we're searching
	 * for. Every symbol is stored in a [<len>][<len> bytes of data] format,
	 * so we just need to add the len to the current pointer for every
	 * symbol we wish to skip.
	 */
	for (i = 0; i < (pos & 0xFF); i++)
		name = name + (*name) + 1;

	return name - kallsyms_names;
}

static unsigned long kallsyms_sym_address(int idx)
{
	if (!IS_ENABLED(CONFIG_KALLSYMS_BASE_RELATIVE))
		return kallsyms_addresses[idx];

	/* values are unsigned offsets if --absolute-percpu is not in effect */
	if (!IS_ENABLED(CONFIG_KALLSYMS_ABSOLUTE_PERCPU))
		return kallsyms_relative_base + (u32)kallsyms_offsets[idx];

	/* ...otherwise, positive offsets are absolute values */
	if (kallsyms_offsets[idx] >= 0)
		return kallsyms_offsets[idx];

	/* ...and negative offsets are relative to kallsyms_relative_base - 1 */
	return kallsyms_relative_base - 1 - kallsyms_offsets[idx];
}

/* Lookup the address for this symbol. Returns 0 if not found. */
unsigned long kallsyms_lookup_name(const char *name)
{
	char namebuf[KSYM_NAME_LEN];
	unsigned long i;
	unsigned int off;

	for (i = 0, off = 0; i < kallsyms_num_syms; i++) {
		off = kallsyms_expand_symbol(off, namebuf, ARRAY_SIZE(namebuf));

		if (strcmp(namebuf, name) == 0)
			return kallsyms_sym_address(i);
	}
	return module_kallsyms_lookup_name(name);
}
EXPORT_SYMBOL_GPL(kallsyms_lookup_name);

int kallsyms_on_each_symbol(int (*fn)(void *, const char *, struct module *,
				      unsigned long),
			    void *data)
{
	char namebuf[KSYM_NAME_LEN];
	unsigned long i;
	unsigned int off;
	int ret;

	for (i = 0, off = 0; i < kallsyms_num_syms; i++) {
		off = kallsyms_expand_symbol(off, namebuf, ARRAY_SIZE(namebuf));
		ret = fn(data, namebuf, NULL, kallsyms_sym_address(i));
		if (ret != 0)
			return ret;
	}
	return module_kallsyms_on_each_symbol(fn, data);
}
EXPORT_SYMBOL_GPL(kallsyms_on_each_symbol);

static unsigned long get_symbol_pos(unsigned long addr,
				    unsigned long *symbolsize,
				    unsigned long *offset)
{
	unsigned long symbol_start = 0, symbol_end = 0;
	unsigned long i, low, high, mid;

	/* This kernel should never had been booted. */
	if (!IS_ENABLED(CONFIG_KALLSYMS_BASE_RELATIVE))
		BUG_ON(!kallsyms_addresses);
	else
		BUG_ON(!kallsyms_offsets);

	/* Do a binary search on the sorted kallsyms_addresses array. */
	low = 0;
	high = kallsyms_num_syms;

	while (high - low > 1) {
		mid = low + (high - low) / 2;
		if (kallsyms_sym_address(mid) <= addr)
			low = mid;
		else
			high = mid;
	}

	/*
	 * Search for the first aliased symbol. Aliased
	 * symbols are symbols with the same address.
	 */
	while (low && kallsyms_sym_address(low-1) == kallsyms_sym_address(low))
		--low;

	symbol_start = kallsyms_sym_address(low);

	/* Search for next non-aliased symbol. */
	for (i = low + 1; i < kallsyms_num_syms; i++) {
		if (kallsyms_sym_address(i) > symbol_start) {
			symbol_end = kallsyms_sym_address(i);
			break;
		}
	}

	/* If we found no next symbol, we use the end of the section. */
	if (!symbol_end) {
		if (is_kernel_inittext(addr))
			symbol_end = (unsigned long)_einittext;
		else if (IS_ENABLED(CONFIG_KALLSYMS_ALL))
			symbol_end = (unsigned long)_end;
		else
			symbol_end = (unsigned long)_etext;
	}

	if (symbolsize)
		*symbolsize = symbol_end - symbol_start;
	if (offset)
		*offset = addr - symbol_start;

	return low;
}

/*
 * Lookup an address but don't bother to find any names.
 */
int kallsyms_lookup_size_offset(unsigned long addr, unsigned long *symbolsize,
				unsigned long *offset)
{
	char namebuf[KSYM_NAME_LEN];

	if (is_ksym_addr(addr)) {
		get_symbol_pos(addr, symbolsize, offset);
		return 1;
	}
	return !!module_address_lookup(addr, symbolsize, offset, NULL, namebuf) ||
	       !!__bpf_address_lookup(addr, symbolsize, offset, namebuf);
}

#ifdef CONFIG_CFI_CLANG
/*
 * LLVM appends .cfi to function names when CONFIG_CFI_CLANG is enabled,
 * which causes confusion and potentially breaks user space tools, so we
 * will strip the postfix from expanded symbol names.
 */
static inline void cleanup_symbol_name(char *s)
{
	char *res;

<<<<<<< HEAD
=======
#ifdef CONFIG_THINLTO
	/* Filter out hashes from static functions */
	res = strrchr(s, '$');
	if (res)
		*res = '\0';
#endif
>>>>>>> 8a685dfc
	res = strrchr(s, '.');
	if (res && !strcmp(res, ".cfi"))
		*res = '\0';
}
#else
static inline void cleanup_symbol_name(char *s) {}
#endif

/*
 * Lookup an address
 * - modname is set to NULL if it's in the kernel.
 * - We guarantee that the returned name is valid until we reschedule even if.
 *   It resides in a module.
 * - We also guarantee that modname will be valid until rescheduled.
 */
const char *kallsyms_lookup(unsigned long addr,
			    unsigned long *symbolsize,
			    unsigned long *offset,
			    char **modname, char *namebuf)
{
	const char *ret;

	namebuf[KSYM_NAME_LEN - 1] = 0;
	namebuf[0] = 0;

	if (is_ksym_addr(addr)) {
		unsigned long pos;

		pos = get_symbol_pos(addr, symbolsize, offset);
		/* Grab name */
		kallsyms_expand_symbol(get_symbol_offset(pos),
				       namebuf, KSYM_NAME_LEN);
		if (modname)
			*modname = NULL;

		ret = namebuf;
		goto found;
	}

	/* See if it's in a module or a BPF JITed image. */
	ret = module_address_lookup(addr, symbolsize, offset,
				    modname, namebuf);
	if (!ret)
		ret = bpf_address_lookup(addr, symbolsize,
					 offset, modname, namebuf);

found:
	cleanup_symbol_name(namebuf);
	return ret;
}

int lookup_symbol_name(unsigned long addr, char *symname)
{
	int res;

	symname[0] = '\0';
	symname[KSYM_NAME_LEN - 1] = '\0';

	if (is_ksym_addr(addr)) {
		unsigned long pos;

		pos = get_symbol_pos(addr, NULL, NULL);
		/* Grab name */
		kallsyms_expand_symbol(get_symbol_offset(pos),
				       symname, KSYM_NAME_LEN);
		goto found;
	}
	/* See if it's in a module. */
	res = lookup_module_symbol_name(addr, symname);
	if (res)
		return res;

found:
	cleanup_symbol_name(symname);
	return 0;
}

int lookup_symbol_attrs(unsigned long addr, unsigned long *size,
			unsigned long *offset, char *modname, char *name)
{
	int res;

	name[0] = '\0';
	name[KSYM_NAME_LEN - 1] = '\0';

	if (is_ksym_addr(addr)) {
		unsigned long pos;

		pos = get_symbol_pos(addr, size, offset);
		/* Grab name */
		kallsyms_expand_symbol(get_symbol_offset(pos),
				       name, KSYM_NAME_LEN);
		modname[0] = '\0';
		goto found;
	}
	/* See if it's in a module. */
	res = lookup_module_symbol_attrs(addr, size, offset, modname, name);
	if (res)
		return res;

found:
	cleanup_symbol_name(name);
	return 0;
}

/* Look up a kernel symbol and return it in a text buffer. */
static int __sprint_symbol(char *buffer, unsigned long address,
			   int symbol_offset, int add_offset)
{
	char *modname;
	const char *name;
	unsigned long offset, size;
	int len;

	address += symbol_offset;
	name = kallsyms_lookup(address, &size, &offset, &modname, buffer);
	if (!name)
		return sprintf(buffer, "0x%lx", address - symbol_offset);

	if (name != buffer)
		strcpy(buffer, name);
	len = strlen(buffer);
	offset -= symbol_offset;

	if (add_offset)
		len += sprintf(buffer + len, "+%#lx/%#lx", offset, size);

	if (modname)
		len += sprintf(buffer + len, " [%s]", modname);

	return len;
}

/**
 * sprint_symbol - Look up a kernel symbol and return it in a text buffer
 * @buffer: buffer to be stored
 * @address: address to lookup
 *
 * This function looks up a kernel symbol with @address and stores its name,
 * offset, size and module name to @buffer if possible. If no symbol was found,
 * just saves its @address as is.
 *
 * This function returns the number of bytes stored in @buffer.
 */
int sprint_symbol(char *buffer, unsigned long address)
{
	return __sprint_symbol(buffer, address, 0, 1);
}
EXPORT_SYMBOL_GPL(sprint_symbol);

/**
 * sprint_symbol_no_offset - Look up a kernel symbol and return it in a text buffer
 * @buffer: buffer to be stored
 * @address: address to lookup
 *
 * This function looks up a kernel symbol with @address and stores its name
 * and module name to @buffer if possible. If no symbol was found, just saves
 * its @address as is.
 *
 * This function returns the number of bytes stored in @buffer.
 */
int sprint_symbol_no_offset(char *buffer, unsigned long address)
{
	return __sprint_symbol(buffer, address, 0, 0);
}
EXPORT_SYMBOL_GPL(sprint_symbol_no_offset);

/**
 * sprint_backtrace - Look up a backtrace symbol and return it in a text buffer
 * @buffer: buffer to be stored
 * @address: address to lookup
 *
 * This function is for stack backtrace and does the same thing as
 * sprint_symbol() but with modified/decreased @address. If there is a
 * tail-call to the function marked "noreturn", gcc optimized out code after
 * the call so that the stack-saved return address could point outside of the
 * caller. This function ensures that kallsyms will find the original caller
 * by decreasing @address.
 *
 * This function returns the number of bytes stored in @buffer.
 */
int sprint_backtrace(char *buffer, unsigned long address)
{
	return __sprint_symbol(buffer, address, -1, 1);
}

/* Look up a kernel symbol and print it to the kernel messages. */
void __print_symbol(const char *fmt, unsigned long address)
{
	char buffer[KSYM_SYMBOL_LEN];

	sprint_symbol(buffer, address);

	printk(fmt, buffer);
}
EXPORT_SYMBOL(__print_symbol);

/* To avoid using get_symbol_offset for every symbol, we carry prefix along. */
struct kallsym_iter {
	loff_t pos;
	loff_t pos_mod_end;
	unsigned long value;
	unsigned int nameoff; /* If iterating in core kernel symbols. */
	char type;
	char name[KSYM_NAME_LEN];
	char module_name[MODULE_NAME_LEN];
	int exported;
};

static int get_ksymbol_mod(struct kallsym_iter *iter)
{
	int ret = module_get_kallsym(iter->pos - kallsyms_num_syms,
				     &iter->value, &iter->type,
				     iter->name, iter->module_name,
				     &iter->exported);
	if (ret < 0) {
		iter->pos_mod_end = iter->pos;
		return 0;
	}

	return 1;
}

static int get_ksymbol_bpf(struct kallsym_iter *iter)
{
	iter->module_name[0] = '\0';
	iter->exported = 0;
	return bpf_get_kallsym(iter->pos - iter->pos_mod_end,
			       &iter->value, &iter->type,
			       iter->name) < 0 ? 0 : 1;
}

/* Returns space to next name. */
static unsigned long get_ksymbol_core(struct kallsym_iter *iter)
{
	unsigned off = iter->nameoff;

	iter->module_name[0] = '\0';
	iter->value = kallsyms_sym_address(iter->pos);

	iter->type = kallsyms_get_symbol_type(off);

	off = kallsyms_expand_symbol(off, iter->name, ARRAY_SIZE(iter->name));

	return off - iter->nameoff;
}

static void reset_iter(struct kallsym_iter *iter, loff_t new_pos)
{
	iter->name[0] = '\0';
	iter->nameoff = get_symbol_offset(new_pos);
	iter->pos = new_pos;
	if (new_pos == 0)
		iter->pos_mod_end = 0;
}

static int update_iter_mod(struct kallsym_iter *iter, loff_t pos)
{
	iter->pos = pos;

	if (iter->pos_mod_end > 0 &&
	    iter->pos_mod_end < iter->pos)
		return get_ksymbol_bpf(iter);

	if (!get_ksymbol_mod(iter))
		return get_ksymbol_bpf(iter);

	return 1;
}

/* Returns false if pos at or past end of file. */
static int update_iter(struct kallsym_iter *iter, loff_t pos)
{
	/* Module symbols can be accessed randomly. */
	if (pos >= kallsyms_num_syms)
		return update_iter_mod(iter, pos);

	/* If we're not on the desired position, reset to new position. */
	if (pos != iter->pos)
		reset_iter(iter, pos);

	iter->nameoff += get_ksymbol_core(iter);
	iter->pos++;

	return 1;
}

static void *s_next(struct seq_file *m, void *p, loff_t *pos)
{
	(*pos)++;

	if (!update_iter(m->private, *pos))
		return NULL;
	return p;
}

static void *s_start(struct seq_file *m, loff_t *pos)
{
	if (!update_iter(m->private, *pos))
		return NULL;
	return m->private;
}

static void s_stop(struct seq_file *m, void *p)
{
}

static int s_show(struct seq_file *m, void *p)
{
	struct kallsym_iter *iter = m->private;

	/* Some debugging symbols have no name.  Ignore them. */
	if (!iter->name[0])
		return 0;

	if (iter->module_name[0]) {
		char type;

		/*
		 * Label it "global" if it is exported,
		 * "local" if not exported.
		 */
		type = iter->exported ? toupper(iter->type) :
					tolower(iter->type);
		seq_printf(m, "%pK %c %s\t[%s]\n", (void *)iter->value,
			   type, iter->name, iter->module_name);
	} else
		seq_printf(m, "%pK %c %s\n", (void *)iter->value,
			   iter->type, iter->name);
	return 0;
}

static const struct seq_operations kallsyms_op = {
	.start = s_start,
	.next = s_next,
	.stop = s_stop,
	.show = s_show
};

static int kallsyms_open(struct inode *inode, struct file *file)
{
	/*
	 * We keep iterator in m->private, since normal case is to
	 * s_start from where we left off, so we avoid doing
	 * using get_symbol_offset for every symbol.
	 */
	struct kallsym_iter *iter;
	iter = __seq_open_private(file, &kallsyms_op, sizeof(*iter));
	if (!iter)
		return -ENOMEM;
	reset_iter(iter, 0);

	return 0;
}

#ifdef	CONFIG_KGDB_KDB
const char *kdb_walk_kallsyms(loff_t *pos)
{
	static struct kallsym_iter kdb_walk_kallsyms_iter;
	if (*pos == 0) {
		memset(&kdb_walk_kallsyms_iter, 0,
		       sizeof(kdb_walk_kallsyms_iter));
		reset_iter(&kdb_walk_kallsyms_iter, 0);
	}
	while (1) {
		if (!update_iter(&kdb_walk_kallsyms_iter, *pos))
			return NULL;
		++*pos;
		/* Some debugging symbols have no name.  Ignore them. */
		if (kdb_walk_kallsyms_iter.name[0])
			return kdb_walk_kallsyms_iter.name;
	}
}
#endif	/* CONFIG_KGDB_KDB */

static const struct file_operations kallsyms_operations = {
	.open = kallsyms_open,
	.read = seq_read,
	.llseek = seq_lseek,
	.release = seq_release_private,
};

static int __init kallsyms_init(void)
{
	proc_create("kallsyms", 0444, NULL, &kallsyms_operations);
	return 0;
}
device_initcall(kallsyms_init);<|MERGE_RESOLUTION|>--- conflicted
+++ resolved
@@ -355,15 +355,12 @@
 {
 	char *res;
 
-<<<<<<< HEAD
-=======
 #ifdef CONFIG_THINLTO
 	/* Filter out hashes from static functions */
 	res = strrchr(s, '$');
 	if (res)
 		*res = '\0';
 #endif
->>>>>>> 8a685dfc
 	res = strrchr(s, '.');
 	if (res && !strcmp(res, ".cfi"))
 		*res = '\0';
