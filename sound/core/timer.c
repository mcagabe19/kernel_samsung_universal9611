--- conflicted
+++ resolved
@@ -302,13 +302,9 @@
 			list_entry(timer->open_list_head.next,
 				    struct snd_timer_instance, open_list);
 		if (t->flags & SNDRV_TIMER_IFLG_EXCLUSIVE) {
-<<<<<<< HEAD
 			mutex_unlock(&register_mutex);
-			return -EBUSY;
-=======
 			err = -EBUSY;
 			goto unlock;
->>>>>>> 07ca3368
 		}
 	}
 	if (timer->num_instances >= timer->max_instances) {
