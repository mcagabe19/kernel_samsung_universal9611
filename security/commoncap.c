--- conflicted
+++ resolved
@@ -31,10 +31,6 @@
 #include <linux/binfmts.h>
 #include <linux/personality.h>
 
-#ifdef CONFIG_ANDROID_PARANOID_NETWORK
-#include <linux/android_aid.h>
-#endif
-
 /*
  * If a non-root user executes a setuid-root binary in
  * !secure(SECURE_NOROOT) mode, then we raise capabilities.
@@ -113,27 +109,7 @@
 int cap_capable(const struct cred *cred, struct user_namespace *targ_ns,
 		int cap, int audit)
 {
-<<<<<<< HEAD
-	int ret = __cap_capable(cred, targ_ns, cap, audit);
-
-#ifdef CONFIG_ANDROID_PARANOID_NETWORK
-	if (ret != 0 && cap == CAP_NET_RAW && in_egroup_p(AID_NET_RAW)) {
-		printk("Process %s granted CAP_NET_RAW from Android group net_raw.\n", current->comm);
-		printk("  Please update the .rc file to explictly set 'capabilities NET_RAW'\n");
-		printk("  Implicit grants are deprecated and will be removed in the future.\n");
-		return 0;
-	}
-	if (ret != 0 && cap == CAP_NET_ADMIN && in_egroup_p(AID_NET_ADMIN)) {
-		printk("Process %s granted CAP_NET_ADMIN from Android group net_admin.\n", current->comm);
-		printk("  Please update the .rc file to explictly set 'capabilities NET_ADMIN'\n");
-		printk("  Implicit grants are deprecated and will be removed in the future.\n");
-		return 0;
-	}
-#endif
-	return ret;
-=======
 	return __cap_capable(cred, targ_ns, cap, audit);
->>>>>>> 8a685dfc
 }
 /**
  * cap_settime - Determine whether the current process may set the system clock
