--- conflicted
+++ resolved
@@ -36,9 +36,6 @@
 	u32 create_sid;		/* fscreate SID */
 	u32 keycreate_sid;	/* keycreate SID */
 	u32 sockcreate_sid;	/* fscreate SID */
-#ifdef CONFIG_RKP_KDP
-	void *bp_cred;
-#endif
 };
 
 /*
@@ -154,18 +151,11 @@
 };
 
 struct bpf_security_struct {
-<<<<<<< HEAD
-	u32 sid;  /*SID of bpf obj creater*/
-};
-
-extern unsigned int selinux_checkreqprot;
-=======
 	u32 sid;  /* SID of bpf obj creator */
 };
 
 struct perf_event_security_struct {
 	u32 sid;  /* SID of perf_event obj creator */
 };
->>>>>>> 8a685dfc
 
 #endif /* _SELINUX_OBJSEC_H_ */